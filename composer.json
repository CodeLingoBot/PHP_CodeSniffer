{
    "name": "squizlabs/php_codesniffer",
    "description": "PHP_CodeSniffer tokenizes PHP, JavaScript and CSS files and detects violations of a defined set of coding standards.",
    "type": "library",
    "keywords": [
        "phpcs",
        "standards"
    ],
    "homepage": "http://www.squizlabs.com/php-codesniffer",
    "license": "BSD-3-Clause",
    "authors": [
        {
            "name": "Greg Sherwood",
            "role": "lead"
        }
    ],
    "support": {
        "issues": "https://github.com/squizlabs/PHP_CodeSniffer/issues",
        "wiki": "https://github.com/squizlabs/PHP_CodeSniffer/wiki",
        "source": "https://github.com/squizlabs/PHP_CodeSniffer"
    },
    "extra": {
        "branch-alias": {
<<<<<<< HEAD
            "dev-master": "3.0.x-dev"
=======
            "dev-master": "2.x-dev"
>>>>>>> c5fda3ef
        }
    },
    "autoload": {
        "psr-4": {
            "PHP_CodeSniffer\\": "src/",
            "PHP_CodeSniffer\\Tests\\": "tests/"
        },
        "files": ["autoload.php"]
    },
    "require": {
        "php": ">=5.4.0",
        "ext-tokenizer": "*",
        "ext-xmlwriter": "*"
    },
    "require-dev": {
        "phpunit/phpunit": "~4.0"
    },
    "bin": [
        "bin/phpcs",
        "bin/phpcbf"
    ]
}<|MERGE_RESOLUTION|>--- conflicted
+++ resolved
@@ -21,11 +21,7 @@
     },
     "extra": {
         "branch-alias": {
-<<<<<<< HEAD
-            "dev-master": "3.0.x-dev"
-=======
-            "dev-master": "2.x-dev"
->>>>>>> c5fda3ef
+            "dev-master": "3.x-dev"
         }
     },
     "autoload": {
