--- conflicted
+++ resolved
@@ -77,13 +77,10 @@
 
 $foo = function ($a, $b) {
     return $a * 2;
-<<<<<<< HEAD
 };
-=======
-}
 
 function foobar() {
-	return;
+    return;
 }
 
 
@@ -118,10 +115,9 @@
  */
 
 function something($a) {
-	return 'foobar';
+    return 'foobar';
 }
 
 function myCallback($a, $b, $c, $d) {
     return $a * $c;
-}
->>>>>>> 1b50dc57
+}