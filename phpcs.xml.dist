<?xml version="1.0"?>
<ruleset name="PHP_CodeSniffer">
 <description>The coding standard for PHP_CodeSniffer itself.</description>

 <file>autoload.php</file>
 <file>bin</file>
 <file>src</file>
 <file>tests</file>

 <exclude-pattern>*/Standards/*/Tests/*.(inc|css|js)</exclude-pattern>

<<<<<<< HEAD
 <arg name="report" value="summary"/>
 <arg name="basepath" value="."/>
=======
>>>>>>> 7262a750
 <arg value="np"/>

 <rule ref="PHPCS"/>
</ruleset><|MERGE_RESOLUTION|>--- conflicted
+++ resolved
@@ -9,11 +9,7 @@
 
  <exclude-pattern>*/Standards/*/Tests/*.(inc|css|js)</exclude-pattern>
 
-<<<<<<< HEAD
- <arg name="report" value="summary"/>
  <arg name="basepath" value="."/>
-=======
->>>>>>> 7262a750
  <arg value="np"/>
 
  <rule ref="PHPCS"/>
