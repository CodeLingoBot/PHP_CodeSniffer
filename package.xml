--- conflicted
+++ resolved
@@ -1276,19 +1276,11 @@
         <file baseinstalldir="PHP/CodeSniffer" name="FileExtensionUnitTest.php" role="test" />
        </dir>
        <dir name="Formatting">
-<<<<<<< HEAD
         <file baseinstalldir="PHP/CodeSniffer" name="OperatorBracketUnitTest.inc" role="test" />
+        <file baseinstalldir="PHP/CodeSniffer" name="OperatorBracketUnitTest.inc.fixed" role="test" />
         <file baseinstalldir="PHP/CodeSniffer" name="OperatorBracketUnitTest.js" role="test" />
+        <file baseinstalldir="PHP/CodeSniffer" name="OperatorBracketUnitTest.js.fixed" role="test" />
         <file baseinstalldir="PHP/CodeSniffer" name="OperatorBracketUnitTest.php" role="test" />
-=======
-        <file baseinstalldir="PHP" name="OperatorBracketUnitTest.inc" role="test" />
-        <file baseinstalldir="PHP" name="OperatorBracketUnitTest.inc.fixed" role="test" />
-        <file baseinstalldir="PHP" name="OperatorBracketUnitTest.js" role="test" />
-        <file baseinstalldir="PHP" name="OperatorBracketUnitTest.js.fixed" role="test" />
-        <file baseinstalldir="PHP" name="OperatorBracketUnitTest.php" role="test">
-         <tasks:replace from="@package_version@" to="version" type="package-info" />
-        </file>
->>>>>>> f6d931e5
        </dir>
        <dir name="Functions">
         <file baseinstalldir="PHP/CodeSniffer" name="FunctionDeclarationArgumentSpacingUnitTest.inc" role="test" />
