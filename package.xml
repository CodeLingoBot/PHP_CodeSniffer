<?xml version="1.0" encoding="UTF-8"?>
<package packagerversion="1.4.10" version="2.0" xmlns="http://pear.php.net/dtd/package-2.0" xmlns:tasks="http://pear.php.net/dtd/tasks-1.0" xmlns:xsi="http://www.w3.org/2001/XMLSchema-instance" xsi:schemaLocation="http://pear.php.net/dtd/tasks-1.0
http://pear.php.net/dtd/tasks-1.0.xsd
http://pear.php.net/dtd/package-2.0
http://pear.php.net/dtd/package-2.0.xsd">
 <name>PHP_CodeSniffer</name>
 <channel>pear.php.net</channel>
 <summary>PHP_CodeSniffer tokenises PHP, JavaScript and CSS files and detects violations of a defined set of coding standards.</summary>
 <description>PHP_CodeSniffer is a PHP5 script that tokenises PHP, JavaScript and CSS files to detect violations of a defined coding standard. It is an essential development tool that ensures your code remains clean and consistent. It can also help prevent some common semantic errors made by developers.
 </description>
 <lead>
  <name>Greg Sherwood</name>
  <user>squiz</user>
  <email>gsherwood@squiz.net</email>
  <active>yes</active>
 </lead>
 <date>2014-05-01</date>
 <time>13:17:00</time>
 <version>
  <release>2.0.0a3</release>
  <api>2.0.0a3</api>
 </version>
 <stability>
  <release>alpha</release>
  <api>alpha</api>
 </stability>
 <license uri="https://github.com/squizlabs/PHP_CodeSniffer/blob/master/licence.txt">BSD 3-Clause License</license>
 <notes>
  - PHPCBF will now fix incorrect newline characters in a file
  - PHPCBF now exists cleanly when there are no errors to fix
  - Added phpcbf.bat file for Windows
  - Exclude patterns now use {} delimiters, allowing the | special character to work correctly again
  - The filtering component of the --extensions argument is now ignored again when passing filenames
    -- Can still be used to specify a custom tokenizer for each extension when passing filenames
    -- If no tokenizer is specified, default values will be used for common file extensions
  - Diff report now produces relative paths on Windows, where possible (further fix for bug #20234)
  - If a token's content has been modified by the tab-width setting, it will now have an orig_content in the tokens array
  - Generic DisallowSpaceIndent and DisallowTabIndent sniffs now check original indent content even when tab-width is set
    -- Previously, setting --tab-width would force both to check the indent as spaces
  - Fixed a problem where PHPCBF could replace tabs with too many spaces when changing indents
  - Fixed a problem that could occur with line numbers when using HHVM to check files with Windows newline characters
  - Removed use of sys_get_temp_dir() as this is not supported by the min PHP version
  - Squiz ControlSignatureSniff no longer uses the Abstract Pattern sniff
    -- If you are extending this sniff, you'll need to rewrite your code
    -- The rewrite allows this sniff to fix all control structure formatting issues it finds
  - Generic ScopeIndentSniff now accounts for different open tag indents
  - PEAR FunctionDeclarationSniff now ignores short arrays when checking indent
    -- Thanks to Daniel Tschinder for the patch
  - PSR2 FunctionCallSignatureSniff now treats multi-line strings as a single-line argument, like arrays and closures
    -- Thanks to Dawid Nowak for the patch
  - Generic ForbiddenFunctionsSniff now detects calls to functions in the global namespace
    -- Thanks to Ole Martin Handeland for the patch
  - Fixed bug #20261 : phpcbf has an endless fixing loop
  - Fixed bug #20268 : Incorrect documentation titles in PEAR documentation
  - Fixed bug #20296 : new array notion in function comma check fails
<<<<<<< HEAD
  - Fixed bug #20297 : phar does not work when renamed it to phpcs
=======
  - Fixed bug #20309 : Use "member variable" term in sniff "processMemberVar" method
  - Fixed bug #20310 : PSR2 does not check for space after function name
>>>>>>> cad80e01
 </notes>
 <contents>
  <dir name="/">
   <file baseinstalldir="PHP" name="CodeSniffer.php" role="php">
    <tasks:replace from="@package_version@" to="version" type="package-info" />
    <tasks:replace from="@data_dir@" to="data_dir" type="pear-config" />
   </file>
   <file baseinstalldir="PHP" name="CodeSniffer.conf.dist" role="data" />
   <dir name="scripts">
    <file baseinstalldir="" name="phpcbf" role="script">
     <tasks:replace from="/usr/bin/env php" to="php_bin" type="pear-config" />
    </file>
    <file baseinstalldir="" name="phpcs" role="script">
     <tasks:replace from="/usr/bin/env php" to="php_bin" type="pear-config" />
    </file>
    <file baseinstalldir="" name="phpcs-svn-pre-commit" role="script">
     <tasks:replace from="@php_bin@" to="php_bin" type="pear-config" />
     <tasks:replace from="@package_version@" to="version" type="package-info" />
    </file>
    <file baseinstalldir="" name="phpcs.bat" role="script">
     <tasks:replace from="@php_bin@" to="php_bin" type="pear-config" />
     <tasks:replace from="@bin_dir@" to="bin_dir" type="pear-config" />
     <tasks:replace from="@php_dir@" to="php_dir" type="pear-config" />
    </file>
    <file baseinstalldir="" name="phpcbf.bat" role="script">
     <tasks:replace from="@php_bin@" to="php_bin" type="pear-config" />
     <tasks:replace from="@bin_dir@" to="bin_dir" type="pear-config" />
     <tasks:replace from="@php_dir@" to="php_dir" type="pear-config" />
    </file>
   </dir>
   <dir name="tests">
    <dir name="Core">
     <dir name="File">
      <file baseinstalldir="" name="GetMethodParametersTest.php" role="test">
       <tasks:replace from="@package_version@" to="version" type="package-info" />
      </file>
     </dir>
     <file baseinstalldir="" name="AllTests.php" role="test">
      <tasks:replace from="@package_version@" to="version" type="package-info" />
     </file>
     <file baseinstalldir="" name="ErrorSuppressionTest.php" role="test">
      <tasks:replace from="@package_version@" to="version" type="package-info" />
     </file>
     <file baseinstalldir="" name="IsCamelCapsTest.php" role="test">
      <tasks:replace from="@package_version@" to="version" type="package-info" />
     </file>
    </dir>
    <dir name="Standards">
     <file baseinstalldir="" name="AbstractSniffUnitTest.php" role="test">
      <tasks:replace from="@package_version@" to="version" type="package-info" />
     </file>
     <file baseinstalldir="" name="AllSniffs.php" role="test">
      <tasks:replace from="@package_version@" to="version" type="package-info" />
     </file>
    </dir>
    <file baseinstalldir="" name="AllTests.php" role="test">
     <tasks:replace from="@package_version@" to="version" type="package-info" />
    </file>
    <file baseinstalldir="" name="TestSuite.php" role="test">
     <tasks:replace from="@package_version@" to="version" type="package-info" />
    </file>
   </dir>
   <dir name="CodeSniffer">
    <dir name="DocGenerators">
     <file baseinstalldir="PHP" name="Generator.php" role="php">
      <tasks:replace from="@package_version@" to="version" type="package-info" />
     </file>
     <file baseinstalldir="PHP" name="HTML.php" role="php">
      <tasks:replace from="@package_version@" to="version" type="package-info" />
     </file>
     <file baseinstalldir="PHP" name="Text.php" role="php">
      <tasks:replace from="@package_version@" to="version" type="package-info" />
     </file>
    </dir>
    <dir name="Reports">
     <file baseinstalldir="PHP" name="Cbf.php" role="php">
      <tasks:replace from="@package_version@" to="version" type="package-info" />
     </file>
     <file baseinstalldir="PHP" name="Checkstyle.php" role="php">
      <tasks:replace from="@package_version@" to="version" type="package-info" />
     </file>
     <file baseinstalldir="PHP" name="Csv.php" role="php">
      <tasks:replace from="@package_version@" to="version" type="package-info" />
     </file>
     <file baseinstalldir="PHP" name="Diff.php" role="php">
      <tasks:replace from="@package_version@" to="version" type="package-info" />
     </file>
     <file baseinstalldir="PHP" name="Emacs.php" role="php">
      <tasks:replace from="@package_version@" to="version" type="package-info" />
     </file>
     <file baseinstalldir="PHP" name="Full.php" role="php">
      <tasks:replace from="@package_version@" to="version" type="package-info" />
     </file>
     <file baseinstalldir="PHP" name="Gitblame.php" role="php">
      <tasks:replace from="@package_version@" to="version" type="package-info" />
     </file>
     <file baseinstalldir="PHP" name="Hgblame.php" role="php">
      <tasks:replace from="@package_version@" to="version" type="package-info" />
     </file>
     <file baseinstalldir="PHP" name="Info.php" role="php">
      <tasks:replace from="@package_version@" to="version" type="package-info" />
     </file>
     <file baseinstalldir="PHP" name="Json.php" role="php">
      <tasks:replace from="@package_version@" to="version" type="package-info" />
     </file>
     <file baseinstalldir="PHP" name="Junit.php" role="php">
      <tasks:replace from="@package_version@" to="version" type="package-info" />
     </file>
     <file baseinstalldir="PHP" name="Notifysend.php" role="php">
      <tasks:replace from="@package_version@" to="version" type="package-info" />
     </file>
     <file baseinstalldir="PHP" name="Source.php" role="php">
      <tasks:replace from="@package_version@" to="version" type="package-info" />
     </file>
     <file baseinstalldir="PHP" name="Summary.php" role="php">
      <tasks:replace from="@package_version@" to="version" type="package-info" />
     </file>
     <file baseinstalldir="PHP" name="Svnblame.php" role="php">
      <tasks:replace from="@package_version@" to="version" type="package-info" />
     </file>
     <file baseinstalldir="PHP" name="VersionControl.php" role="php">
      <tasks:replace from="@package_version@" to="version" type="package-info" />
     </file>
     <file baseinstalldir="PHP" name="Xml.php" role="php">
      <tasks:replace from="@package_version@" to="version" type="package-info" />
     </file>
    </dir>
    <dir name="Standards">
     <dir name="Generic">
      <dir name="Docs">
       <dir name="Classes">
        <file baseinstalldir="PHP" name="DuplicateClassNameStandard.xml" role="php" />
       </dir>
       <dir name="Debug">
        <file baseinstalldir="PHP" name="CSSLintStandard.xml" role="php" />
        <file baseinstalldir="PHP" name="ClosureLinterStandard.xml" role="php" />
        <file baseinstalldir="PHP" name="JSHintStandard.xml" role="php" />
       </dir>
       <dir name="Commenting">
        <file baseinstalldir="PHP" name="FixmeStandard.xml" role="php" />
        <file baseinstalldir="PHP" name="TodoStandard.xml" role="php" />
       </dir>
       <dir name="CodeAnalysis">
        <file baseinstalldir="PHP" name="JumbledIncrementerStandard.xml" role="php" />
        <file baseinstalldir="PHP" name="UnusedFunctionParameterStandard.xml" role="php" />
       </dir>
       <dir name="ControlStructures">
        <file baseinstalldir="PHP" name="InlineControlStructureStandard.xml" role="php" />
       </dir>
       <dir name="CodeAnalysis">
        <file baseinstalldir="PHP" name="EmptyStatementStandard.xml" role="php" />
        <file baseinstalldir="PHP" name="ForLoopShouldBeWhileLoopStandard.xml" role="php" />
        <file baseinstalldir="PHP" name="ForLoopWithTestFunctionCallStandard.xml" role="php" />
        <file baseinstalldir="PHP" name="UnconditionalIfStatementStandard.xml" role="php" />
        <file baseinstalldir="PHP" name="UnnecessaryFinalModifierStandard.xml" role="php" />
        <file baseinstalldir="PHP" name="UselessOverridingMethodStandard.xml" role="php" />
       </dir>
       <dir name="Files">
        <file baseinstalldir="PHP" name="ByteOrderMarkStandard.xml" role="php" />
        <file baseinstalldir="PHP" name="EndFileNewlineStandard.xml" role="php" />
        <file baseinstalldir="PHP" name="EndFileNoNewlineStandard.xml" role="php" />
        <file baseinstalldir="PHP" name="InlineHTMLStandard.xml" role="php" />
        <file baseinstalldir="PHP" name="LineEndingsStandard.xml" role="php" />
        <file baseinstalldir="PHP" name="LineLengthStandard.xml" role="php" />
        <file baseinstalldir="PHP" name="LowercasedFilenameStandard.xml" role="php" />
        <file baseinstalldir="PHP" name="OneClassPerFileStandard.xml" role="php" />
        <file baseinstalldir="PHP" name="OneInterfacePerFileStandard.xml" role="php" />
       </dir>
       <dir name="Formatting">
        <file baseinstalldir="PHP" name="DisallowMultipleStatementsStandard.xml" role="php" />
        <file baseinstalldir="PHP" name="MultipleStatementAlignmentStandard.xml" role="php" />
        <file baseinstalldir="PHP" name="NoSpaceAfterCastStandard.xml" role="php" />
        <file baseinstalldir="PHP" name="SpaceAfterCastStandard.xml" role="php" />
       </dir>
       <dir name="Functions">
        <file baseinstalldir="PHP" name="CallTimePassByReferenceStandard.xml" role="php" />
        <file baseinstalldir="PHP" name="FunctionCallArgumentSpacingStandard.xml" role="php" />
        <file baseinstalldir="PHP" name="OpeningFunctionBraceBsdAllmanStandard.xml" role="php" />
        <file baseinstalldir="PHP" name="OpeningFunctionBraceKernighanRitchieStandard.xml" role="php" />
       </dir>
       <dir name="Metrics">
        <file baseinstalldir="PHP" name="CyclomaticComplexityStandard.xml" role="php" />
        <file baseinstalldir="PHP" name="NestingLevelStandard.xml" role="php" />
       </dir>
       <dir name="NamingConventions">
        <file baseinstalldir="PHP" name="CamelCapsFunctionNameStandard.xml" role="php" />
        <file baseinstalldir="PHP" name="ConstructorNameStandard.xml" role="php" />
        <file baseinstalldir="PHP" name="UpperCaseConstantNameStandard.xml" role="php" />
       </dir>
       <dir name="PHP">
        <file baseinstalldir="PHP" name="CharacterBeforePHPOpeningTagStandard.xml" role="php" />
        <file baseinstalldir="PHP" name="ClosingPHPTagStandard.xml" role="php" />
        <file baseinstalldir="PHP" name="DeprecatedFunctionsStandard.xml" role="php" />
        <file baseinstalldir="PHP" name="DisallowShortOpenTagStandard.xml" role="php" />
        <file baseinstalldir="PHP" name="ForbiddenFunctionsStandard.xml" role="php" />
        <file baseinstalldir="PHP" name="LowerCaseConstantStandard.xml" role="php" />
        <file baseinstalldir="PHP" name="LowerCaseKeywordStandard.xml" role="php" />
        <file baseinstalldir="PHP" name="NoSilencedErrorsStandard.xml" role="php" />
        <file baseinstalldir="PHP" name="SAPIUsageStandard.xml" role="php" />
        <file baseinstalldir="PHP" name="UpperCaseConstantStandard.xml" role="php" />
       </dir>
       <dir name="Strings">
        <file baseinstalldir="PHP" name="UnnecessaryStringConcatStandard.xml" role="php" />
       </dir>
       <dir name="VersionControl">
        <file baseinstalldir="PHP" name="SubversionPropertiesStandard.xml" role="php" />
       </dir>
       <dir name="WhiteSpace">
        <file baseinstalldir="PHP" name="DisallowSpaceIndentStandard.xml" role="php" />
        <file baseinstalldir="PHP" name="DisallowTabIndentStandard.xml" role="php" />
        <file baseinstalldir="PHP" name="ScopeIndentStandard.xml" role="php" />
       </dir>
      </dir>
      <dir name="Sniffs">
       <dir name="Classes">
        <file baseinstalldir="PHP" name="DuplicateClassNameSniff.php" role="php">
         <tasks:replace from="@package_version@" to="version" type="package-info" />
        </file>
       </dir>
       <dir name="CodeAnalysis">
        <file baseinstalldir="PHP" name="EmptyStatementSniff.php" role="php">
         <tasks:replace from="@package_version@" to="version" type="package-info" />
        </file>
        <file baseinstalldir="PHP" name="ForLoopShouldBeWhileLoopSniff.php" role="php">
         <tasks:replace from="@package_version@" to="version" type="package-info" />
        </file>
        <file baseinstalldir="PHP" name="ForLoopWithTestFunctionCallSniff.php" role="php">
         <tasks:replace from="@package_version@" to="version" type="package-info" />
        </file>
        <file baseinstalldir="PHP" name="JumbledIncrementerSniff.php" role="php">
         <tasks:replace from="@package_version@" to="version" type="package-info" />
        </file>
        <file baseinstalldir="PHP" name="UnconditionalIfStatementSniff.php" role="php">
         <tasks:replace from="@package_version@" to="version" type="package-info" />
        </file>
        <file baseinstalldir="PHP" name="UnnecessaryFinalModifierSniff.php" role="php">
         <tasks:replace from="@package_version@" to="version" type="package-info" />
        </file>
        <file baseinstalldir="PHP" name="UnusedFunctionParameterSniff.php" role="php">
         <tasks:replace from="@package_version@" to="version" type="package-info" />
        </file>
        <file baseinstalldir="PHP" name="UselessOverridingMethodSniff.php" role="php">
         <tasks:replace from="@package_version@" to="version" type="package-info" />
        </file>
       </dir>
       <dir name="Commenting">
        <file baseinstalldir="PHP" name="DocCommentSniff.php" role="php">
         <tasks:replace from="@package_version@" to="version" type="package-info" />
        </file>
        <file baseinstalldir="PHP" name="FixmeSniff.php" role="php">
         <tasks:replace from="@package_version@" to="version" type="package-info" />
        </file>
        <file baseinstalldir="PHP" name="TodoSniff.php" role="php">
         <tasks:replace from="@package_version@" to="version" type="package-info" />
        </file>
       </dir>
       <dir name="ControlStructures">
        <file baseinstalldir="PHP" name="InlineControlStructureSniff.php" role="php">
         <tasks:replace from="@package_version@" to="version" type="package-info" />
        </file>
       </dir>
       <dir name="Debug">
        <file baseinstalldir="PHP" name="ClosureLinterSniff.php" role="php">
         <tasks:replace from="@package_version@" to="version" type="package-info" />
        </file>
        <file baseinstalldir="PHP" name="CSSLintSniff.php" role="php">
         <tasks:replace from="@package_version@" to="version" type="package-info" />
        </file>
        <file baseinstalldir="PHP" name="JSHintSniff.php" role="php">
         <tasks:replace from="@package_version@" to="version" type="package-info" />
        </file>
       </dir>
       <dir name="Files">
        <file baseinstalldir="PHP" name="ByteOrderMarkSniff.php" role="php">
         <tasks:replace from="@package_version@" to="version" type="package-info" />
        </file>
        <file baseinstalldir="PHP" name="EndFileNewlineSniff.php" role="php">
         <tasks:replace from="@package_version@" to="version" type="package-info" />
        </file>
        <file baseinstalldir="PHP" name="EndFileNoNewlineSniff.php" role="php">
         <tasks:replace from="@package_version@" to="version" type="package-info" />
        </file>
        <file baseinstalldir="PHP" name="InlineHTMLSniff.php" role="php">
         <tasks:replace from="@package_version@" to="version" type="package-info" />
        </file>
        <file baseinstalldir="PHP" name="LineEndingsSniff.php" role="php">
         <tasks:replace from="@package_version@" to="version" type="package-info" />
        </file>
        <file baseinstalldir="PHP" name="LineLengthSniff.php" role="php">
         <tasks:replace from="@package_version@" to="version" type="package-info" />
        </file>
        <file baseinstalldir="PHP" name="LowercasedFilenameSniff.php" role="php">
         <tasks:replace from="@package_version@" to="version" type="package-info" />
        </file>
        <file baseinstalldir="PHP" name="OneClassPerFileSniff.php" role="php">
         <tasks:replace from="@package_version@" to="version" type="package-info" />
        </file>
        <file baseinstalldir="PHP" name="OneInterfacePerFileSniff.php" role="php">
         <tasks:replace from="@package_version@" to="version" type="package-info" />
        </file>
       </dir>
       <dir name="Formatting">
        <file baseinstalldir="PHP" name="DisallowMultipleStatementsSniff.php" role="php">
         <tasks:replace from="@package_version@" to="version" type="package-info" />
        </file>
        <file baseinstalldir="PHP" name="MultipleStatementAlignmentSniff.php" role="php">
         <tasks:replace from="@package_version@" to="version" type="package-info" />
        </file>
        <file baseinstalldir="PHP" name="NoSpaceAfterCastSniff.php" role="php">
         <tasks:replace from="@package_version@" to="version" type="package-info" />
        </file>
        <file baseinstalldir="PHP" name="SpaceAfterCastSniff.php" role="php">
         <tasks:replace from="@package_version@" to="version" type="package-info" />
        </file>
       </dir>
       <dir name="Functions">
        <file baseinstalldir="PHP" name="CallTimePassByReferenceSniff.php" role="php">
         <tasks:replace from="@package_version@" to="version" type="package-info" />
        </file>
        <file baseinstalldir="PHP" name="FunctionCallArgumentSpacingSniff.php" role="php">
         <tasks:replace from="@package_version@" to="version" type="package-info" />
        </file>
        <file baseinstalldir="PHP" name="OpeningFunctionBraceBsdAllmanSniff.php" role="php">
         <tasks:replace from="@package_version@" to="version" type="package-info" />
        </file>
        <file baseinstalldir="PHP" name="OpeningFunctionBraceKernighanRitchieSniff.php" role="php">
         <tasks:replace from="@package_version@" to="version" type="package-info" />
        </file>
       </dir>
       <dir name="Metrics">
        <file baseinstalldir="PHP" name="CyclomaticComplexitySniff.php" role="php">
         <tasks:replace from="@package_version@" to="version" type="package-info" />
        </file>
        <file baseinstalldir="PHP" name="NestingLevelSniff.php" role="php">
         <tasks:replace from="@package_version@" to="version" type="package-info" />
        </file>
       </dir>
       <dir name="NamingConventions">
        <file baseinstalldir="PHP" name="CamelCapsFunctionNameSniff.php" role="php">
         <tasks:replace from="@package_version@" to="version" type="package-info" />
        </file>
        <file baseinstalldir="PHP" name="ConstructorNameSniff.php" role="php">
         <tasks:replace from="@package_version@" to="version" type="package-info" />
        </file>
        <file baseinstalldir="PHP" name="UpperCaseConstantNameSniff.php" role="php">
         <tasks:replace from="@package_version@" to="version" type="package-info" />
        </file>
       </dir>
       <dir name="PHP">
        <file baseinstalldir="PHP" name="CharacterBeforePHPOpeningTagSniff.php" role="php">
         <tasks:replace from="@package_version@" to="version" type="package-info" />
        </file>
        <file baseinstalldir="PHP" name="ClosingPHPTagSniff.php" role="php">
         <tasks:replace from="@package_version@" to="version" type="package-info" />
        </file>
        <file baseinstalldir="PHP" name="DeprecatedFunctionsSniff.php" role="php">
         <tasks:replace from="@package_version@" to="version" type="package-info" />
        </file>
        <file baseinstalldir="PHP" name="DisallowShortOpenTagSniff.php" role="php">
         <tasks:replace from="@package_version@" to="version" type="package-info" />
        </file>
        <file baseinstalldir="PHP" name="ForbiddenFunctionsSniff.php" role="php">
         <tasks:replace from="@package_version@" to="version" type="package-info" />
        </file>
        <file baseinstalldir="PHP" name="LowerCaseConstantSniff.php" role="php">
         <tasks:replace from="@package_version@" to="version" type="package-info" />
        </file>
        <file baseinstalldir="PHP" name="LowerCaseKeywordSniff.php" role="php">
         <tasks:replace from="@package_version@" to="version" type="package-info" />
        </file>
        <file baseinstalldir="PHP" name="NoSilencedErrorsSniff.php" role="php">
         <tasks:replace from="@package_version@" to="version" type="package-info" />
        </file>
        <file baseinstalldir="PHP" name="SAPIUsageSniff.php" role="php">
         <tasks:replace from="@package_version@" to="version" type="package-info" />
        </file>
        <file baseinstalldir="PHP" name="UpperCaseConstantSniff.php" role="php">
         <tasks:replace from="@package_version@" to="version" type="package-info" />
        </file>
       </dir>
       <dir name="Strings">
        <file baseinstalldir="PHP" name="UnnecessaryStringConcatSniff.php" role="php">
         <tasks:replace from="@package_version@" to="version" type="package-info" />
        </file>
       </dir>
       <dir name="VersionControl">
        <file baseinstalldir="PHP" name="SubversionPropertiesSniff.php" role="php">
         <tasks:replace from="@package_version@" to="version" type="package-info" />
        </file>
       </dir>
       <dir name="WhiteSpace">
        <file baseinstalldir="PHP" name="DisallowSpaceIndentSniff.php" role="php">
         <tasks:replace from="@package_version@" to="version" type="package-info" />
        </file>
        <file baseinstalldir="PHP" name="DisallowTabIndentSniff.php" role="php">
         <tasks:replace from="@package_version@" to="version" type="package-info" />
        </file>
        <file baseinstalldir="PHP" name="ScopeIndentSniff.php" role="php">
         <tasks:replace from="@package_version@" to="version" type="package-info" />
        </file>
       </dir>
      </dir>
      <dir name="Tests">
       <dir name="Classes">
        <file baseinstalldir="PHP" name="DuplicateClassNameUnitTest.1.inc" role="test" />
        <file baseinstalldir="PHP" name="DuplicateClassNameUnitTest.2.inc" role="test" />
        <file baseinstalldir="PHP" name="DuplicateClassNameUnitTest.3.inc" role="test" />
        <file baseinstalldir="PHP" name="DuplicateClassNameUnitTest.4.inc" role="test" />
        <file baseinstalldir="PHP" name="DuplicateClassNameUnitTest.5.inc" role="test" />
        <file baseinstalldir="PHP" name="DuplicateClassNameUnitTest.6.inc" role="test" />
        <file baseinstalldir="PHP" name="DuplicateClassNameUnitTest.php" role="test">
         <tasks:replace from="@package_version@" to="version" type="package-info" />
        </file>
       </dir>
       <dir name="CodeAnalysis">
        <file baseinstalldir="PHP" name="EmptyStatementUnitTest.inc" role="test" />
        <file baseinstalldir="PHP" name="EmptyStatementUnitTest.php" role="test">
         <tasks:replace from="@package_version@" to="version" type="package-info" />
        </file>
        <file baseinstalldir="PHP" name="ForLoopShouldBeWhileLoopUnitTest.inc" role="test" />
        <file baseinstalldir="PHP" name="ForLoopShouldBeWhileLoopUnitTest.php" role="test">
         <tasks:replace from="@package_version@" to="version" type="package-info" />
        </file>
        <file baseinstalldir="PHP" name="ForLoopWithTestFunctionCallUnitTest.inc" role="test" />
        <file baseinstalldir="PHP" name="ForLoopWithTestFunctionCallUnitTest.php" role="test">
         <tasks:replace from="@package_version@" to="version" type="package-info" />
        </file>
        <file baseinstalldir="PHP" name="JumbledIncrementerUnitTest.inc" role="test" />
        <file baseinstalldir="PHP" name="JumbledIncrementerUnitTest.php" role="test">
         <tasks:replace from="@package_version@" to="version" type="package-info" />
        </file>
        <file baseinstalldir="PHP" name="UnconditionalIfStatementUnitTest.inc" role="test" />
        <file baseinstalldir="PHP" name="UnconditionalIfStatementUnitTest.php" role="test">
         <tasks:replace from="@package_version@" to="version" type="package-info" />
        </file>
        <file baseinstalldir="PHP" name="UnnecessaryFinalModifierUnitTest.inc" role="test" />
        <file baseinstalldir="PHP" name="UnnecessaryFinalModifierUnitTest.php" role="test">
         <tasks:replace from="@package_version@" to="version" type="package-info" />
        </file>
        <file baseinstalldir="PHP" name="UnusedFunctionParameterUnitTest.inc" role="test" />
        <file baseinstalldir="PHP" name="UnusedFunctionParameterUnitTest.php" role="test">
         <tasks:replace from="@package_version@" to="version" type="package-info" />
        </file>
        <file baseinstalldir="PHP" name="UselessOverridingMethodUnitTest.inc" role="test" />
        <file baseinstalldir="PHP" name="UselessOverridingMethodUnitTest.php" role="test">
         <tasks:replace from="@package_version@" to="version" type="package-info" />
        </file>
       </dir>
       <dir name="Commenting">
        <file baseinstalldir="PHP" name="DocCommentUnitTest.inc" role="test" />
        <file baseinstalldir="PHP" name="DocCommentUnitTest.js" role="test" />
        <file baseinstalldir="PHP" name="DocCommentUnitTest.php" role="test">
         <tasks:replace from="@package_version@" to="version" type="package-info" />
        </file>
        <file baseinstalldir="PHP" name="FixmeUnitTest.inc" role="test" />
        <file baseinstalldir="PHP" name="FixmeUnitTest.js" role="test" />
        <file baseinstalldir="PHP" name="FixmeUnitTest.php" role="test">
         <tasks:replace from="@package_version@" to="version" type="package-info" />
        </file>
        <file baseinstalldir="PHP" name="TodoUnitTest.inc" role="test" />
        <file baseinstalldir="PHP" name="TodoUnitTest.js" role="test" />
        <file baseinstalldir="PHP" name="TodoUnitTest.php" role="test">
         <tasks:replace from="@package_version@" to="version" type="package-info" />
        </file>
       </dir>
       <dir name="ControlStructures">
        <file baseinstalldir="PHP" name="InlineControlStructureUnitTest.inc" role="test" />
        <file baseinstalldir="PHP" name="InlineControlStructureUnitTest.js" role="test" />
        <file baseinstalldir="PHP" name="InlineControlStructureUnitTest.php" role="test">
         <tasks:replace from="@package_version@" to="version" type="package-info" />
        </file>
       </dir>
       <dir name="Files">
        <file baseinstalldir="PHP" name="ByteOrderMarkUnitTest.inc" role="test" />
        <file baseinstalldir="PHP" name="ByteOrderMarkUnitTest.php" role="test">
         <tasks:replace from="@package_version@" to="version" type="package-info" />
        </file>
        <file baseinstalldir="PHP" name="EndFileNewlineUnitTest.1.css" role="test" />
        <file baseinstalldir="PHP" name="EndFileNewlineUnitTest.1.js" role="test" />
        <file baseinstalldir="PHP" name="EndFileNewlineUnitTest.1.inc" role="test" />
        <file baseinstalldir="PHP" name="EndFileNewlineUnitTest.2.css" role="test" />
        <file baseinstalldir="PHP" name="EndFileNewlineUnitTest.2.js" role="test" />
        <file baseinstalldir="PHP" name="EndFileNewlineUnitTest.2.inc" role="test" />
        <file baseinstalldir="PHP" name="EndFileNewlineUnitTest.3.css" role="test" />
        <file baseinstalldir="PHP" name="EndFileNewlineUnitTest.3.js" role="test" />
        <file baseinstalldir="PHP" name="EndFileNewlineUnitTest.3.inc" role="test" />
        <file baseinstalldir="PHP" name="EndFileNewlineUnitTest.php" role="test">
         <tasks:replace from="@package_version@" to="version" type="package-info" />
        </file>
        <file baseinstalldir="PHP" name="EndFileNoNewlineUnitTest.1.css" role="test" />
        <file baseinstalldir="PHP" name="EndFileNoNewlineUnitTest.1.js" role="test" />
        <file baseinstalldir="PHP" name="EndFileNoNewlineUnitTest.1.inc" role="test" />
        <file baseinstalldir="PHP" name="EndFileNoNewlineUnitTest.2.css" role="test" />
        <file baseinstalldir="PHP" name="EndFileNoNewlineUnitTest.2.js" role="test" />
        <file baseinstalldir="PHP" name="EndFileNoNewlineUnitTest.2.inc" role="test" />
        <file baseinstalldir="PHP" name="EndFileNoNewlineUnitTest.3.css" role="test" />
        <file baseinstalldir="PHP" name="EndFileNoNewlineUnitTest.3.js" role="test" />
        <file baseinstalldir="PHP" name="EndFileNoNewlineUnitTest.3.inc" role="test" />
        <file baseinstalldir="PHP" name="EndFileNoNewlineUnitTest.4.inc" role="test" />
        <file baseinstalldir="PHP" name="EndFileNoNewlineUnitTest.php" role="test">
         <tasks:replace from="@package_version@" to="version" type="package-info" />
        </file>
        <file baseinstalldir="PHP" name="InlineHTMLUnitTest.1.inc" role="test" />
        <file baseinstalldir="PHP" name="InlineHTMLUnitTest.2.inc" role="test" />
        <file baseinstalldir="PHP" name="InlineHTMLUnitTest.3.inc" role="test" />
        <file baseinstalldir="PHP" name="InlineHTMLUnitTest.4.inc" role="test" />
        <file baseinstalldir="PHP" name="InlineHTMLUnitTest.php" role="test">
         <tasks:replace from="@package_version@" to="version" type="package-info" />
        </file>
        <file baseinstalldir="PHP" name="LineEndingsUnitTest.css" role="test" />
        <file baseinstalldir="PHP" name="LineEndingsUnitTest.inc" role="test" />
        <file baseinstalldir="PHP" name="LineEndingsUnitTest.js" role="test" />
        <file baseinstalldir="PHP" name="LineEndingsUnitTest.php" role="test">
         <tasks:replace from="@package_version@" to="version" type="package-info" />
        </file>
        <file baseinstalldir="PHP" name="LineLengthUnitTest.inc" role="test" />
        <file baseinstalldir="PHP" name="LineLengthUnitTest.php" role="test">
         <tasks:replace from="@package_version@" to="version" type="package-info" />
        </file>
        <file baseinstalldir="PHP" name="LowercasedFilenameUnitTest.inc" role="test" />
        <file baseinstalldir="PHP" name="LowercasedFilenameUnitTest.php" role="test">
         <tasks:replace from="@package_version@" to="version" type="package-info" />
        </file>
        <file baseinstalldir="PHP" name="OneClassPerFileUnitTest.inc" role="test" />
        <file baseinstalldir="PHP" name="OneClassPerFileUnitTest.php" role="test">
         <tasks:replace from="@package_version@" to="version" type="package-info" />
        </file>
        <file baseinstalldir="PHP" name="OneInterfacePerFileUnitTest.inc" role="test" />
        <file baseinstalldir="PHP" name="OneInterfacePerFileUnitTest.php" role="test">
         <tasks:replace from="@package_version@" to="version" type="package-info" />
        </file>
       </dir>
       <dir name="Formatting">
        <file baseinstalldir="PHP" name="DisallowMultipleStatementsUnitTest.inc" role="test" />
        <file baseinstalldir="PHP" name="DisallowMultipleStatementsUnitTest.php" role="test">
         <tasks:replace from="@package_version@" to="version" type="package-info" />
        </file>
        <file baseinstalldir="PHP" name="MultipleStatementAlignmentUnitTest.inc" role="test" />
        <file baseinstalldir="PHP" name="MultipleStatementAlignmentUnitTest.js" role="test" />
        <file baseinstalldir="PHP" name="MultipleStatementAlignmentUnitTest.php" role="test">
         <tasks:replace from="@package_version@" to="version" type="package-info" />
        </file>
        <file baseinstalldir="PHP" name="NoSpaceAfterCastUnitTest.inc" role="test" />
        <file baseinstalldir="PHP" name="NoSpaceAfterCastUnitTest.php" role="test">
         <tasks:replace from="@package_version@" to="version" type="package-info" />
        </file>
        <file baseinstalldir="PHP" name="SpaceAfterCastUnitTest.inc" role="test" />
        <file baseinstalldir="PHP" name="SpaceAfterCastUnitTest.php" role="test">
         <tasks:replace from="@package_version@" to="version" type="package-info" />
        </file>
       </dir>
       <dir name="Functions">
        <file baseinstalldir="PHP" name="CallTimePassByReferenceUnitTest.inc" role="test" />
        <file baseinstalldir="PHP" name="CallTimePassByReferenceUnitTest.php" role="test">
         <tasks:replace from="@package_version@" to="version" type="package-info" />
        </file>
        <file baseinstalldir="PHP" name="FunctionCallArgumentSpacingUnitTest.inc" role="test" />
        <file baseinstalldir="PHP" name="FunctionCallArgumentSpacingUnitTest.php" role="test">
         <tasks:replace from="@package_version@" to="version" type="package-info" />
        </file>
        <file baseinstalldir="PHP" name="OpeningFunctionBraceBsdAllmanUnitTest.inc" role="test" />
        <file baseinstalldir="PHP" name="OpeningFunctionBraceBsdAllmanUnitTest.php" role="test">
         <tasks:replace from="@package_version@" to="version" type="package-info" />
        </file>
        <file baseinstalldir="PHP" name="OpeningFunctionBraceKernighanRitchieUnitTest.inc" role="test" />
        <file baseinstalldir="PHP" name="OpeningFunctionBraceKernighanRitchieUnitTest.php" role="test">
         <tasks:replace from="@package_version@" to="version" type="package-info" />
        </file>
       </dir>
       <dir name="Metrics">
        <file baseinstalldir="PHP" name="CyclomaticComplexityUnitTest.inc" role="test" />
        <file baseinstalldir="PHP" name="CyclomaticComplexityUnitTest.php" role="test">
         <tasks:replace from="@package_version@" to="version" type="package-info" />
        </file>
        <file baseinstalldir="PHP" name="NestingLevelUnitTest.inc" role="test" />
        <file baseinstalldir="PHP" name="NestingLevelUnitTest.php" role="test">
         <tasks:replace from="@package_version@" to="version" type="package-info" />
        </file>
       </dir>
       <dir name="NamingConventions">
        <file baseinstalldir="PHP" name="CamelCapsFunctionNameUnitTest.inc" role="test" />
        <file baseinstalldir="PHP" name="CamelCapsFunctionNameUnitTest.php" role="test">
         <tasks:replace from="@package_version@" to="version" type="package-info" />
        </file>
        <file baseinstalldir="PHP" name="ConstructorNameUnitTest.inc" role="test" />
        <file baseinstalldir="PHP" name="ConstructorNameUnitTest.php" role="test">
         <tasks:replace from="@package_version@" to="version" type="package-info" />
        </file>
        <file baseinstalldir="PHP" name="UpperCaseConstantNameUnitTest.inc" role="test" />
        <file baseinstalldir="PHP" name="UpperCaseConstantNameUnitTest.php" role="test">
         <tasks:replace from="@package_version@" to="version" type="package-info" />
        </file>
       </dir>
       <dir name="PHP">
        <file baseinstalldir="PHP" name="CharacterBeforePHPOpeningTagUnitTest.inc" role="test" />
        <file baseinstalldir="PHP" name="CharacterBeforePHPOpeningTagUnitTest.php" role="test">
         <tasks:replace from="@package_version@" to="version" type="package-info" />
        </file>
        <file baseinstalldir="PHP" name="ClosingPHPTagUnitTest.inc" role="test" />
        <file baseinstalldir="PHP" name="ClosingPHPTagUnitTest.php" role="test">
         <tasks:replace from="@package_version@" to="version" type="package-info" />
        </file>
        <file baseinstalldir="PHP" name="DisallowShortOpenTagUnitTest.inc" role="test" />
        <file baseinstalldir="PHP" name="DisallowShortOpenTagUnitTest.php" role="test">
         <tasks:replace from="@package_version@" to="version" type="package-info" />
        </file>
        <file baseinstalldir="PHP" name="ForbiddenFunctionsUnitTest.inc" role="test" />
        <file baseinstalldir="PHP" name="ForbiddenFunctionsUnitTest.php" role="test">
         <tasks:replace from="@package_version@" to="version" type="package-info" />
        </file>
        <file baseinstalldir="PHP" name="LowerCaseConstantUnitTest.inc" role="test" />
        <file baseinstalldir="PHP" name="LowerCaseConstantUnitTest.js" role="test" />
        <file baseinstalldir="PHP" name="LowerCaseConstantUnitTest.php" role="test">
         <tasks:replace from="@package_version@" to="version" type="package-info" />
        </file>
        <file baseinstalldir="PHP" name="LowerCaseKeywordUnitTest.inc" role="test" />
        <file baseinstalldir="PHP" name="LowerCaseKeywordUnitTest.php" role="test">
         <tasks:replace from="@package_version@" to="version" type="package-info" />
        </file>
        <file baseinstalldir="PHP" name="NoSilencedErrorsUnitTest.inc" role="test" />
        <file baseinstalldir="PHP" name="NoSilencedErrorsUnitTest.php" role="test">
         <tasks:replace from="@package_version@" to="version" type="package-info" />
        </file>
        <file baseinstalldir="PHP" name="SAPIUsageUnitTest.inc" role="test" />
        <file baseinstalldir="PHP" name="SAPIUsageUnitTest.php" role="test">
         <tasks:replace from="@package_version@" to="version" type="package-info" />
        </file>
        <file baseinstalldir="PHP" name="UpperCaseConstantUnitTest.inc" role="test" />
        <file baseinstalldir="PHP" name="UpperCaseConstantUnitTest.php" role="test">
         <tasks:replace from="@package_version@" to="version" type="package-info" />
        </file>
       </dir>
       <dir name="Strings">
        <file baseinstalldir="PHP" name="UnnecessaryStringConcatUnitTest.inc" role="test" />
        <file baseinstalldir="PHP" name="UnnecessaryStringConcatUnitTest.js" role="test" />
        <file baseinstalldir="PHP" name="UnnecessaryStringConcatUnitTest.php" role="test">
         <tasks:replace from="@package_version@" to="version" type="package-info" />
        </file>
       </dir>
       <dir name="WhiteSpace">
        <file baseinstalldir="PHP" name="DisallowSpaceIndentUnitTest.css" role="test" />
        <file baseinstalldir="PHP" name="DisallowSpaceIndentUnitTest.inc" role="test" />
        <file baseinstalldir="PHP" name="DisallowSpaceIndentUnitTest.js" role="test" />
        <file baseinstalldir="PHP" name="DisallowSpaceIndentUnitTest.php" role="test">
         <tasks:replace from="@package_version@" to="version" type="package-info" />
        </file>
        <file baseinstalldir="PHP" name="DisallowTabIndentUnitTest.css" role="test" />
        <file baseinstalldir="PHP" name="DisallowTabIndentUnitTest.inc" role="test" />
        <file baseinstalldir="PHP" name="DisallowTabIndentUnitTest.js" role="test" />
        <file baseinstalldir="PHP" name="DisallowTabIndentUnitTest.php" role="test">
         <tasks:replace from="@package_version@" to="version" type="package-info" />
        </file>
        <file baseinstalldir="PHP" name="ScopeIndentUnitTest.inc" role="test" />
        <file baseinstalldir="PHP" name="ScopeIndentUnitTest.php" role="test">
         <tasks:replace from="@package_version@" to="version" type="package-info" />
        </file>
       </dir>
      </dir>
      <file baseinstalldir="PHP" name="ruleset.xml" role="php" />
     </dir>
     <dir name="MySource">
      <dir name="Sniffs">
       <dir name="Channels">
        <file baseinstalldir="PHP" name="DisallowSelfActionsSniff.php" role="php">
         <tasks:replace from="@package_version@" to="version" type="package-info" />
        </file>
        <file baseinstalldir="PHP" name="IncludeOwnSystemSniff.php" role="php">
         <tasks:replace from="@package_version@" to="version" type="package-info" />
        </file>
        <file baseinstalldir="PHP" name="IncludeSystemSniff.php" role="php">
         <tasks:replace from="@package_version@" to="version" type="package-info" />
        </file>
        <file baseinstalldir="PHP" name="UnusedSystemSniff.php" role="php">
         <tasks:replace from="@package_version@" to="version" type="package-info" />
        </file>
       </dir>
       <dir name="Commenting">
        <file baseinstalldir="PHP" name="FunctionCommentSniff.php" role="php">
         <tasks:replace from="@package_version@" to="version" type="package-info" />
        </file>
       </dir>
       <dir name="CSS">
        <file baseinstalldir="PHP" name="BrowserSpecificStylesSniff.php" role="php">
         <tasks:replace from="@package_version@" to="version" type="package-info" />
        </file>
       </dir>
       <dir name="Debug">
        <file baseinstalldir="PHP" name="DebugCodeSniff.php" role="php">
         <tasks:replace from="@package_version@" to="version" type="package-info" />
        </file>
        <file baseinstalldir="PHP" name="FirebugConsoleSniff.php" role="php">
         <tasks:replace from="@package_version@" to="version" type="package-info" />
        </file>
       </dir>
       <dir name="Objects">
        <file baseinstalldir="PHP" name="AssignThisSniff.php" role="php">
         <tasks:replace from="@package_version@" to="version" type="package-info" />
        </file>
        <file baseinstalldir="PHP" name="CreateWidgetTypeCallbackSniff.php" role="php">
         <tasks:replace from="@package_version@" to="version" type="package-info" />
        </file>
        <file baseinstalldir="PHP" name="DisallowNewWidgetSniff.php" role="php">
         <tasks:replace from="@package_version@" to="version" type="package-info" />
        </file>
       </dir>
       <dir name="PHP">
        <file baseinstalldir="PHP" name="AjaxNullComparisonSniff.php" role="php">
         <tasks:replace from="@package_version@" to="version" type="package-info" />
        </file>
        <file baseinstalldir="PHP" name="EvalObjectFactorySniff.php" role="php">
         <tasks:replace from="@package_version@" to="version" type="package-info" />
        </file>
        <file baseinstalldir="PHP" name="GetRequestDataSniff.php" role="php">
         <tasks:replace from="@package_version@" to="version" type="package-info" />
        </file>
        <file baseinstalldir="PHP" name="ReturnFunctionValueSniff.php" role="php">
         <tasks:replace from="@package_version@" to="version" type="package-info" />
        </file>
       </dir>
       <dir name="Strings">
        <file baseinstalldir="PHP" name="JoinStringsSniff.php" role="php">
         <tasks:replace from="@package_version@" to="version" type="package-info" />
        </file>
       </dir>
      </dir>
      <dir name="Tests">
       <dir name="Channels">
        <file baseinstalldir="PHP" name="DisallowSelfActionsUnitTest.inc" role="test" />
        <file baseinstalldir="PHP" name="DisallowSelfActionsUnitTest.php" role="test">
         <tasks:replace from="@package_version@" to="version" type="package-info" />
        </file>
        <file baseinstalldir="PHP" name="IncludeSystemUnitTest.inc" role="test" />
        <file baseinstalldir="PHP" name="IncludeSystemUnitTest.php" role="test">
         <tasks:replace from="@package_version@" to="version" type="package-info" />
        </file>
        <file baseinstalldir="PHP" name="UnusedSystemUnitTest.inc" role="test" />
        <file baseinstalldir="PHP" name="UnusedSystemUnitTest.php" role="test">
         <tasks:replace from="@package_version@" to="version" type="package-info" />
        </file>
       </dir>
       <dir name="Commenting">
        <file baseinstalldir="PHP" name="FunctionCommentUnitTest.inc" role="test" />
        <file baseinstalldir="PHP" name="FunctionCommentUnitTest.php" role="test">
         <tasks:replace from="@package_version@" to="version" type="package-info" />
        </file>
       </dir>
       <dir name="CSS">
        <file baseinstalldir="PHP" name="BrowserSpecificStylesUnitTest.css" role="test" />
        <file baseinstalldir="PHP" name="BrowserSpecificStylesUnitTest.php" role="test">
         <tasks:replace from="@package_version@" to="version" type="package-info" />
        </file>
       </dir>
       <dir name="Debug">
        <file baseinstalldir="PHP" name="DebugCodeUnitTest.inc" role="test" />
        <file baseinstalldir="PHP" name="DebugCodeUnitTest.php" role="test">
         <tasks:replace from="@package_version@" to="version" type="package-info" />
        </file>
        <file baseinstalldir="PHP" name="FirebugConsoleUnitTest.js" role="test" />
        <file baseinstalldir="PHP" name="FirebugConsoleUnitTest.php" role="test">
         <tasks:replace from="@package_version@" to="version" type="package-info" />
        </file>
       </dir>
       <dir name="Objects">
        <file baseinstalldir="PHP" name="AssignThisUnitTest.js" role="test" />
        <file baseinstalldir="PHP" name="AssignThisUnitTest.php" role="test">
         <tasks:replace from="@package_version@" to="version" type="package-info" />
        </file>
        <file baseinstalldir="PHP" name="CreateWidgetTypeCallbackUnitTest.js" role="test" />
        <file baseinstalldir="PHP" name="CreateWidgetTypeCallbackUnitTest.php" role="test">
         <tasks:replace from="@package_version@" to="version" type="package-info" />
        </file>
        <file baseinstalldir="PHP" name="DisallowNewWidgetUnitTest.inc" role="test" />
        <file baseinstalldir="PHP" name="DisallowNewWidgetUnitTest.php" role="test">
         <tasks:replace from="@package_version@" to="version" type="package-info" />
        </file>
       </dir>
       <dir name="PHP">
        <file baseinstalldir="PHP" name="AjaxNullComparisonUnitTest.inc" role="test" />
        <file baseinstalldir="PHP" name="AjaxNullComparisonUnitTest.php" role="test">
         <tasks:replace from="@package_version@" to="version" type="package-info" />
        </file>
        <file baseinstalldir="PHP" name="EvalObjectFactoryUnitTest.inc" role="test" />
        <file baseinstalldir="PHP" name="EvalObjectFactoryUnitTest.php" role="test">
         <tasks:replace from="@package_version@" to="version" type="package-info" />
        </file>
        <file baseinstalldir="PHP" name="GetRequestDataUnitTest.inc" role="test" />
        <file baseinstalldir="PHP" name="GetRequestDataUnitTest.php" role="test">
         <tasks:replace from="@package_version@" to="version" type="package-info" />
        </file>
        <file baseinstalldir="PHP" name="ReturnFunctionValueUnitTest.inc" role="test" />
        <file baseinstalldir="PHP" name="ReturnFunctionValueUnitTest.php" role="test">
         <tasks:replace from="@package_version@" to="version" type="package-info" />
        </file>
       </dir>
       <dir name="Strings">
        <file baseinstalldir="PHP" name="JoinStringsUnitTest.js" role="test" />
        <file baseinstalldir="PHP" name="JoinStringsUnitTest.php" role="test">
         <tasks:replace from="@package_version@" to="version" type="package-info" />
        </file>
       </dir>
      </dir>
      <file baseinstalldir="PHP" name="ruleset.xml" role="php" />
     </dir>
     <dir name="PEAR">
      <dir name="Docs">
       <dir name="Classes">
        <file baseinstalldir="PHP" name="ClassDeclarationStandard.xml" role="php" />
       </dir>
       <dir name="Commenting">
        <file baseinstalldir="PHP" name="ClassCommentStandard.xml" role="php" />
        <file baseinstalldir="PHP" name="FileCommentStandard.xml" role="php" />
        <file baseinstalldir="PHP" name="FunctionCommentStandard.xml" role="php" />
        <file baseinstalldir="PHP" name="InlineCommentStandard.xml" role="php" />
       </dir>
       <dir name="ControlStructures">
        <file baseinstalldir="PHP" name="ControlSignatureStandard.xml" role="php" />
        <file baseinstalldir="PHP" name="MultiLineConditionStandard.xml" role="php" />
       </dir>
       <dir name="Files">
        <file baseinstalldir="PHP" name="IncludingFileStandard.xml" role="php" />
        <file baseinstalldir="PHP" name="LineLengthStandard.xml" role="php" />
       </dir>
       <dir name="Formatting">
        <file baseinstalldir="PHP" name="MultiLineAssignmentStandard.xml" role="php" />
       </dir>
       <dir name="Functions">
        <file baseinstalldir="PHP" name="FunctionCallSignatureStandard.xml" role="php" />
        <file baseinstalldir="PHP" name="FunctionDeclarationStandard.xml" role="php" />
        <file baseinstalldir="PHP" name="ValidDefaultValueStandard.xml" role="php" />
       </dir>
       <dir name="NamingConventions">
        <file baseinstalldir="PHP" name="ValidClassNameStandard.xml" role="php" />
        <file baseinstalldir="PHP" name="ValidFunctionNameStandard.xml" role="php" />
        <file baseinstalldir="PHP" name="ValidVariableNameStandard.xml" role="php" />
       </dir>
       <dir name="WhiteSpace">
        <file baseinstalldir="PHP" name="ScopeClosingBraceStandard.xml" role="php" />
        <file baseinstalldir="PHP" name="ScopeIndentStandard.xml" role="php" />
        <file baseinstalldir="PHP" name="ObjectOperatorIndentStandard.xml" role="php" />
       </dir>
      </dir>
      <dir name="Sniffs">
       <dir name="Classes">
        <file baseinstalldir="PHP" name="ClassDeclarationSniff.php" role="php">
         <tasks:replace from="@package_version@" to="version" type="package-info" />
        </file>
       </dir>
       <dir name="Commenting">
        <file baseinstalldir="PHP" name="ClassCommentSniff.php" role="php">
         <tasks:replace from="@package_version@" to="version" type="package-info" />
        </file>
        <file baseinstalldir="PHP" name="FileCommentSniff.php" role="php">
         <tasks:replace from="@package_version@" to="version" type="package-info" />
        </file>
        <file baseinstalldir="PHP" name="FunctionCommentSniff.php" role="php">
         <tasks:replace from="@package_version@" to="version" type="package-info" />
        </file>
        <file baseinstalldir="PHP" name="InlineCommentSniff.php" role="php">
         <tasks:replace from="@package_version@" to="version" type="package-info" />
        </file>
       </dir>
       <dir name="ControlStructures">
        <file baseinstalldir="PHP" name="ControlSignatureSniff.php" role="php">
         <tasks:replace from="@package_version@" to="version" type="package-info" />
        </file>
        <file baseinstalldir="PHP" name="MultiLineConditionSniff.php" role="php">
         <tasks:replace from="@package_version@" to="version" type="package-info" />
        </file>
       </dir>
       <dir name="Files">
        <file baseinstalldir="PHP" name="IncludingFileSniff.php" role="php">
         <tasks:replace from="@package_version@" to="version" type="package-info" />
        </file>
       </dir>
       <dir name="Formatting">
        <file baseinstalldir="PHP" name="MultiLineAssignmentSniff.php" role="php">
         <tasks:replace from="@package_version@" to="version" type="package-info" />
        </file>
       </dir>
       <dir name="Functions">
        <file baseinstalldir="PHP" name="FunctionCallSignatureSniff.php" role="php">
         <tasks:replace from="@package_version@" to="version" type="package-info" />
        </file>
        <file baseinstalldir="PHP" name="FunctionDeclarationSniff.php" role="php">
         <tasks:replace from="@package_version@" to="version" type="package-info" />
        </file>
        <file baseinstalldir="PHP" name="ValidDefaultValueSniff.php" role="php">
         <tasks:replace from="@package_version@" to="version" type="package-info" />
        </file>
       </dir>
       <dir name="NamingConventions">
        <file baseinstalldir="PHP" name="ValidClassNameSniff.php" role="php">
         <tasks:replace from="@package_version@" to="version" type="package-info" />
        </file>
        <file baseinstalldir="PHP" name="ValidFunctionNameSniff.php" role="php">
         <tasks:replace from="@package_version@" to="version" type="package-info" />
        </file>
        <file baseinstalldir="PHP" name="ValidVariableNameSniff.php" role="php">
         <tasks:replace from="@package_version@" to="version" type="package-info" />
        </file>
       </dir>
       <dir name="WhiteSpace">
        <file baseinstalldir="PHP" name="ObjectOperatorIndentSniff.php" role="php">
         <tasks:replace from="@package_version@" to="version" type="package-info" />
        </file>
        <file baseinstalldir="PHP" name="ScopeClosingBraceSniff.php" role="php">
         <tasks:replace from="@package_version@" to="version" type="package-info" />
        </file>
        <file baseinstalldir="PHP" name="ScopeIndentSniff.php" role="php">
         <tasks:replace from="@package_version@" to="version" type="package-info" />
        </file>
       </dir>
      </dir>
      <dir name="Tests">
       <dir name="Classes">
        <file baseinstalldir="PHP" name="ClassDeclarationUnitTest.inc" role="test" />
        <file baseinstalldir="PHP" name="ClassDeclarationUnitTest.php" role="test">
         <tasks:replace from="@package_version@" to="version" type="package-info" />
        </file>
       </dir>
       <dir name="Commenting">
        <file baseinstalldir="PHP" name="ClassCommentUnitTest.inc" role="test" />
        <file baseinstalldir="PHP" name="ClassCommentUnitTest.php" role="test">
         <tasks:replace from="@package_version@" to="version" type="package-info" />
        </file>
        <file baseinstalldir="PHP" name="FileCommentUnitTest.inc" role="test" />
        <file baseinstalldir="PHP" name="FileCommentUnitTest.php" role="test">
         <tasks:replace from="@package_version@" to="version" type="package-info" />
        </file>
        <file baseinstalldir="PHP" name="FunctionCommentUnitTest.inc" role="test" />
        <file baseinstalldir="PHP" name="FunctionCommentUnitTest.php" role="test">
         <tasks:replace from="@package_version@" to="version" type="package-info" />
        </file>
        <file baseinstalldir="PHP" name="InlineCommentUnitTest.inc" role="test" />
        <file baseinstalldir="PHP" name="InlineCommentUnitTest.php" role="test">
         <tasks:replace from="@package_version@" to="version" type="package-info" />
        </file>
       </dir>
       <dir name="ControlStructures">
        <file baseinstalldir="PHP" name="ControlSignatureUnitTest.inc" role="test" />
        <file baseinstalldir="PHP" name="ControlSignatureUnitTest.php" role="test">
         <tasks:replace from="@package_version@" to="version" type="package-info" />
        </file>
        <file baseinstalldir="PHP" name="MultiLineConditionUnitTest.inc" role="test" />
        <file baseinstalldir="PHP" name="MultiLineConditionUnitTest.php" role="test">
         <tasks:replace from="@package_version@" to="version" type="package-info" />
        </file>
       </dir>
       <dir name="Files">
        <file baseinstalldir="PHP" name="IncludingFileUnitTest.inc" role="test" />
        <file baseinstalldir="PHP" name="IncludingFileUnitTest.php" role="test">
         <tasks:replace from="@package_version@" to="version" type="package-info" />
        </file>
       </dir>
       <dir name="Formatting">
        <file baseinstalldir="PHP" name="MultiLineAssignmentUnitTest.inc" role="test" />
        <file baseinstalldir="PHP" name="MultiLineAssignmentUnitTest.php" role="test">
         <tasks:replace from="@package_version@" to="version" type="package-info" />
        </file>
       </dir>
       <dir name="Functions">
        <file baseinstalldir="PHP" name="FunctionCallSignatureUnitTest.inc" role="test" />
        <file baseinstalldir="PHP" name="FunctionCallSignatureUnitTest.php" role="test">
         <tasks:replace from="@package_version@" to="version" type="package-info" />
        </file>
        <file baseinstalldir="PHP" name="FunctionDeclarationUnitTest.inc" role="test" />
        <file baseinstalldir="PHP" name="FunctionDeclarationUnitTest.php" role="test">
         <tasks:replace from="@package_version@" to="version" type="package-info" />
        </file>
        <file baseinstalldir="PHP" name="ValidDefaultValueUnitTest.inc" role="test" />
        <file baseinstalldir="PHP" name="ValidDefaultValueUnitTest.php" role="test">
         <tasks:replace from="@package_version@" to="version" type="package-info" />
        </file>
       </dir>
       <dir name="NamingConventions">
        <file baseinstalldir="PHP" name="ValidClassNameUnitTest.inc" role="test" />
        <file baseinstalldir="PHP" name="ValidClassNameUnitTest.php" role="test">
         <tasks:replace from="@package_version@" to="version" type="package-info" />
        </file>
        <file baseinstalldir="PHP" name="ValidFunctionNameUnitTest.inc" role="test" />
        <file baseinstalldir="PHP" name="ValidFunctionNameUnitTest.php" role="test">
         <tasks:replace from="@package_version@" to="version" type="package-info" />
        </file>
        <file baseinstalldir="PHP" name="ValidVariableNameUnitTest.inc" role="test" />
        <file baseinstalldir="PHP" name="ValidVariableNameUnitTest.php" role="test">
         <tasks:replace from="@package_version@" to="version" type="package-info" />
        </file>
       </dir>
       <dir name="WhiteSpace">
        <file baseinstalldir="PHP" name="ObjectOperatorIndentUnitTest.inc" role="test" />
        <file baseinstalldir="PHP" name="ObjectOperatorIndentUnitTest.php" role="test">
         <tasks:replace from="@package_version@" to="version" type="package-info" />
        </file>
        <file baseinstalldir="PHP" name="ScopeClosingBraceUnitTest.inc" role="test" />
        <file baseinstalldir="PHP" name="ScopeClosingBraceUnitTest.php" role="test">
         <tasks:replace from="@package_version@" to="version" type="package-info" />
        </file>
        <file baseinstalldir="PHP" name="ScopeIndentUnitTest.inc" role="test" />
        <file baseinstalldir="PHP" name="ScopeIndentUnitTest.php" role="test">
         <tasks:replace from="@package_version@" to="version" type="package-info" />
        </file>
       </dir>
      </dir>
      <file baseinstalldir="PHP" name="ruleset.xml" role="php" />
     </dir>
     <dir name="PHPCS">
      <file baseinstalldir="PHP" name="ruleset.xml" role="php" />
     </dir>
     <dir name="PSR1">
      <dir name="Docs">
       <dir name="Classes">
        <file baseinstalldir="PHP" name="ClassDeclarationStandard.xml" role="php" />
       </dir>
       <dir name="Files">
        <file baseinstalldir="PHP" name="SideEffectsStandard.xml" role="php" />
       </dir>
      </dir>
      <dir name="Sniffs">
       <dir name="Classes">
        <file baseinstalldir="PHP" name="ClassDeclarationSniff.php" role="php">
         <tasks:replace from="@package_version@" to="version" type="package-info" />
        </file>
       </dir>
       <dir name="Files">
        <file baseinstalldir="PHP" name="SideEffectsSniff.php" role="php">
         <tasks:replace from="@package_version@" to="version" type="package-info" />
        </file>
       </dir>
       <dir name="Methods">
        <file baseinstalldir="PHP" name="CamelCapsMethodNameSniff.php" role="php">
         <tasks:replace from="@package_version@" to="version" type="package-info" />
        </file>
       </dir>
      </dir>
      <dir name="Tests">
       <dir name="Classes">
        <file baseinstalldir="PHP" name="ClassDeclarationUnitTest.1.inc" role="test" />
        <file baseinstalldir="PHP" name="ClassDeclarationUnitTest.2.inc" role="test" />
        <file baseinstalldir="PHP" name="ClassDeclarationUnitTest.php" role="test">
         <tasks:replace from="@package_version@" to="version" type="package-info" />
        </file>
       </dir>
       <dir name="Files">
        <file baseinstalldir="PHP" name="SideEffectsUnitTest.1.inc" role="test" />
        <file baseinstalldir="PHP" name="SideEffectsUnitTest.2.inc" role="test" />
        <file baseinstalldir="PHP" name="SideEffectsUnitTest.3.inc" role="test" />
        <file baseinstalldir="PHP" name="SideEffectsUnitTest.4.inc" role="test" />
        <file baseinstalldir="PHP" name="SideEffectsUnitTest.php" role="test">
         <tasks:replace from="@package_version@" to="version" type="package-info" />
        </file>
       </dir>
       <dir name="Methods">
        <file baseinstalldir="PHP" name="CamelCapsMethodNameUnitTest.inc" role="test" />
        <file baseinstalldir="PHP" name="CamelCapsMethodNameUnitTest.php" role="test">
         <tasks:replace from="@package_version@" to="version" type="package-info" />
        </file>
       </dir>
      </dir>
      <file baseinstalldir="PHP" name="ruleset.xml" role="php" />
     </dir>
     <dir name="PSR2">
      <dir name="Docs">
       <dir name="Classes">
        <file baseinstalldir="PHP" name="ClassDeclarationStandard.xml" role="php" />
        <file baseinstalldir="PHP" name="PropertyDeclarationStandard.xml" role="php" />
       </dir>
       <dir name="ControlStructures">
        <file baseinstalldir="PHP" name="ControlStructureSpacingStandard.xml" role="php" />
        <file baseinstalldir="PHP" name="ElseIfDeclarationStandard.xml" role="php" />
        <file baseinstalldir="PHP" name="SwitchDeclarationStandard.xml" role="php" />
       </dir>
       <dir name="Files">
        <file baseinstalldir="PHP" name="EndFileNewlineStandard.xml" role="php" />
       </dir>
       <dir name="Methods">
        <file baseinstalldir="PHP" name="MethodDeclarationStandard.xml" role="php" />
       </dir>
       <dir name="Namespaces">
        <file baseinstalldir="PHP" name="NamespaceDeclarationStandard.xml" role="php" />
        <file baseinstalldir="PHP" name="UseDeclarationStandard.xml" role="php" />
       </dir>
      </dir>
      <dir name="Sniffs">
       <dir name="Classes">
        <file baseinstalldir="PHP" name="ClassDeclarationSniff.php" role="php">
         <tasks:replace from="@package_version@" to="version" type="package-info" />
        </file>
        <file baseinstalldir="PHP" name="PropertyDeclarationSniff.php" role="php">
         <tasks:replace from="@package_version@" to="version" type="package-info" />
        </file>
       </dir>
       <dir name="ControlStructures">
        <file baseinstalldir="PHP" name="ControlStructureSpacingSniff.php" role="php">
         <tasks:replace from="@package_version@" to="version" type="package-info" />
        </file>
        <file baseinstalldir="PHP" name="ElseIfDeclarationSniff.php" role="php">
         <tasks:replace from="@package_version@" to="version" type="package-info" />
        </file>
        <file baseinstalldir="PHP" name="SwitchDeclarationSniff.php" role="php">
         <tasks:replace from="@package_version@" to="version" type="package-info" />
        </file>
       </dir>
       <dir name="Files">
        <file baseinstalldir="PHP" name="EndFileNewlineSniff.php" role="php">
         <tasks:replace from="@package_version@" to="version" type="package-info" />
        </file>
       </dir>
       <dir name="Methods">
        <file baseinstalldir="PHP" name="FunctionCallSignatureSniff.php" role="php">
         <tasks:replace from="@package_version@" to="version" type="package-info" />
        </file>
        <file baseinstalldir="PHP" name="MethodDeclarationSniff.php" role="php">
         <tasks:replace from="@package_version@" to="version" type="package-info" />
        </file>
       </dir>
       <dir name="Namespaces">
        <file baseinstalldir="PHP" name="NamespaceDeclarationSniff.php" role="php">
         <tasks:replace from="@package_version@" to="version" type="package-info" />
        </file>
        <file baseinstalldir="PHP" name="UseDeclarationSniff.php" role="php">
         <tasks:replace from="@package_version@" to="version" type="package-info" />
        </file>
       </dir>
      </dir>
      <dir name="Tests">
       <dir name="Classes">
        <file baseinstalldir="PHP" name="ClassDeclarationUnitTest.inc" role="test" />
        <file baseinstalldir="PHP" name="ClassDeclarationUnitTest.php" role="test">
         <tasks:replace from="@package_version@" to="version" type="package-info" />
        </file>
        <file baseinstalldir="PHP" name="PropertyDeclarationUnitTest.inc" role="test" />
        <file baseinstalldir="PHP" name="PropertyDeclarationUnitTest.php" role="test">
         <tasks:replace from="@package_version@" to="version" type="package-info" />
        </file>
       </dir>
       <dir name="ControlStructures">
        <file baseinstalldir="PHP" name="ControlStructureSpacingUnitTest.inc" role="test" />
        <file baseinstalldir="PHP" name="ControlStructureSpacingUnitTest.php" role="test">
         <tasks:replace from="@package_version@" to="version" type="package-info" />
        </file>
        <file baseinstalldir="PHP" name="ElseIfDeclarationUnitTest.inc" role="test" />
        <file baseinstalldir="PHP" name="ElseIfDeclarationUnitTest.php" role="test">
         <tasks:replace from="@package_version@" to="version" type="package-info" />
        </file>
        <file baseinstalldir="PHP" name="SwitchDeclarationUnitTest.inc" role="test" />
        <file baseinstalldir="PHP" name="SwitchDeclarationUnitTest.php" role="test">
         <tasks:replace from="@package_version@" to="version" type="package-info" />
        </file>
       </dir>
       <dir name="Files">
        <file baseinstalldir="PHP" name="EndFileNewlineUnitTest.1.inc" role="test" />
        <file baseinstalldir="PHP" name="EndFileNewlineUnitTest.2.inc" role="test" />
        <file baseinstalldir="PHP" name="EndFileNewlineUnitTest.3.inc" role="test" />
        <file baseinstalldir="PHP" name="EndFileNewlineUnitTest.4.inc" role="test" />
        <file baseinstalldir="PHP" name="EndFileNewlineUnitTest.5.inc" role="test" />
        <file baseinstalldir="PHP" name="EndFileNewlineUnitTest.php" role="test">
         <tasks:replace from="@package_version@" to="version" type="package-info" />
        </file>
       </dir>
       <dir name="Methods">
        <file baseinstalldir="PHP" name="FunctionCallSignatureUnitTest.inc" role="test" />
        <file baseinstalldir="PHP" name="FunctionCallSignatureUnitTest.php" role="test">
         <tasks:replace from="@package_version@" to="version" type="package-info" />
        </file>
        <file baseinstalldir="PHP" name="MethodDeclarationUnitTest.inc" role="test" />
        <file baseinstalldir="PHP" name="MethodDeclarationUnitTest.php" role="test">
         <tasks:replace from="@package_version@" to="version" type="package-info" />
        </file>
       </dir>
       <dir name="Namespaces">
        <file baseinstalldir="PHP" name="NamespaceDeclarationUnitTest.inc" role="test" />
        <file baseinstalldir="PHP" name="NamespaceDeclarationUnitTest.php" role="test">
         <tasks:replace from="@package_version@" to="version" type="package-info" />
        </file>
        <file baseinstalldir="PHP" name="UseDeclarationUnitTest.1.inc" role="test" />
        <file baseinstalldir="PHP" name="UseDeclarationUnitTest.2.inc" role="test" />
        <file baseinstalldir="PHP" name="UseDeclarationUnitTest.3.inc" role="test" />
        <file baseinstalldir="PHP" name="UseDeclarationUnitTest.php" role="test">
         <tasks:replace from="@package_version@" to="version" type="package-info" />
        </file>
       </dir>
      </dir>
      <file baseinstalldir="PHP" name="ruleset.xml" role="php" />
     </dir>
     <dir name="Squiz">
      <dir name="Docs">
       <dir name="Arrays">
        <file baseinstalldir="PHP" name="ArrayBracketSpacingStandard.xml" role="php" />
        <file baseinstalldir="PHP" name="ArrayDeclarationStandard.xml" role="php" />
       </dir>
       <dir name="Classes">
        <file baseinstalldir="PHP" name="LowercaseClassKeywordsStandard.xml" role="php" />
        <file baseinstalldir="PHP" name="SelfMemberReferenceStandard.xml" role="php" />
       </dir>
       <dir name="Commenting">
        <file baseinstalldir="PHP" name="DocCommentAlignmentStandard.xml" role="php" />
        <file baseinstalldir="PHP" name="FunctionCommentThrowTagStandard.xml" role="php" />
       </dir>
       <dir name="ControlStructures">
        <file baseinstalldir="PHP" name="ForEachLoopDeclarationStandard.xml" role="php" />
        <file baseinstalldir="PHP" name="ForLoopDeclarationStandard.xml" role="php" />
        <file baseinstalldir="PHP" name="LowercaseDeclarationStandard.xml" role="php" />
       </dir>
       <dir name="Functions">
        <file baseinstalldir="PHP" name="FunctionDuplicateArgumentStandard.xml" role="php" />
        <file baseinstalldir="PHP" name="LowercaseFunctionKeywordsStandard.xml" role="php" />
       </dir>
       <dir name="Scope">
        <file baseinstalldir="PHP" name="StaticThisUsageStandard.xml" role="php" />
       </dir>
       <dir name="Strings">
        <file baseinstalldir="PHP" name="EchoedStringsStandard.xml" role="php" />
       </dir>
       <dir name="WhiteSpace">
        <file baseinstalldir="PHP" name="CastSpacingStandard.xml" role="php" />
        <file baseinstalldir="PHP" name="FunctionOpeningBraceStandard.xml" role="php" />
        <file baseinstalldir="PHP" name="LanguageConstructSpacingStandard.xml" role="php" />
        <file baseinstalldir="PHP" name="ObjectOperatorSpacingStandard.xml" role="php" />
        <file baseinstalldir="PHP" name="ScopeKeywordSpacingStandard.xml" role="php" />
        <file baseinstalldir="PHP" name="SemicolonSpacingStandard.xml" role="php" />
       </dir>
      </dir>
      <dir name="Sniffs">
       <dir name="Arrays">
        <file baseinstalldir="PHP" name="ArrayBracketSpacingSniff.php" role="php">
         <tasks:replace from="@package_version@" to="version" type="package-info" />
        </file>
        <file baseinstalldir="PHP" name="ArrayDeclarationSniff.php" role="php">
         <tasks:replace from="@package_version@" to="version" type="package-info" />
        </file>
       </dir>
       <dir name="Classes">
        <file baseinstalldir="PHP" name="ClassDeclarationSniff.php" role="php">
         <tasks:replace from="@package_version@" to="version" type="package-info" />
        </file>
        <file baseinstalldir="PHP" name="ClassFileNameSniff.php" role="php">
         <tasks:replace from="@package_version@" to="version" type="package-info" />
        </file>
        <file baseinstalldir="PHP" name="DuplicatePropertySniff.php" role="php">
         <tasks:replace from="@package_version@" to="version" type="package-info" />
        </file>
        <file baseinstalldir="PHP" name="LowercaseClassKeywordsSniff.php" role="php">
         <tasks:replace from="@package_version@" to="version" type="package-info" />
        </file>
        <file baseinstalldir="PHP" name="SelfMemberReferenceSniff.php" role="php">
         <tasks:replace from="@package_version@" to="version" type="package-info" />
        </file>
        <file baseinstalldir="PHP" name="ValidClassNameSniff.php" role="php">
         <tasks:replace from="@package_version@" to="version" type="package-info" />
        </file>
       </dir>
       <dir name="CodeAnalysis">
        <file baseinstalldir="PHP" name="EmptyStatementSniff.php" role="php">
         <tasks:replace from="@package_version@" to="version" type="package-info" />
        </file>
       </dir>
       <dir name="Commenting">
        <file baseinstalldir="PHP" name="BlockCommentSniff.php" role="php">
         <tasks:replace from="@package_version@" to="version" type="package-info" />
        </file>
        <file baseinstalldir="PHP" name="ClassCommentSniff.php" role="php">
         <tasks:replace from="@package_version@" to="version" type="package-info" />
        </file>
        <file baseinstalldir="PHP" name="ClosingDeclarationCommentSniff.php" role="php">
         <tasks:replace from="@package_version@" to="version" type="package-info" />
        </file>
        <file baseinstalldir="PHP" name="DocCommentAlignmentSniff.php" role="php">
         <tasks:replace from="@package_version@" to="version" type="package-info" />
        </file>
        <file baseinstalldir="PHP" name="EmptyCatchCommentSniff.php" role="php">
         <tasks:replace from="@package_version@" to="version" type="package-info" />
        </file>
        <file baseinstalldir="PHP" name="FileCommentSniff.php" role="php">
         <tasks:replace from="@package_version@" to="version" type="package-info" />
        </file>
        <file baseinstalldir="PHP" name="FunctionCommentThrowTagSniff.php" role="php">
         <tasks:replace from="@package_version@" to="version" type="package-info" />
        </file>
        <file baseinstalldir="PHP" name="FunctionCommentSniff.php" role="php">
         <tasks:replace from="@package_version@" to="version" type="package-info" />
        </file>
        <file baseinstalldir="PHP" name="InlineCommentSniff.php" role="php">
         <tasks:replace from="@package_version@" to="version" type="package-info" />
        </file>
        <file baseinstalldir="PHP" name="LongConditionClosingCommentSniff.php" role="php">
         <tasks:replace from="@package_version@" to="version" type="package-info" />
        </file>
        <file baseinstalldir="PHP" name="PostStatementCommentSniff.php" role="php">
         <tasks:replace from="@package_version@" to="version" type="package-info" />
        </file>
        <file baseinstalldir="PHP" name="VariableCommentSniff.php" role="php">
         <tasks:replace from="@package_version@" to="version" type="package-info" />
        </file>
       </dir>
       <dir name="ControlStructures">
        <file baseinstalldir="PHP" name="ControlSignatureSniff.php" role="php">
         <tasks:replace from="@package_version@" to="version" type="package-info" />
        </file>
        <file baseinstalldir="PHP" name="ElseIfDeclarationSniff.php" role="php">
         <tasks:replace from="@package_version@" to="version" type="package-info" />
        </file>
        <file baseinstalldir="PHP" name="ForEachLoopDeclarationSniff.php" role="php">
         <tasks:replace from="@package_version@" to="version" type="package-info" />
        </file>
        <file baseinstalldir="PHP" name="ForLoopDeclarationSniff.php" role="php">
         <tasks:replace from="@package_version@" to="version" type="package-info" />
        </file>
        <file baseinstalldir="PHP" name="InlineIfDeclarationSniff.php" role="php">
         <tasks:replace from="@package_version@" to="version" type="package-info" />
        </file>
        <file baseinstalldir="PHP" name="LowercaseDeclarationSniff.php" role="php">
         <tasks:replace from="@package_version@" to="version" type="package-info" />
        </file>
        <file baseinstalldir="PHP" name="SwitchDeclarationSniff.php" role="php">
         <tasks:replace from="@package_version@" to="version" type="package-info" />
        </file>
       </dir>
       <dir name="CSS">
        <file baseinstalldir="PHP" name="ClassDefinitionClosingBraceSpaceSniff.php" role="php">
         <tasks:replace from="@package_version@" to="version" type="package-info" />
        </file>
        <file baseinstalldir="PHP" name="ClassDefinitionNameSpacingSniff.php" role="php">
         <tasks:replace from="@package_version@" to="version" type="package-info" />
        </file>
        <file baseinstalldir="PHP" name="ClassDefinitionOpeningBraceSpaceSniff.php" role="php">
         <tasks:replace from="@package_version@" to="version" type="package-info" />
        </file>
        <file baseinstalldir="PHP" name="ColonSpacingSniff.php" role="php">
         <tasks:replace from="@package_version@" to="version" type="package-info" />
        </file>
        <file baseinstalldir="PHP" name="ColourDefinitionSniff.php" role="php">
         <tasks:replace from="@package_version@" to="version" type="package-info" />
        </file>
        <file baseinstalldir="PHP" name="DisallowMultipleStyleDefinitionsSniff.php" role="php">
         <tasks:replace from="@package_version@" to="version" type="package-info" />
        </file>
        <file baseinstalldir="PHP" name="DuplicateClassDefinitionSniff.php" role="php">
         <tasks:replace from="@package_version@" to="version" type="package-info" />
        </file>
        <file baseinstalldir="PHP" name="DuplicateStyleDefinitionSniff.php" role="php">
         <tasks:replace from="@package_version@" to="version" type="package-info" />
        </file>
        <file baseinstalldir="PHP" name="EmptyClassDefinitionSniff.php" role="php">
         <tasks:replace from="@package_version@" to="version" type="package-info" />
        </file>
        <file baseinstalldir="PHP" name="EmptyStyleDefinitionSniff.php" role="php">
         <tasks:replace from="@package_version@" to="version" type="package-info" />
        </file>
        <file baseinstalldir="PHP" name="ForbiddenStylesSniff.php" role="php">
         <tasks:replace from="@package_version@" to="version" type="package-info" />
        </file>
        <file baseinstalldir="PHP" name="IndentationSniff.php" role="php">
         <tasks:replace from="@package_version@" to="version" type="package-info" />
        </file>
        <file baseinstalldir="PHP" name="LowercaseStyleDefinitionSniff.php" role="php">
         <tasks:replace from="@package_version@" to="version" type="package-info" />
        </file>
        <file baseinstalldir="PHP" name="MissingColonSniff.php" role="php">
         <tasks:replace from="@package_version@" to="version" type="package-info" />
        </file>
        <file baseinstalldir="PHP" name="NamedColoursSniff.php" role="php">
         <tasks:replace from="@package_version@" to="version" type="package-info" />
        </file>
        <file baseinstalldir="PHP" name="OpacitySniff.php" role="php">
         <tasks:replace from="@package_version@" to="version" type="package-info" />
        </file>
        <file baseinstalldir="PHP" name="SemicolonSpacingSniff.php" role="php">
         <tasks:replace from="@package_version@" to="version" type="package-info" />
        </file>
        <file baseinstalldir="PHP" name="ShorthandSizeSniff.php" role="php">
         <tasks:replace from="@package_version@" to="version" type="package-info" />
        </file>
       </dir>
       <dir name="Debug">
        <file baseinstalldir="PHP" name="JavaScriptLintSniff.php" role="php">
         <tasks:replace from="@package_version@" to="version" type="package-info" />
        </file>
        <file baseinstalldir="PHP" name="JSLintSniff.php" role="php">
         <tasks:replace from="@package_version@" to="version" type="package-info" />
        </file>
       </dir>
       <dir name="Files">
        <file baseinstalldir="PHP" name="FileExtensionSniff.php" role="php">
         <tasks:replace from="@package_version@" to="version" type="package-info" />
        </file>
       </dir>
       <dir name="Formatting">
        <file baseinstalldir="PHP" name="OperatorBracketSniff.php" role="php">
         <tasks:replace from="@package_version@" to="version" type="package-info" />
        </file>
       </dir>
       <dir name="Functions">
        <file baseinstalldir="PHP" name="FunctionDeclarationArgumentSpacingSniff.php" role="php">
         <tasks:replace from="@package_version@" to="version" type="package-info" />
        </file>
        <file baseinstalldir="PHP" name="FunctionDeclarationSniff.php" role="php">
         <tasks:replace from="@package_version@" to="version" type="package-info" />
        </file>
        <file baseinstalldir="PHP" name="FunctionDuplicateArgumentSniff.php" role="php">
         <tasks:replace from="@package_version@" to="version" type="package-info" />
        </file>
        <file baseinstalldir="PHP" name="GlobalFunctionSniff.php" role="php">
         <tasks:replace from="@package_version@" to="version" type="package-info" />
        </file>
        <file baseinstalldir="PHP" name="LowercaseFunctionKeywordsSniff.php" role="php">
         <tasks:replace from="@package_version@" to="version" type="package-info" />
        </file>
        <file baseinstalldir="PHP" name="MultiLineFunctionDeclarationSniff.php" role="php">
         <tasks:replace from="@package_version@" to="version" type="package-info" />
        </file>
       </dir>
       <dir name="NamingConventions">
        <file baseinstalldir="PHP" name="ConstantCaseSniff.php" role="php">
         <tasks:replace from="@package_version@" to="version" type="package-info" />
        </file>
        <file baseinstalldir="PHP" name="ValidFunctionNameSniff.php" role="php">
         <tasks:replace from="@package_version@" to="version" type="package-info" />
        </file>
        <file baseinstalldir="PHP" name="ValidVariableNameSniff.php" role="php">
         <tasks:replace from="@package_version@" to="version" type="package-info" />
        </file>
       </dir>
       <dir name="Objects">
        <file baseinstalldir="PHP" name="DisallowObjectStringIndexSniff.php" role="php">
         <tasks:replace from="@package_version@" to="version" type="package-info" />
        </file>
        <file baseinstalldir="PHP" name="ObjectInstantiationSniff.php" role="php">
         <tasks:replace from="@package_version@" to="version" type="package-info" />
        </file>
        <file baseinstalldir="PHP" name="ObjectMemberCommaSniff.php" role="php">
         <tasks:replace from="@package_version@" to="version" type="package-info" />
        </file>
       </dir>
       <dir name="Operators">
        <file baseinstalldir="PHP" name="ComparisonOperatorUsageSniff.php" role="php">
         <tasks:replace from="@package_version@" to="version" type="package-info" />
        </file>
        <file baseinstalldir="PHP" name="IncrementDecrementUsageSniff.php" role="php">
         <tasks:replace from="@package_version@" to="version" type="package-info" />
        </file>
        <file baseinstalldir="PHP" name="ValidLogicalOperatorsSniff.php" role="php">
         <tasks:replace from="@package_version@" to="version" type="package-info" />
        </file>
       </dir>
       <dir name="PHP">
        <file baseinstalldir="PHP" name="CommentedOutCodeSniff.php" role="php">
         <tasks:replace from="@package_version@" to="version" type="package-info" />
        </file>
        <file baseinstalldir="PHP" name="DisallowBooleanStatementSniff.php" role="php">
         <tasks:replace from="@package_version@" to="version" type="package-info" />
        </file>
        <file baseinstalldir="PHP" name="DisallowComparisonAssignmentSniff.php" role="php">
         <tasks:replace from="@package_version@" to="version" type="package-info" />
        </file>
        <file baseinstalldir="PHP" name="DisallowInlineIfSniff.php" role="php">
         <tasks:replace from="@package_version@" to="version" type="package-info" />
        </file>
        <file baseinstalldir="PHP" name="DisallowMultipleAssignmentsSniff.php" role="php">
         <tasks:replace from="@package_version@" to="version" type="package-info" />
        </file>
        <file baseinstalldir="PHP" name="DisallowObEndFlushSniff.php" role="php">
         <tasks:replace from="@package_version@" to="version" type="package-info" />
        </file>
        <file baseinstalldir="PHP" name="DisallowSizeFunctionsInLoopsSniff.php" role="php">
         <tasks:replace from="@package_version@" to="version" type="package-info" />
        </file>
        <file baseinstalldir="PHP" name="DiscouragedFunctionsSniff.php" role="php">
         <tasks:replace from="@package_version@" to="version" type="package-info" />
        </file>
        <file baseinstalldir="PHP" name="EmbeddedPhpSniff.php" role="php">
         <tasks:replace from="@package_version@" to="version" type="package-info" />
        </file>
        <file baseinstalldir="PHP" name="EvalSniff.php" role="php">
         <tasks:replace from="@package_version@" to="version" type="package-info" />
        </file>
        <file baseinstalldir="PHP" name="ForbiddenFunctionsSniff.php" role="php">
         <tasks:replace from="@package_version@" to="version" type="package-info" />
        </file>
        <file baseinstalldir="PHP" name="GlobalKeywordSniff.php" role="php">
         <tasks:replace from="@package_version@" to="version" type="package-info" />
        </file>
        <file baseinstalldir="PHP" name="HeredocSniff.php" role="php">
         <tasks:replace from="@package_version@" to="version" type="package-info" />
        </file>
        <file baseinstalldir="PHP" name="InnerFunctionsSniff.php" role="php">
         <tasks:replace from="@package_version@" to="version" type="package-info" />
        </file>
        <file baseinstalldir="PHP" name="LowercasePHPFunctionsSniff.php" role="php">
         <tasks:replace from="@package_version@" to="version" type="package-info" />
        </file>
        <file baseinstalldir="PHP" name="NonExecutableCodeSniff.php" role="php">
         <tasks:replace from="@package_version@" to="version" type="package-info" />
        </file>
       </dir>
       <dir name="Scope">
        <file baseinstalldir="PHP" name="MemberVarScopeSniff.php" role="php">
         <tasks:replace from="@package_version@" to="version" type="package-info" />
        </file>
        <file baseinstalldir="PHP" name="MethodScopeSniff.php" role="php">
         <tasks:replace from="@package_version@" to="version" type="package-info" />
        </file>
        <file baseinstalldir="PHP" name="StaticThisUsageSniff.php" role="php">
         <tasks:replace from="@package_version@" to="version" type="package-info" />
        </file>
       </dir>
       <dir name="Strings">
        <file baseinstalldir="PHP" name="ConcatenationSpacingSniff.php" role="php">
         <tasks:replace from="@package_version@" to="version" type="package-info" />
        </file>
        <file baseinstalldir="PHP" name="DoubleQuoteUsageSniff.php" role="php">
         <tasks:replace from="@package_version@" to="version" type="package-info" />
        </file>
        <file baseinstalldir="PHP" name="EchoedStringsSniff.php" role="php">
         <tasks:replace from="@package_version@" to="version" type="package-info" />
        </file>
       </dir>
       <dir name="WhiteSpace">
        <file baseinstalldir="PHP" name="CastSpacingSniff.php" role="php">
         <tasks:replace from="@package_version@" to="version" type="package-info" />
        </file>
        <file baseinstalldir="PHP" name="ControlStructureSpacingSniff.php" role="php">
         <tasks:replace from="@package_version@" to="version" type="package-info" />
        </file>
        <file baseinstalldir="PHP" name="FunctionClosingBraceSpaceSniff.php" role="php">
         <tasks:replace from="@package_version@" to="version" type="package-info" />
        </file>
        <file baseinstalldir="PHP" name="FunctionOpeningBraceSpaceSniff.php" role="php">
         <tasks:replace from="@package_version@" to="version" type="package-info" />
        </file>
        <file baseinstalldir="PHP" name="FunctionSpacingSniff.php" role="php">
         <tasks:replace from="@package_version@" to="version" type="package-info" />
        </file>
        <file baseinstalldir="PHP" name="LanguageConstructSpacingSniff.php" role="php">
         <tasks:replace from="@package_version@" to="version" type="package-info" />
        </file>
        <file baseinstalldir="PHP" name="LogicalOperatorSpacingSniff.php" role="php">
         <tasks:replace from="@package_version@" to="version" type="package-info" />
        </file>
        <file baseinstalldir="PHP" name="MemberVarSpacingSniff.php" role="php">
         <tasks:replace from="@package_version@" to="version" type="package-info" />
        </file>
        <file baseinstalldir="PHP" name="ObjectOperatorSpacingSniff.php" role="php">
         <tasks:replace from="@package_version@" to="version" type="package-info" />
        </file>
        <file baseinstalldir="PHP" name="OperatorSpacingSniff.php" role="php">
         <tasks:replace from="@package_version@" to="version" type="package-info" />
        </file>
        <file baseinstalldir="PHP" name="PropertyLabelSpacingSniff.php" role="php">
         <tasks:replace from="@package_version@" to="version" type="package-info" />
        </file>
        <file baseinstalldir="PHP" name="ScopeClosingBraceSniff.php" role="php">
         <tasks:replace from="@package_version@" to="version" type="package-info" />
        </file>
        <file baseinstalldir="PHP" name="ScopeKeywordSpacingSniff.php" role="php">
         <tasks:replace from="@package_version@" to="version" type="package-info" />
        </file>
        <file baseinstalldir="PHP" name="SemicolonSpacingSniff.php" role="php">
         <tasks:replace from="@package_version@" to="version" type="package-info" />
        </file>
        <file baseinstalldir="PHP" name="SuperfluousWhitespaceSniff.php" role="php">
         <tasks:replace from="@package_version@" to="version" type="package-info" />
        </file>
       </dir>
      </dir>
      <dir name="Tests">
       <dir name="Arrays">
        <file baseinstalldir="PHP" name="ArrayBracketSpacingUnitTest.inc" role="test" />
        <file baseinstalldir="PHP" name="ArrayBracketSpacingUnitTest.php" role="test">
         <tasks:replace from="@package_version@" to="version" type="package-info" />
        </file>
        <file baseinstalldir="PHP" name="ArrayDeclarationUnitTest.inc" role="test" />
        <file baseinstalldir="PHP" name="ArrayDeclarationUnitTest.php" role="test">
         <tasks:replace from="@package_version@" to="version" type="package-info" />
        </file>
       </dir>
       <dir name="Classes">
        <file baseinstalldir="PHP" name="ClassDeclarationUnitTest.inc" role="test" />
        <file baseinstalldir="PHP" name="ClassDeclarationUnitTest.php" role="test">
         <tasks:replace from="@package_version@" to="version" type="package-info" />
        </file>
        <file baseinstalldir="PHP" name="ClassFileNameUnitTest.inc" role="test" />
        <file baseinstalldir="PHP" name="ClassFileNameUnitTest.php" role="test">
         <tasks:replace from="@package_version@" to="version" type="package-info" />
        </file>
        <file baseinstalldir="PHP" name="DuplicatePropertyUnitTest.js" role="test" />
        <file baseinstalldir="PHP" name="DuplicatePropertyUnitTest.php" role="test">
         <tasks:replace from="@package_version@" to="version" type="package-info" />
        </file>
        <file baseinstalldir="PHP" name="LowercaseClassKeywordsUnitTest.inc" role="test" />
        <file baseinstalldir="PHP" name="LowercaseClassKeywordsUnitTest.php" role="test">
         <tasks:replace from="@package_version@" to="version" type="package-info" />
        </file>
        <file baseinstalldir="PHP" name="SelfMemberReferenceUnitTest.inc" role="test" />
        <file baseinstalldir="PHP" name="SelfMemberReferenceUnitTest.php" role="test">
         <tasks:replace from="@package_version@" to="version" type="package-info" />
        </file>
        <file baseinstalldir="PHP" name="ValidClassNameUnitTest.inc" role="test" />
        <file baseinstalldir="PHP" name="ValidClassNameUnitTest.php" role="test">
         <tasks:replace from="@package_version@" to="version" type="package-info" />
        </file>
       </dir>
       <dir name="CodeAnalysis">
        <file baseinstalldir="PHP" name="EmptyStatementUnitTest.inc" role="test" />
        <file baseinstalldir="PHP" name="EmptyStatementUnitTest.php" role="test">
         <tasks:replace from="@package_version@" to="version" type="package-info" />
        </file>
       </dir>
       <dir name="Commenting">
        <file baseinstalldir="PHP" name="BlockCommentUnitTest.inc" role="test" />
        <file baseinstalldir="PHP" name="BlockCommentUnitTest.php" role="test">
         <tasks:replace from="@package_version@" to="version" type="package-info" />
        </file>
        <file baseinstalldir="PHP" name="ClassCommentUnitTest.inc" role="test" />
        <file baseinstalldir="PHP" name="ClassCommentUnitTest.php" role="test">
         <tasks:replace from="@package_version@" to="version" type="package-info" />
        </file>
        <file baseinstalldir="PHP" name="ClosingDeclarationCommentUnitTest.inc" role="test" />
        <file baseinstalldir="PHP" name="ClosingDeclarationCommentUnitTest.php" role="test">
         <tasks:replace from="@package_version@" to="version" type="package-info" />
        </file>
        <file baseinstalldir="PHP" name="DocCommentAlignmentUnitTest.inc" role="test" />
        <file baseinstalldir="PHP" name="DocCommentAlignmentUnitTest.php" role="test">
         <tasks:replace from="@package_version@" to="version" type="package-info" />
        </file>
        <file baseinstalldir="PHP" name="EmptyCatchCommentUnitTest.inc" role="test" />
        <file baseinstalldir="PHP" name="EmptyCatchCommentUnitTest.php" role="test">
         <tasks:replace from="@package_version@" to="version" type="package-info" />
        </file>
        <file baseinstalldir="PHP" name="FileCommentUnitTest.inc" role="test" />
        <file baseinstalldir="PHP" name="FileCommentUnitTest.js" role="test" />
        <file baseinstalldir="PHP" name="FileCommentUnitTest.php" role="test">
         <tasks:replace from="@package_version@" to="version" type="package-info" />
        </file>
        <file baseinstalldir="PHP" name="FunctionCommentThrowTagUnitTest.inc" role="test" />
        <file baseinstalldir="PHP" name="FunctionCommentThrowTagUnitTest.php" role="test">
         <tasks:replace from="@package_version@" to="version" type="package-info" />
        </file>
        <file baseinstalldir="PHP" name="FunctionCommentUnitTest.inc" role="test" />
        <file baseinstalldir="PHP" name="FunctionCommentUnitTest.php" role="test">
         <tasks:replace from="@package_version@" to="version" type="package-info" />
        </file>
        <file baseinstalldir="PHP" name="InlineCommentUnitTest.inc" role="test" />
        <file baseinstalldir="PHP" name="InlineCommentUnitTest.js" role="test" />
        <file baseinstalldir="PHP" name="InlineCommentUnitTest.php" role="test">
         <tasks:replace from="@package_version@" to="version" type="package-info" />
        </file>
        <file baseinstalldir="PHP" name="LongConditionClosingCommentUnitTest.inc" role="test" />
        <file baseinstalldir="PHP" name="LongConditionClosingCommentUnitTest.js" role="test" />
        <file baseinstalldir="PHP" name="LongConditionClosingCommentUnitTest.php" role="test">
         <tasks:replace from="@package_version@" to="version" type="package-info" />
        </file>
        <file baseinstalldir="PHP" name="PostStatementCommentUnitTest.inc" role="test" />
        <file baseinstalldir="PHP" name="PostStatementCommentUnitTest.js" role="test" />
        <file baseinstalldir="PHP" name="PostStatementCommentUnitTest.php" role="test">
         <tasks:replace from="@package_version@" to="version" type="package-info" />
        </file>
        <file baseinstalldir="PHP" name="VariableCommentUnitTest.inc" role="test" />
        <file baseinstalldir="PHP" name="VariableCommentUnitTest.php" role="test">
         <tasks:replace from="@package_version@" to="version" type="package-info" />
        </file>
       </dir>
       <dir name="ControlStructures">
        <file baseinstalldir="PHP" name="ControlSignatureUnitTest.inc" role="test" />
        <file baseinstalldir="PHP" name="ControlSignatureUnitTest.js" role="test" />
        <file baseinstalldir="PHP" name="ControlSignatureUnitTest.php" role="test">
         <tasks:replace from="@package_version@" to="version" type="package-info" />
        </file>
        <file baseinstalldir="PHP" name="ElseIfDeclarationUnitTest.inc" role="test" />
        <file baseinstalldir="PHP" name="ElseIfDeclarationUnitTest.php" role="test">
         <tasks:replace from="@package_version@" to="version" type="package-info" />
        </file>
        <file baseinstalldir="PHP" name="ForEachLoopDeclarationUnitTest.inc" role="test" />
        <file baseinstalldir="PHP" name="ForEachLoopDeclarationUnitTest.php" role="test">
         <tasks:replace from="@package_version@" to="version" type="package-info" />
        </file>
        <file baseinstalldir="PHP" name="ForLoopDeclarationUnitTest.inc" role="test" />
        <file baseinstalldir="PHP" name="ForLoopDeclarationUnitTest.js" role="test" />
        <file baseinstalldir="PHP" name="ForLoopDeclarationUnitTest.php" role="test">
         <tasks:replace from="@package_version@" to="version" type="package-info" />
        </file>
        <file baseinstalldir="PHP" name="InlineIfDeclarationUnitTest.inc" role="test" />
        <file baseinstalldir="PHP" name="InlineIfDeclarationUnitTest.php" role="test">
         <tasks:replace from="@package_version@" to="version" type="package-info" />
        </file>
        <file baseinstalldir="PHP" name="LowercaseDeclarationUnitTest.inc" role="test" />
        <file baseinstalldir="PHP" name="LowercaseDeclarationUnitTest.php" role="test">
         <tasks:replace from="@package_version@" to="version" type="package-info" />
        </file>
        <file baseinstalldir="PHP" name="SwitchDeclarationUnitTest.inc" role="test" />
        <file baseinstalldir="PHP" name="SwitchDeclarationUnitTest.js" role="test" />
        <file baseinstalldir="PHP" name="SwitchDeclarationUnitTest.php" role="test">
         <tasks:replace from="@package_version@" to="version" type="package-info" />
        </file>
       </dir>
       <dir name="CSS">
        <file baseinstalldir="PHP" name="ClassDefinitionClosingBraceSpaceUnitTest.css" role="test" />
        <file baseinstalldir="PHP" name="ClassDefinitionClosingBraceSpaceUnitTest.php" role="test">
         <tasks:replace from="@package_version@" to="version" type="package-info" />
        </file>
        <file baseinstalldir="PHP" name="ClassDefinitionNameSpacingUnitTest.css" role="test" />
        <file baseinstalldir="PHP" name="ClassDefinitionNameSpacingUnitTest.php" role="test">
         <tasks:replace from="@package_version@" to="version" type="package-info" />
        </file>
        <file baseinstalldir="PHP" name="ClassDefinitionOpeningBraceSpaceUnitTest.css" role="test" />
        <file baseinstalldir="PHP" name="ClassDefinitionOpeningBraceSpaceUnitTest.php" role="test">
         <tasks:replace from="@package_version@" to="version" type="package-info" />
        </file>
        <file baseinstalldir="PHP" name="ColonSpacingUnitTest.css" role="test" />
        <file baseinstalldir="PHP" name="ColonSpacingUnitTest.php" role="test">
         <tasks:replace from="@package_version@" to="version" type="package-info" />
        </file>
        <file baseinstalldir="PHP" name="ColourDefinitionUnitTest.css" role="test" />
        <file baseinstalldir="PHP" name="ColourDefinitionUnitTest.php" role="test">
         <tasks:replace from="@package_version@" to="version" type="package-info" />
        </file>
        <file baseinstalldir="PHP" name="DisallowMultipleStyleDefinitionsUnitTest.css" role="test" />
        <file baseinstalldir="PHP" name="DisallowMultipleStyleDefinitionsUnitTest.php" role="test">
         <tasks:replace from="@package_version@" to="version" type="package-info" />
        </file>
        <file baseinstalldir="PHP" name="DuplicateClassDefinitionUnitTest.css" role="test" />
        <file baseinstalldir="PHP" name="DuplicateClassDefinitionUnitTest.php" role="test">
         <tasks:replace from="@package_version@" to="version" type="package-info" />
        </file>
        <file baseinstalldir="PHP" name="DuplicateStyleDefinitionUnitTest.css" role="test" />
        <file baseinstalldir="PHP" name="DuplicateStyleDefinitionUnitTest.php" role="test">
         <tasks:replace from="@package_version@" to="version" type="package-info" />
        </file>
        <file baseinstalldir="PHP" name="EmptyClassDefinitionUnitTest.css" role="test" />
        <file baseinstalldir="PHP" name="EmptyClassDefinitionUnitTest.php" role="test">
         <tasks:replace from="@package_version@" to="version" type="package-info" />
        </file>
        <file baseinstalldir="PHP" name="EmptyStyleDefinitionUnitTest.css" role="test" />
        <file baseinstalldir="PHP" name="EmptyStyleDefinitionUnitTest.php" role="test">
         <tasks:replace from="@package_version@" to="version" type="package-info" />
        </file>
        <file baseinstalldir="PHP" name="ForbiddenStylesUnitTest.css" role="test" />
        <file baseinstalldir="PHP" name="ForbiddenStylesUnitTest.php" role="test">
         <tasks:replace from="@package_version@" to="version" type="package-info" />
        </file>
        <file baseinstalldir="PHP" name="IndentationUnitTest.css" role="test" />
        <file baseinstalldir="PHP" name="IndentationUnitTest.php" role="test">
         <tasks:replace from="@package_version@" to="version" type="package-info" />
        </file>
        <file baseinstalldir="PHP" name="LowercaseStyleDefinitionUnitTest.css" role="test" />
        <file baseinstalldir="PHP" name="LowercaseStyleDefinitionUnitTest.php" role="test">
         <tasks:replace from="@package_version@" to="version" type="package-info" />
        </file>
        <file baseinstalldir="PHP" name="MissingColonUnitTest.css" role="test" />
        <file baseinstalldir="PHP" name="MissingColonUnitTest.php" role="test">
         <tasks:replace from="@package_version@" to="version" type="package-info" />
        </file>
        <file baseinstalldir="PHP" name="NamedColoursUnitTest.css" role="test" />
        <file baseinstalldir="PHP" name="NamedColoursUnitTest.php" role="test">
         <tasks:replace from="@package_version@" to="version" type="package-info" />
        </file>
        <file baseinstalldir="PHP" name="OpacityUnitTest.css" role="test" />
        <file baseinstalldir="PHP" name="OpacityUnitTest.php" role="test">
         <tasks:replace from="@package_version@" to="version" type="package-info" />
        </file>
        <file baseinstalldir="PHP" name="SemicolonSpacingUnitTest.css" role="test" />
        <file baseinstalldir="PHP" name="SemicolonSpacingUnitTest.php" role="test">
         <tasks:replace from="@package_version@" to="version" type="package-info" />
        </file>
        <file baseinstalldir="PHP" name="ShorthandSizeUnitTest.css" role="test" />
        <file baseinstalldir="PHP" name="ShorthandSizeUnitTest.php" role="test">
         <tasks:replace from="@package_version@" to="version" type="package-info" />
        </file>
       </dir>
       <dir name="Debug">
        <file baseinstalldir="PHP" name="JavaScriptLintUnitTest.js" role="test" />
        <file baseinstalldir="PHP" name="JavaScriptLintUnitTest.php" role="test">
         <tasks:replace from="@package_version@" to="version" type="package-info" />
        </file>
        <file baseinstalldir="PHP" name="JSLintUnitTest.js" role="test" />
        <file baseinstalldir="PHP" name="JSLintUnitTest.php" role="test">
         <tasks:replace from="@package_version@" to="version" type="package-info" />
        </file>
       </dir>
       <dir name="Files">
        <file baseinstalldir="PHP" name="FileExtensionUnitTest.1.inc" role="test" />
        <file baseinstalldir="PHP" name="FileExtensionUnitTest.2.inc" role="test" />
        <file baseinstalldir="PHP" name="FileExtensionUnitTest.3.inc" role="test" />
        <file baseinstalldir="PHP" name="FileExtensionUnitTest.4.inc" role="test" />
        <file baseinstalldir="PHP" name="FileExtensionUnitTest.php" role="test">
         <tasks:replace from="@package_version@" to="version" type="package-info" />
        </file>
       </dir>
       <dir name="Formatting">
        <file baseinstalldir="PHP" name="OperatorBracketUnitTest.inc" role="test" />
        <file baseinstalldir="PHP" name="OperatorBracketUnitTest.js" role="test" />
        <file baseinstalldir="PHP" name="OperatorBracketUnitTest.php" role="test">
         <tasks:replace from="@package_version@" to="version" type="package-info" />
        </file>
       </dir>
       <dir name="Functions">
        <file baseinstalldir="PHP" name="FunctionDeclarationArgumentSpacingUnitTest.inc" role="test" />
        <file baseinstalldir="PHP" name="FunctionDeclarationArgumentSpacingUnitTest.php" role="test">
         <tasks:replace from="@package_version@" to="version" type="package-info" />
        </file>
        <file baseinstalldir="PHP" name="FunctionDeclarationUnitTest.inc" role="test" />
        <file baseinstalldir="PHP" name="FunctionDeclarationUnitTest.php" role="test">
         <tasks:replace from="@package_version@" to="version" type="package-info" />
        </file>
        <file baseinstalldir="PHP" name="FunctionDuplicateArgumentUnitTest.inc" role="test" />
        <file baseinstalldir="PHP" name="FunctionDuplicateArgumentUnitTest.php" role="test">
         <tasks:replace from="@package_version@" to="version" type="package-info" />
        </file>
        <file baseinstalldir="PHP" name="GlobalFunctionUnitTest.inc" role="test" />
        <file baseinstalldir="PHP" name="GlobalFunctionUnitTest.php" role="test">
         <tasks:replace from="@package_version@" to="version" type="package-info" />
        </file>
        <file baseinstalldir="PHP" name="LowercaseFunctionKeywordsUnitTest.inc" role="test" />
        <file baseinstalldir="PHP" name="LowercaseFunctionKeywordsUnitTest.php" role="test">
         <tasks:replace from="@package_version@" to="version" type="package-info" />
        </file>
        <file baseinstalldir="PHP" name="MultiLineFunctionDeclarationUnitTest.inc" role="test" />
        <file baseinstalldir="PHP" name="MultiLineFunctionDeclarationUnitTest.php" role="test">
         <tasks:replace from="@package_version@" to="version" type="package-info" />
        </file>
       </dir>
       <dir name="NamingConventions">
        <file baseinstalldir="PHP" name="ConstantCaseUnitTest.inc" role="test" />
        <file baseinstalldir="PHP" name="ConstantCaseUnitTest.js" role="test" />
        <file baseinstalldir="PHP" name="ConstantCaseUnitTest.php" role="test">
         <tasks:replace from="@package_version@" to="version" type="package-info" />
        </file>
        <file baseinstalldir="PHP" name="ValidFunctionNameUnitTest.inc" role="test" />
        <file baseinstalldir="PHP" name="ValidFunctionNameUnitTest.php" role="test">
         <tasks:replace from="@package_version@" to="version" type="package-info" />
        </file>
        <file baseinstalldir="PHP" name="ValidVariableNameUnitTest.inc" role="test" />
        <file baseinstalldir="PHP" name="ValidVariableNameUnitTest.php" role="test">
         <tasks:replace from="@package_version@" to="version" type="package-info" />
        </file>
       </dir>
       <dir name="Objects">
        <file baseinstalldir="PHP" name="DisallowObjectStringIndexUnitTest.js" role="test" />
        <file baseinstalldir="PHP" name="DisallowObjectStringIndexUnitTest.php" role="test">
         <tasks:replace from="@package_version@" to="version" type="package-info" />
        </file>
        <file baseinstalldir="PHP" name="ObjectInstantiationUnitTest.inc" role="test" />
        <file baseinstalldir="PHP" name="ObjectInstantiationUnitTest.php" role="test">
         <tasks:replace from="@package_version@" to="version" type="package-info" />
        </file>
        <file baseinstalldir="PHP" name="ObjectMemberCommaUnitTest.js" role="test" />
        <file baseinstalldir="PHP" name="ObjectMemberCommaUnitTest.php" role="test">
         <tasks:replace from="@package_version@" to="version" type="package-info" />
        </file>
       </dir>
       <dir name="Operators">
        <file baseinstalldir="PHP" name="ComparisonOperatorUsageUnitTest.inc" role="test" />
        <file baseinstalldir="PHP" name="ComparisonOperatorUsageUnitTest.js" role="test" />
        <file baseinstalldir="PHP" name="ComparisonOperatorUsageUnitTest.php" role="test">
         <tasks:replace from="@package_version@" to="version" type="package-info" />
        </file>
        <file baseinstalldir="PHP" name="IncrementDecrementUsageUnitTest.inc" role="test" />
        <file baseinstalldir="PHP" name="IncrementDecrementUsageUnitTest.php" role="test">
         <tasks:replace from="@package_version@" to="version" type="package-info" />
        </file>
        <file baseinstalldir="PHP" name="ValidLogicalOperatorsUnitTest.inc" role="test" />
        <file baseinstalldir="PHP" name="ValidLogicalOperatorsUnitTest.php" role="test">
         <tasks:replace from="@package_version@" to="version" type="package-info" />
        </file>
       </dir>
       <dir name="PHP">
        <file baseinstalldir="PHP" name="CommentedOutCodeUnitTest.css" role="test" />
        <file baseinstalldir="PHP" name="CommentedOutCodeUnitTest.inc" role="test" />
        <file baseinstalldir="PHP" name="CommentedOutCodeUnitTest.php" role="test">
         <tasks:replace from="@package_version@" to="version" type="package-info" />
        </file>
        <file baseinstalldir="PHP" name="DisallowBooleanStatementUnitTest.inc" role="test" />
        <file baseinstalldir="PHP" name="DisallowBooleanStatementUnitTest.php" role="test">
         <tasks:replace from="@package_version@" to="version" type="package-info" />
        </file>
        <file baseinstalldir="PHP" name="DisallowComparisonAssignmentUnitTest.inc" role="test" />
        <file baseinstalldir="PHP" name="DisallowComparisonAssignmentUnitTest.php" role="test">
         <tasks:replace from="@package_version@" to="version" type="package-info" />
        </file>
        <file baseinstalldir="PHP" name="DisallowInlineIfUnitTest.inc" role="test" />
        <file baseinstalldir="PHP" name="DisallowInlineIfUnitTest.js" role="test" />
        <file baseinstalldir="PHP" name="DisallowInlineIfUnitTest.php" role="test">
         <tasks:replace from="@package_version@" to="version" type="package-info" />
        </file>
        <file baseinstalldir="PHP" name="DisallowMultipleAssignmentsUnitTest.inc" role="test" />
        <file baseinstalldir="PHP" name="DisallowMultipleAssignmentsUnitTest.php" role="test">
         <tasks:replace from="@package_version@" to="version" type="package-info" />
        </file>
        <file baseinstalldir="PHP" name="DisallowObEndFlushUnitTest.inc" role="test" />
        <file baseinstalldir="PHP" name="DisallowObEndFlushUnitTest.php" role="test">
         <tasks:replace from="@package_version@" to="version" type="package-info" />
        </file>
        <file baseinstalldir="PHP" name="DisallowSizeFunctionsInLoopsUnitTest.inc" role="test" />
        <file baseinstalldir="PHP" name="DisallowSizeFunctionsInLoopsUnitTest.js" role="test" />
        <file baseinstalldir="PHP" name="DisallowSizeFunctionsInLoopsUnitTest.php" role="test">
         <tasks:replace from="@package_version@" to="version" type="package-info" />
        </file>
        <file baseinstalldir="PHP" name="DiscouragedFunctionsUnitTest.inc" role="test" />
        <file baseinstalldir="PHP" name="DiscouragedFunctionsUnitTest.php" role="test">
         <tasks:replace from="@package_version@" to="version" type="package-info" />
        </file>
        <file baseinstalldir="PHP" name="EmbeddedPhpUnitTest.inc" role="test" />
        <file baseinstalldir="PHP" name="EmbeddedPhpUnitTest.php" role="test">
         <tasks:replace from="@package_version@" to="version" type="package-info" />
        </file>
        <file baseinstalldir="PHP" name="EvalUnitTest.inc" role="test" />
        <file baseinstalldir="PHP" name="EvalUnitTest.php" role="test">
         <tasks:replace from="@package_version@" to="version" type="package-info" />
        </file>
        <file baseinstalldir="PHP" name="ForbiddenFunctionsUnitTest.inc" role="test" />
        <file baseinstalldir="PHP" name="ForbiddenFunctionsUnitTest.php" role="test">
         <tasks:replace from="@package_version@" to="version" type="package-info" />
        </file>
        <file baseinstalldir="PHP" name="GlobalKeywordUnitTest.inc" role="test" />
        <file baseinstalldir="PHP" name="GlobalKeywordUnitTest.php" role="test">
         <tasks:replace from="@package_version@" to="version" type="package-info" />
        </file>
        <file baseinstalldir="PHP" name="HeredocUnitTest.inc" role="test" />
        <file baseinstalldir="PHP" name="HeredocUnitTest.php" role="test">
         <tasks:replace from="@package_version@" to="version" type="package-info" />
        </file>
        <file baseinstalldir="PHP" name="InnerFunctionsUnitTest.inc" role="test" />
        <file baseinstalldir="PHP" name="InnerFunctionsUnitTest.php" role="test">
         <tasks:replace from="@package_version@" to="version" type="package-info" />
        </file>
        <file baseinstalldir="PHP" name="LowercasePHPFunctionsUnitTest.inc" role="test" />
        <file baseinstalldir="PHP" name="LowercasePHPFunctionsUnitTest.php" role="test">
         <tasks:replace from="@package_version@" to="version" type="package-info" />
        </file>
        <file baseinstalldir="PHP" name="NonExecutableCodeUnitTest.inc" role="test" />
        <file baseinstalldir="PHP" name="NonExecutableCodeUnitTest.php" role="test">
         <tasks:replace from="@package_version@" to="version" type="package-info" />
        </file>
       </dir>
       <dir name="Scope">
        <file baseinstalldir="PHP" name="MemberVarScopeUnitTest.inc" role="test" />
        <file baseinstalldir="PHP" name="MemberVarScopeUnitTest.php" role="test">
         <tasks:replace from="@package_version@" to="version" type="package-info" />
        </file>
        <file baseinstalldir="PHP" name="MethodScopeUnitTest.inc" role="test" />
        <file baseinstalldir="PHP" name="MethodScopeUnitTest.php" role="test">
         <tasks:replace from="@package_version@" to="version" type="package-info" />
        </file>
        <file baseinstalldir="PHP" name="StaticThisUsageUnitTest.inc" role="test" />
        <file baseinstalldir="PHP" name="StaticThisUsageUnitTest.php" role="test">
         <tasks:replace from="@package_version@" to="version" type="package-info" />
        </file>
       </dir>
       <dir name="Strings">
        <file baseinstalldir="PHP" name="ConcatenationSpacingUnitTest.inc" role="test" />
        <file baseinstalldir="PHP" name="ConcatenationSpacingUnitTest.php" role="test">
         <tasks:replace from="@package_version@" to="version" type="package-info" />
        </file>
        <file baseinstalldir="PHP" name="DoubleQuoteUsageUnitTest.inc" role="test" />
        <file baseinstalldir="PHP" name="DoubleQuoteUsageUnitTest.php" role="test">
         <tasks:replace from="@package_version@" to="version" type="package-info" />
        </file>
        <file baseinstalldir="PHP" name="EchoedStringsUnitTest.inc" role="test" />
        <file baseinstalldir="PHP" name="EchoedStringsUnitTest.php" role="test">
         <tasks:replace from="@package_version@" to="version" type="package-info" />
        </file>
       </dir>
       <dir name="WhiteSpace">
        <file baseinstalldir="PHP" name="CastSpacingUnitTest.inc" role="test" />
        <file baseinstalldir="PHP" name="CastSpacingUnitTest.php" role="test">
         <tasks:replace from="@package_version@" to="version" type="package-info" />
        </file>
        <file baseinstalldir="PHP" name="ControlStructureSpacingUnitTest.inc" role="test" />
        <file baseinstalldir="PHP" name="ControlStructureSpacingUnitTest.js" role="test" />
        <file baseinstalldir="PHP" name="ControlStructureSpacingUnitTest.php" role="test">
         <tasks:replace from="@package_version@" to="version" type="package-info" />
        </file>
        <file baseinstalldir="PHP" name="FunctionClosingBraceSpaceUnitTest.inc" role="test" />
        <file baseinstalldir="PHP" name="FunctionClosingBraceSpaceUnitTest.js" role="test" />
        <file baseinstalldir="PHP" name="FunctionClosingBraceSpaceUnitTest.php" role="test">
         <tasks:replace from="@package_version@" to="version" type="package-info" />
        </file>
        <file baseinstalldir="PHP" name="FunctionOpeningBraceSpaceUnitTest.inc" role="test" />
        <file baseinstalldir="PHP" name="FunctionOpeningBraceSpaceUnitTest.js" role="test" />
        <file baseinstalldir="PHP" name="FunctionOpeningBraceSpaceUnitTest.php" role="test">
         <tasks:replace from="@package_version@" to="version" type="package-info" />
        </file>
        <file baseinstalldir="PHP" name="FunctionSpacingUnitTest.inc" role="test" />
        <file baseinstalldir="PHP" name="FunctionSpacingUnitTest.php" role="test">
         <tasks:replace from="@package_version@" to="version" type="package-info" />
        </file>
        <file baseinstalldir="PHP" name="LanguageConstructSpacingUnitTest.inc" role="test" />
        <file baseinstalldir="PHP" name="LanguageConstructSpacingUnitTest.php" role="test">
         <tasks:replace from="@package_version@" to="version" type="package-info" />
        </file>
        <file baseinstalldir="PHP" name="LogicalOperatorSpacingUnitTest.inc" role="test" />
        <file baseinstalldir="PHP" name="LogicalOperatorSpacingUnitTest.js" role="test" />
        <file baseinstalldir="PHP" name="LogicalOperatorSpacingUnitTest.php" role="test">
         <tasks:replace from="@package_version@" to="version" type="package-info" />
        </file>
        <file baseinstalldir="PHP" name="MemberVarSpacingUnitTest.inc" role="test" />
        <file baseinstalldir="PHP" name="MemberVarSpacingUnitTest.php" role="test">
         <tasks:replace from="@package_version@" to="version" type="package-info" />
        </file>
        <file baseinstalldir="PHP" name="ObjectOperatorSpacingUnitTest.inc" role="test" />
        <file baseinstalldir="PHP" name="ObjectOperatorSpacingUnitTest.php" role="test">
         <tasks:replace from="@package_version@" to="version" type="package-info" />
        </file>
        <file baseinstalldir="PHP" name="OperatorSpacingUnitTest.inc" role="test" />
        <file baseinstalldir="PHP" name="OperatorSpacingUnitTest.js" role="test" />
        <file baseinstalldir="PHP" name="OperatorSpacingUnitTest.php" role="test">
         <tasks:replace from="@package_version@" to="version" type="package-info" />
        </file>
        <file baseinstalldir="PHP" name="PropertyLabelSpacingUnitTest.js" role="test" />
        <file baseinstalldir="PHP" name="PropertyLabelSpacingUnitTest.php" role="test">
         <tasks:replace from="@package_version@" to="version" type="package-info" />
        </file>
        <file baseinstalldir="PHP" name="ScopeClosingBraceUnitTest.inc" role="test" />
        <file baseinstalldir="PHP" name="ScopeClosingBraceUnitTest.php" role="test">
         <tasks:replace from="@package_version@" to="version" type="package-info" />
        </file>
        <file baseinstalldir="PHP" name="ScopeKeywordSpacingUnitTest.inc" role="test" />
        <file baseinstalldir="PHP" name="ScopeKeywordSpacingUnitTest.php" role="test">
         <tasks:replace from="@package_version@" to="version" type="package-info" />
        </file>
        <file baseinstalldir="PHP" name="SemicolonSpacingUnitTest.inc" role="test" />
        <file baseinstalldir="PHP" name="SemicolonSpacingUnitTest.js" role="test" />
        <file baseinstalldir="PHP" name="SemicolonSpacingUnitTest.php" role="test">
         <tasks:replace from="@package_version@" to="version" type="package-info" />
        </file>
        <file baseinstalldir="PHP" name="SuperfluousWhitespaceUnitTest.1.css" role="test" />
        <file baseinstalldir="PHP" name="SuperfluousWhitespaceUnitTest.1.js" role="test" />
        <file baseinstalldir="PHP" name="SuperfluousWhitespaceUnitTest.2.css" role="test" />
        <file baseinstalldir="PHP" name="SuperfluousWhitespaceUnitTest.2.js" role="test" />
        <file baseinstalldir="PHP" name="SuperfluousWhitespaceUnitTest.3.css" role="test" />
        <file baseinstalldir="PHP" name="SuperfluousWhitespaceUnitTest.3.js" role="test" />
        <file baseinstalldir="PHP" name="SuperfluousWhitespaceUnitTest.inc" role="test" />
        <file baseinstalldir="PHP" name="SuperfluousWhitespaceUnitTest.php" role="test">
         <tasks:replace from="@package_version@" to="version" type="package-info" />
        </file>
       </dir>
      </dir>
      <file baseinstalldir="PHP" name="ruleset.xml" role="php" />
     </dir>
     <dir name="Zend">
      <dir name="Docs">
       <dir name="Debug">
        <file baseinstalldir="PHP" name="CodeAnalyzerStandard.xml" role="php" />
       </dir>
       <dir name="Files">
        <file baseinstalldir="PHP" name="ClosingTagStandard.xml" role="php" />
       </dir>
       <dir name="NamingConventions">
        <file baseinstalldir="PHP" name="ValidVariableNameStandard.xml" role="php" />
       </dir>
      </dir>
      <dir name="Sniffs">
       <dir name="Debug">
        <file baseinstalldir="PHP" name="CodeAnalyzerSniff.php" role="php">
         <tasks:replace from="@package_version@" to="version" type="package-info" />
        </file>
       </dir>
       <dir name="Files">
        <file baseinstalldir="PHP" name="ClosingTagSniff.php" role="php">
         <tasks:replace from="@package_version@" to="version" type="package-info" />
        </file>
       </dir>
       <dir name="NamingConventions">
        <file baseinstalldir="PHP" name="ValidVariableNameSniff.php" role="php">
         <tasks:replace from="@package_version@" to="version" type="package-info" />
        </file>
       </dir>
      </dir>
      <dir name="Tests">
       <dir name="Debug">
        <file baseinstalldir="PHP" name="CodeAnalyzerUnitTest.inc" role="test" />
        <file baseinstalldir="PHP" name="CodeAnalyzerUnitTest.php" role="test">
         <tasks:replace from="@package_version@" to="version" type="package-info" />
        </file>
       </dir>
       <dir name="Files">
        <file baseinstalldir="PHP" name="ClosingTagUnitTest.inc" role="test" />
        <file baseinstalldir="PHP" name="ClosingTagUnitTest.php" role="test">
         <tasks:replace from="@package_version@" to="version" type="package-info" />
        </file>
       </dir>
       <dir name="NamingConventions">
        <file baseinstalldir="PHP" name="ValidVariableNameUnitTest.inc" role="test" />
        <file baseinstalldir="PHP" name="ValidVariableNameUnitTest.php" role="test">
         <tasks:replace from="@package_version@" to="version" type="package-info" />
        </file>
       </dir>
      </dir>
      <file baseinstalldir="PHP" name="ruleset.xml" role="php" />
     </dir>
     <file baseinstalldir="PHP" name="AbstractPatternSniff.php" role="php">
      <tasks:replace from="@package_version@" to="version" type="package-info" />
     </file>
     <file baseinstalldir="PHP" name="AbstractScopeSniff.php" role="php">
      <tasks:replace from="@package_version@" to="version" type="package-info" />
     </file>
     <file baseinstalldir="PHP" name="AbstractVariableSniff.php" role="php">
      <tasks:replace from="@package_version@" to="version" type="package-info" />
     </file>
     <file baseinstalldir="PHP" name="IncorrectPatternException.php" role="php">
      <tasks:replace from="@package_version@" to="version" type="package-info" />
     </file>
    </dir>
    <dir name="Tokenizers">
     <file baseinstalldir="PHP" name="Comment.php" role="php">
      <tasks:replace from="@package_version@" to="version" type="package-info" />
     </file>
     <file baseinstalldir="PHP" name="CSS.php" role="php">
      <tasks:replace from="@package_version@" to="version" type="package-info" />
     </file>
     <file baseinstalldir="PHP" name="JS.php" role="php">
      <tasks:replace from="@package_version@" to="version" type="package-info" />
     </file>
     <file baseinstalldir="PHP" name="PHP.php" role="php">
      <tasks:replace from="@package_version@" to="version" type="package-info" />
     </file>
    </dir>
    <file baseinstalldir="PHP" name="CLI.php" role="php">
     <tasks:replace from="@package_version@" to="version" type="package-info" />
    </file>
    <file baseinstalldir="PHP" name="Exception.php" role="php">
     <tasks:replace from="@package_version@" to="version" type="package-info" />
    </file>
    <file baseinstalldir="PHP" name="File.php" role="php">
     <tasks:replace from="@package_version@" to="version" type="package-info" />
    </file>
    <file baseinstalldir="PHP" name="Fixer.php" role="php">
     <tasks:replace from="@package_version@" to="version" type="package-info" />
    </file>
    <file baseinstalldir="PHP" name="Report.php" role="php">
     <tasks:replace from="@package_version@" to="version" type="package-info" />
    </file>
    <file baseinstalldir="PHP" name="Reporting.php" role="php">
     <tasks:replace from="@package_version@" to="version" type="package-info" />
    </file>
    <file baseinstalldir="PHP" name="Sniff.php" role="php">
     <tasks:replace from="@package_version@" to="version" type="package-info" />
    </file>
    <file baseinstalldir="PHP" name="Tokens.php" role="php">
     <tasks:replace from="@package_version@" to="version" type="package-info" />
    </file>
   </dir>
  </dir>
 </contents>
 <dependencies>
  <required>
   <php>
    <min>5.1.2</min>
   </php>
   <pearinstaller>
    <min>1.4.0b1</min>
   </pearinstaller>
  </required>
 </dependencies>
 <phprelease>
  <installconditions>
   <os>
    <name>windows</name>
   </os>
  </installconditions>
  <filelist>
   <install as="phpcs" name="scripts/phpcs" />
   <install as="phpcbf" name="scripts/phpcbf" />
   <install as="phpcs.bat" name="scripts/phpcs.bat" />
   <install as="phpcbf.bat" name="scripts/phpcbf.bat" />
   <install as="AllTests.php" name="tests/AllTests.php" />
   <install as="TestSuite.php" name="tests/TestSuite.php" />
   <install as="CodeSniffer/Core/AllTests.php" name="tests/Core/AllTests.php" />
   <install as="CodeSniffer/Core/IsCamelCapsTest.php" name="tests/Core/IsCamelCapsTest.php" />
   <install as="CodeSniffer/Core/ErrorSuppressionTest.php" name="tests/Core/ErrorSuppressionTest.php" />
   <install as="CodeSniffer/Core/File/GetMethodParametersTest.php" name="tests/Core/File/GetMethodParametersTest.php" />
   <install as="CodeSniffer/Standards/AllSniffs.php" name="tests/Standards/AllSniffs.php" />
   <install as="CodeSniffer/Standards/AbstractSniffUnitTest.php" name="tests/Standards/AbstractSniffUnitTest.php" />
  </filelist>
 </phprelease>
 <phprelease>
  <filelist>
   <install as="phpcs" name="scripts/phpcs" />
   <install as="phpcbf" name="scripts/phpcbf" />
   <install as="AllTests.php" name="tests/AllTests.php" />
   <install as="TestSuite.php" name="tests/TestSuite.php" />
   <install as="CodeSniffer/Core/AllTests.php" name="tests/Core/AllTests.php" />
   <install as="CodeSniffer/Core/IsCamelCapsTest.php" name="tests/Core/IsCamelCapsTest.php" />
   <install as="CodeSniffer/Core/ErrorSuppressionTest.php" name="tests/Core/ErrorSuppressionTest.php" />
   <install as="CodeSniffer/Core/File/GetMethodParametersTest.php" name="tests/Core/File/GetMethodParametersTest.php" />
   <install as="CodeSniffer/Standards/AllSniffs.php" name="tests/Standards/AllSniffs.php" />
   <install as="CodeSniffer/Standards/AbstractSniffUnitTest.php" name="tests/Standards/AbstractSniffUnitTest.php" />
   <ignore name="scripts/phpcs.bat" />
   <ignore name="scripts/phpcbf.bat" />
  </filelist>
 </phprelease>
 <changelog>
  <release>
   <version>
    <release>2.0.0a2</release>
    <api>2.0.0a2</api>
   </version>
   <stability>
    <release>alpha</release>
    <api>alpha</api>
   </stability>
   <date>2014-05-01</date>
   <license uri="https://github.com/squizlabs/PHP_CodeSniffer/blob/master/licence.txt">BSD License</license>
   <notes>
    - Added report type --report=info to show information about the checked code to make building a standard easier
      -- Checks a number of things, such as what line length you use, and spacing are brackets, but not everything
      -- Still highly experimental
    - Generic LineLengthSniff now shows warnings for long lines referring to licence and VCS information
      -- It previously ignored these lines, but at the expense of performance
    - Generic DisallowTabIndent and DisallowSpaceIndent sniffs no longer error when detecting mixed indent types
      -- Only the first type of indent found on a line (space or indent) is considered
    - Lots of little performance improvements that can add up to a substantial saving over large code bases
      -- Added a "length" array index to tokens so you don't need to call strlen() of them, or deal with encoding
      -- Can now use isset() to find tokens inside the PHP_CodeSniffer_Tokens static vars instead of in_array()
    - Custom reports can now specify a $recordErrors member var; this previously only worked for built-in reports
      -- When set to FALSE, error messages will not be recorded and only totals will be returned
      -- This can save significant memory while processing a large code base
    - Removed dependence on PHP_Timer
    - PHP tokenizer now supports DEFAULT statements opened with a T_SEMICOLON
    - The Squiz and PHPCS standards have increased the max padding for statement alignment from 8 to 12
    - Squiz EchoedStringsSniff now supports statments without a semicolon, such as PHP embedded in HTML
    - Squiz DoubleQuoteUsageSniff now properly replaces escaped double quotes when fixing a doubled quoted string
    - Improved detection of nested IF statements that use the alternate IF/ENDIF syntax
    - PSR1 CamelCapsMethodNameSniff now ignores magic methods
      -- Thanks to Eser Ozvataf for the patch
    - PSR1 SideEffectsSniff now ignores methods named define()
    - PSR1 and PEAR ClassDeclarationSniffs now support traits (request #20208)
    - PSR2 ControlStructureSpacingSniff now allows newlines before/after parentheses
      -- Thanks to Maurus Cuelenaere for the patch
    - PSR2 ControlStructureSpacingSniff now checks TRY and CATCH statements
    - Squiz SuperfluousWhitespaceSniff now detects whitespace at the end of block comment lines
      -- Thanks to Klaus Purer for the patch
    - Squiz LowercasePHPFunctionsSniff no longer reports errors for namespaced functions
      -- Thanks to Max Galbusera for the patch
    - Squiz SwitchDeclarationSniff now allows exit() as a breaking statement for case/default
    - Squiz ValidVariableNameSniff and Zend ValidVariableNameSniff now ignore additional PHP reserved vars
      -- Thanks to Mikuláš Dítě and Adrian Crepaz for the patch
    - Sniff code Squiz.WhiteSpace.MemberVarSpacing.After changed to Squiz.WhiteSpace.MemberVarSpacing.Incorrect (request #20241)
    - Fixed bug #20200 : Invalid JSON produced with specific error message
    - Fixed bug #20204 : Ruleset exclude checks are case sensitive
    - Fixed bug #20213 : Invalid error, Inline IF must be declared on single line
    - Fixed bug #20225 : array_merge() that takes more than one line generates error
    - Fixed bug #20230 : Squiz ControlStructureSpacing sniff assumes specific condition formatting
    - Fixed bug #20234 : phpcbf patch command absolute paths
    - Fixed bug #20240 : Squiz block comment sniff fails when newline present
    - Fixed bug #20247 : The Squiz.WhiteSpace.ControlStructureSpacing sniff and do-while
      -- Thanks to Alexander Obuhovich for the patch
    - Fixed bug #20248 : The Squiz_Sniffs_WhiteSpace_ControlStructureSpacingSniff sniff and empty scope
    - Fixed bug #20252 : Unitialized string offset when package name starts with underscore
    </notes>
  </release>
  <release>
   <version>
    <release>2.0.0a1</release>
    <api>2.0.0a1</api>
   </version>
   <stability>
    <release>alpha</release>
    <api>alpha</api>
   </stability>
   <date>2014-02-05</date>
   <license uri="https://github.com/squizlabs/PHP_CodeSniffer/blob/master/licence.txt">BSD License</license>
   <notes>
    - Added the phpcbf script to automatically fix many errors found by the phpcs script
    - Added report type --report=diff to show suggested changes to fix coding standard violations
    - The --report argument now allows for custom reports to be used
      -- Use the full path to your custom report class as the report name
    - The --extensions argument is now respected when passing filenames; not just with directories
    - The --extensions argument now allows you to specify the tokenizer for each extension
      -- e.g., --extensions=module/php,es/js
    - Command line arguments can now be set in ruleset files
      -- e.g., arg name="report" value="summary" (print summary report; same as --report=summary)
      -- e.g., arg value="sp" (print source and progress information; same as -sp)
      -- The -vvv, --sniffs, --standard and -l command line arguments cannot be set in this way
    - Sniff process() methods can not optionally return a token to ignore up to
      -- If returned, the sniff will not be executed again until the passed token is reached in the file
      -- Useful if you are looking for tokens like T_OPEN_TAG but only want to process the first one
    - Removed the comment parser classes and replaced it with a simple comment tokenier
      -- T_DOC_COMMENT tokens are now tokenized into T_DOC_COMMENT_* tokens so they can be used more easily
      -- This change requires a significant rewrite of sniffs that use the comment parser
      -- This change requires minor changes to sniffs that listen for T_DOC_COMMENT tokens directly
    - Added Generic DocCommentSniff to check generic doc block formatting
      -- Removed doc block formatting checks from PEAR ClassCommentSniff
      -- Removed doc block formatting checks from PEAR FileCommentSniff
      -- Removed doc block formatting checks from PEAR FunctionCommentSniff
      -- Removed doc block formatting checks from Squiz ClassCommentSniff
      -- Removed doc block formatting checks from Squiz FileCommentSniff
      -- Removed doc block formatting checks from Squiz FunctionCommentSniff
      -- Removed doc block formatting checks from Squiz VariableCommentSniff
    - Squiz DocCommentAlignmentSniff has had its error codes changed
      -- NoSpaceBeforeTag becomes NoSpaceAfterStar
      -- SpaceBeforeTag becomes SpaceAfterStar
      -- SpaceBeforeAsterisk becomes SpaceBeforeStar
    - Generic MultipleStatementAlignment now aligns assignments within a block so they fit within their max padding setting
      -- The sniff previously requested the padding as 1 space if max padding was exceeded
      -- It now aligns the assignment with surrounding assignments if it can
      -- Removed property ignoreMultiline as multi-line assignments are now handled correctly and should not be ignored
    - Squiz FunctionClosingBraceSpaceSniff now requires a blank line before the brace in all cases except function args
    - Added error Squiz.Commenting.ClassComment.SpacingAfter to ensure there are no blank lines after a class comment
    - Added error Squiz.WhiteSpace.MemberVarSpacing.AfterComment to ensure there are no blank lines after a member var comment
      -- Fixes have also been corrected to not strip the member var comment or indent under some circumstances
      -- Thanks to Mark Scherer for help with this fix
    - Added error Squiz.Commenting.FunctionCommentThrowTag.Missing to ensure a throw is documented
    - Removed error Squiz.Commenting.FunctionCommentThrowTag.WrongType
    - Content passed via STDIN can now specify the filename to use so that sniffs can run the correct filename checks
      -- Ensure the first line of the content is: phpcs_input_file: /path/to/file
    - Squiz coding standard now enforces no closing PHP tag at the end of a pure PHP file
    - Squiz coding standard now enforces a single newline character at the end of the file
    - Squiz ClassDeclarationSniff no longer checks for a PHP ending tag after a class definition
    - Squiz ControlStructureSpacingSniff now checks TRY and CATCH statements as well
    - Removed MySource ChannelExceptionSniff
    </notes>
  </release>
  <release>
   <version>
    <release>1.5.3</release>
    <api>1.5.3</api>
   </version>
   <stability>
    <release>stable</release>
    <api>stable</api>
   </stability>
   <date>2014-05-01</date>
   <license uri="https://github.com/squizlabs/PHP_CodeSniffer/blob/master/licence.txt">BSD License</license>
   <notes>
    - Improved detection of nested IF statements that use the alternate IF/ENDIF syntax
    - PHP tokenizer now supports DEFAULT statements opened with a T_SEMICOLON
    - PSR1 CamelCapsMethodNameSniff now ignores magic methods
      -- Thanks to Eser Ozvataf for the patch
    - PSR1 SideEffectsSniff now ignores methods named define()
    - PSR1 and PEAR ClassDeclarationSniffs now support traits (request #20208)
    - PSR2 ControlStructureSpacingSniff now allows newlines before/after parentheses
      -- Thanks to Maurus Cuelenaere for the patch
    - Squiz LowercasePHPFunctionsSniff no longer reports errors for namespaced functions
      -- Thanks to Max Galbusera for the patch
    - Squiz SwitchDeclarationSniff now allows exit() as a breaking statement for case/default
    - Squiz ValidVariableNameSniff and Zend ValidVariableNameSniff now ignore additional PHP reserved vars
      -- Thanks to Mikuláš Dítě and Adrian Crepaz for the patch
    - Sniff code Squiz.WhiteSpace.MemberVarSpacing.After changed to Squiz.WhiteSpace.MemberVarSpacing.Incorrect (request #20241)
    - Fixed bug #20200 : Invalid JSON produced with specific error message
    - Fixed bug #20204 : Ruleset exclude checks are case sensitive
    - Fixed bug #20213 : Invalid error, Inline IF must be declared on single line
    - Fixed bug #20225 : array_merge() that takes more than one line generates error
    - Fixed bug #20230 : Squiz ControlStructureSpacing sniff assumes specific condition formatting
    - Fixed bug #20240 : Squiz block comment sniff fails when newline present
    - Fixed bug #20247 : The Squiz.WhiteSpace.ControlStructureSpacing sniff and do-while
      -- Thanks to Alexander Obuhovich for the patch
    - Fixed bug #20248 : The Squiz_Sniffs_WhiteSpace_ControlStructureSpacingSniff sniff and empty scope
    - Fixed bug #20252 : Unitialized string offset when package name starts with underscore
   </notes>
  </release>
  <release>
   <version>
    <release>1.5.2</release>
    <api>1.5.2</api>
   </version>
   <stability>
    <release>stable</release>
    <api>stable</api>
   </stability>
   <date>2014-02-05</date>
   <license uri="https://github.com/squizlabs/PHP_CodeSniffer/blob/master/licence.txt">BSD License</license>
   <notes>
    - Improved support for the PHP 5.5. classname::class syntax
      -- PSR2 SwitchDeclarationSniff no longer throws errors when this syntax is used in CASE conditions
    - Improved support for negative checks of instanceOf in Squiz ComparisonOperatorUsageSniff
      -- Thanks to Martin Winkel for the patch
    - Generic FunctionCallArgumentSpacingSniff now longer complains about space before comma when using here/nowdocs
      -- Thanks to Richard van Velzen for the patch
    - Generic LowerCaseConstantSniff and UpperCaseConstantSniff now ignore class constants
      -- Thanks to Kristopher Wilson for the patch
    - PEAR FunctionCallSignatureSniff now has settings to specify how many spaces should appear before/after parentheses
      -- Override the 'requiredSpacesAfterOpen' and 'requiredSpacesBeforeClose' settings in a ruleset.xml file to change
      -- Default remains at 0 for both
      -- Thanks to Astinus Eberhard for the patch
    - PSR2 ControlStructureSpacingSniff now has settings to specify how many spaces should appear before/after parentheses
      -- Override the 'requiredSpacesAfterOpen' and 'requiredSpacesBeforeClose' settings in a ruleset.xml file to change
      -- Default remains at 0 for both
      -- Thanks to Astinus Eberhard for the patch
    - Squiz ForEachLoopDeclarationSniff now has settings to specify how many spaces should appear before/after parentheses
      -- Override the 'requiredSpacesAfterOpen' and 'requiredSpacesBeforeClose' settings in a ruleset.xml file to change
      -- Default remains at 0 for both
      -- Thanks to Astinus Eberhard for the patch
    - Squiz ForLoopDeclarationSniff now has settings to specify how many spaces should appear before/after parentheses
      -- Override the 'requiredSpacesAfterOpen' and 'requiredSpacesBeforeClose' settings in a ruleset.xml file to change
      -- Default remains at 0 for both
      -- Thanks to Astinus Eberhard for the patch
    - Squiz FunctionDeclarationArgumentSpacingSniff now has settings to specify how many spaces should appear before/after parentheses
      -- Override the 'requiredSpacesAfterOpen' and 'requiredSpacesBeforeClose' settings in a ruleset.xml file to change
      -- Default remains at 0 for both
      -- Thanks to Astinus Eberhard for the patch
    - Removed UnusedFunctionParameter, CyclomaticComplexity and NestingLevel from the Squiz standard
    - Generic FixmeSniff and TodoSniff now work correctly with accented characters
    - Fixed bug #20145 : Custom ruleset preferences directory over installed standard
    - Fixed bug #20147 : phpcs-svn-pre-commit - no more default error report
    - Fixed bug #20151 : Problem handling "if(): ... else: ... endif;" syntax
    - Fixed bug #20190 : Invalid regex in Squiz_Sniffs_WhiteSpace_SuperfluousWhitespaceSniff
   </notes>
  </release>
  <release>
   <version>
    <release>1.5.1</release>
    <api>1.5.1</api>
   </version>
   <stability>
    <release>stable</release>
    <api>stable</api>
   </stability>
   <date>2013-12-12</date>
   <license uri="https://github.com/squizlabs/PHP_CodeSniffer/blob/master/licence.txt">BSD License</license>
   <notes>
    - Config values can now be set at runtime using the command line argument [--runtime-set key value]
      -- Runtime values are the same as config values, but are not written to the main config file
      -- Thanks to Wim Godden for the patch
    - Config values can now be set in ruleset files
      -- e.g., config name="zend_ca_path" value="/path/to/ZendCodeAnalyzer"
      -- Can not be used to set config values that override command line values, such as show_warnings
      -- Thanks to Jonathan Marcil for helping with the patch
    - Added a new installed_paths config value to allow for the setting of directories that contain standards
      -- By default, standards have to be installed into the CodeSniffer/Standards directory to be considered installed
      -- New config value allows a list of paths to be set in addition to this internal path
      -- Installed standards appear when using the -i arg, and can be referenced in rulesets using only their name
      -- Set paths by running: phpcs --config-set installed_paths /path/one,/path/two,...
    - PSR2 ClassDeclarationSniff now allows a list of extended interfaces to be split across multiple lines
    - Squiz DoubleQuoteUsageSniff now allows \b in double quoted strings
    - Generic ForbiddenFunctionsSniff now ignores object creation
      -- This is a further fix for bug #20100 : incorrect Function mysql() has been deprecated report
    - Fixed bug #20136 : Squiz_Sniffs_WhiteSpace_ScopeKeywordSpacingSniff and Traits
    - Fixed bug #20138 : Protected property underscore and camel caps issue (in trait with Zend)
      -- Thanks to Gaetan Rousseau for the patch
    - Fixed bug #20139 : No report file generated on success
   </notes>
  </release>
  <release>
   <version>
    <release>1.5.0</release>
    <api>1.5.0</api>
   </version>
   <stability>
    <release>stable</release>
    <api>stable</api>
   </stability>
   <date>2013-11-28</date>
   <license uri="https://github.com/squizlabs/PHP_CodeSniffer/blob/master/licence.txt">BSD License</license>
   <notes>
    - Doc generation is now working again for installed standards
      -- Includes a fix for limiting the docs to specific sniffs
    - Generic ScopeIndentSniff now allows for ignored tokens to be set via ruleset.xml files
      -- E.g., to ignore comments, override a property using:
      -- name="ignoreIndentationTokens" type="array" value="T_COMMENT,T_DOC_COMMENT"
    - PSR2 standard now ignores comments when checking indentation rules
    - Generic UpperCaseConstantNameSniff no longer reports errors where constants are used (request #20090)
      -- It still reports errors where constants are defined
    - Individual messages can now be excluded in ruleset.xml files using the exclude tag (request #20091)
      -- Setting message severity to 0 continues to be supported
    - Squiz OperatorSpacingSniff no longer throws errors for the ?: short ternary operator
      -- Thanks to Antoine Musso for the patch
    - Comment parser now supports non-English characters when splitting comment lines into words
      -- Thanks to Nik Sun for the patch
    - Exit statements are now recognised as valid closers for CASE and DEFAULT blocks
      -- Thanks to Maksim Kochkin for the patch
    - PHP_CodeSniffer_CLI::process() can now be passed an incomplete array of CLI values
      -- Missing values will be set to the CLI defaults
      -- Thanks to Maksim Kochkin for the patch
    - Fixed bug #20093 : Bug with ternary operator token
    - Fixed bug #20097 : CLI.php throws error in php 5.2
    - Fixed bug #20100 : incorrect Function mysql() has been deprecated report
    - Fixed bug #20119 : PHP warning: invalid argument to str_repeat() in SVN blame report with -s
    - Fixed bug #20123 : PSR2 complains about an empty second statement in for-loop
    - Fixed bug #20131 : PHP errors in svnblame report, if there are files not under version control
    - Fixed bug #20133 : Allow "HG: hg_id" as value for @version tag
   </notes>
  </release>
  <release>
   <version>
    <release>1.5.0RC4</release>
    <api>1.5.0RC4</api>
   </version>
   <stability>
    <release>beta</release>
    <api>beta</api>
   </stability>
   <date>2013-09-26</date>
   <license uri="https://github.com/squizlabs/PHP_CodeSniffer/blob/master/licence.txt">BSD License</license>
   <notes>
    - You can now restrict violations to individual sniff codes using the --sniffs command line argument
     -- Previously, this only restricted violations to an entire sniff and not individual messages
     -- If you have scripts calling PHP_CodeSniffer::process() or creating PHP_CodeSniffer_File objects, you must update your code
     -- The array of restrictions passed to PHP_CodeSniffer::process() must now be an array of sniff codes instead of class names
     -- The PHP_CodeSniffer_File::__construct() method now requires an array of restrictions to be passed
    - Doc generation is now working again
    - Progress information now shows the percentage complete at the end of each line
    - Added report type --report=junit to show the error list in a JUnit compatible format
      -- Thanks to Oleg Lobach for the contribution
    - Added support for the PHP 5.4 callable type hint
    - Fixed problem where some file content could be ignored when checking STDIN
    - Version information is now printed when installed via composer or run from a Git clone (request #20050)
    - Added Squiz DisallowBooleanStatementSniff to ban boolean operators outside of control structure conditions
    - The CSS tokenizer is now more reliable when encountering 'list' and 'break' strings
    - Coding standard ignore comments can now appear instead doc blocks as well as inline comments
      -- Thanks to Stuart Langley for the patch
    - Generic LineLengthSniff now ignores SVN URL and Head URL comments
      -- Thanks to Karl DeBisschop for the patch
    - PEAR MultiLineConditionSniff now has a setting to specify how many spaces code should be indented
      -- Default remains at 4; override the 'indent' setting in a ruleset.xml file to change
      -- Thanks to Szabolcs Sulik for the patch
    - PEAR MultiLineAssignmentSniff now has a setting to specify how many spaces code should be indented
      -- Default remains at 4; override the 'indent' setting in a ruleset.xml file to change
      -- Thanks to Szabolcs Sulik for the patch
    - PEAR FunctionDeclarationSniff now has a setting to specify how many spaces code should be indented
      -- Default remains at 4; override the 'indent' setting in a ruleset.xml file to change
      -- Thanks to Szabolcs Sulik for the patch
    - Squiz SwitchDeclarationSniff now has a setting to specify how many spaces code should be indented
      -- Default remains at 4; override the 'indent' setting in a ruleset.xml file to change
      -- Thanks to Szabolcs Sulik for the patch
    - Squiz CSS IndentationSniff now has a setting to specify how many spaces code should be indented
      -- Default remains at 4; override the 'indent' setting in a ruleset.xml file to change
      -- Thanks to Hugo Fonseca for the patch
    - Squiz and MySource File and Function comment sniffs now allow all tags and don't require a particular licence
    - Squiz standard now allows lines to be 120 characters long before warning; up from 85
    - Squiz LowercaseStyleDefinitionSniff no longer throws errors for class names in nested style definitions
    - Squiz ClassFileNameSniff no longer throws errors when checking STDIN
    - Squiz CSS sniffs no longer generate errors for IE filters
    - Squiz CSS IndentationSniff no longer sees comments as blank lines
    - Squiz LogicalOperatorSpacingSniff now ignores whitespace at the end of a line
    - Squiz.Scope.MethodScope.Missing error message now mentions 'visibility' instead of 'scope modifier'
      -- Thanks to Renat Akhmedyanov for the patch
    - Added support for the PSR2 multi-line arguments errata
    - The PSR2 standard no longer throws errors for additional spacing after a type hint
    - PSR UseDeclarationSniff no longer throws errors for USE statements inside TRAITs
    - Fixed cases where code was incorrectly assigned the T_GOTO_LABEL token when used in a complex CASE condition
    - Fixed bug #20026 : Check for multi-line arrays that should be single-line is slightly wrong
      -- Adds new error message for single-line arrays that end with a comma
    - Fixed bug #20029 : ForbiddenFunction sniff incorrectly recognizes methods in USE clauses
    - Fixed bug #20043 : Mis-interpretation of Foo::class
    - Fixed bug #20044 : PSR1 camelCase check does not ignore leading underscores
    - Fixed bug #20045 : Errors about indentation for closures with multi-line 'use' in functions
    - Fixed bug #20051 : Undefined index: scope_opener / scope_closer
      -- Thanks to Anthon Pang for the patch
   </notes>
  </release>
  <release>
   <version>
    <release>1.5.0RC3</release>
    <api>1.5.0RC3</api>
   </version>
   <stability>
    <release>beta</release>
    <api>beta</api>
   </stability>
   <date>2013-07-25</date>
   <license uri="https://github.com/squizlabs/PHP_CodeSniffer/blob/master/licence.txt">BSD License</license>
   <notes>
    - Added report type --report=json to show the error list and total counts for all checked files
      -- Thanks to Jeffrey Fisher for the contribution
    - PHP_CodeSniffer::isCamelCaps now allows for acronyms at the start of a string if the strict flag is FALSE
      -- acronyms are defined as at least 2 uppercase characters in a row
      -- e.g., the following is now valid camel caps with strict set to FALSE: XMLParser
    - The PHP tokenizer now tokenizes goto labels as T_GOTO_LABEL instead of T_STRING followed by T_COLON
    - The JS tokenizer now has support for the T_THROW token
    - Symlinked directories inside CodeSniffer/Standards and in ruleset.xml files are now supported
      -- Only available since PHP 5.2.11 and 5.3.1
      -- Thanks to Maik Penz for the patch
    - The JS tokenizer now correctly identifies T_INLINE_ELSE tokens instead of leaving them as T_COLON
      -- Thanks to Arnout Boks for the patch
    - Explaining a standard (phpcs -e) that uses namespaces now works correctly
    - Restricting a check to specific sniffs (phpcs --sniffs=...) now works correctly with namespaced sniffs
      -- Thanks to Maik Penz for the patch
    - Docs added for the entire Generic standard, and many sniffs from other standards are now documented as well
      -- Thanks to Spencer Rinehart for the contribution
    - Clearer error message for when the sniff class name does not match the directory structure
    - Generated HTML docs now correctly show the open PHP tag in code comparison blocks
    - Added Generic InlineHTMLSniff to ensure a file only contains PHP code
    - Added Squiz ShorthandSizeSniff to check that CSS sizes are using shorthand notation only when 1 or 2 values are used
    - Added Squiz ForbiddenStylesSniff to ban the use of some deprecated browser-specific styles
    - Added Squiz NamedColoursSniff to ban the use of colour names
    - PSR2 standard no longer enforces no whitespace between the closing parenthesis of a function call and the semicolon
    - PSR2 ClassDeclarationSniff now ignores empty classes when checking the end brace position
    - PSR2 SwitchDeclarationSniff no longer reports errors for empty lines between CASE statements
    - PEAR ObjectOperatorIndentSniff now has a setting to specify how many spaces code should be indented
      -- Default remains at 4; override the indent setting in a ruleset.xml file to change
      -- Thanks to Andrey Mindubaev for the patch
    - Squiz FileExtensionSniff now supports traits
      -- Thanks to Lucas Green for the patch
    - Squiz ArrayDeclarationSniff no longer reports errors for no comma at the end of a line that contains a function call
    - Squiz SwitchDeclarationSniff now supports T_CONTINUE and T_THROW as valid case/default breaking statements
    - Squiz CommentedOutCodeSniff is now better at ignoring commented out HTML, XML and regular expressions
    - Squiz DisallowComparisonAssignmentSniff no longer throws errors for the third expression in a FOR statement
    - Squiz ColourDefinitionSniff no longer throws errors for some CSS class names
    - Squiz ControlStructureSpacingSniff now supports all types of CASE/DEFAULT breaking statements
    - Generic CallTimePassByReferenceSniff now reports errors for functions called using a variable
      -- Thanks to Maik Penz for the patch
    - Generic ConstructorNameSniff no longer throws a notice for abstract constructors inside abstract classes
      -- Thanks to Spencer Rinehart for the patch
    - Squiz ComparisonOperatorUsageSniff now checks inside elseif statements
      -- Thanks to Arnout Boks for the patch
    - Squiz OperatorSpacingSniff now reports errors for no spacing around inline then and else tokens
      -- Thanks to Arnout Boks for the patch
    - Fixed bug #19811 : Comments not ignored in all cases in AbstractPatternSniff
      -- Thanks to Erik Wiffin for the patch
    - Fixed bug #19892 : ELSE with no braces causes incorrect SWITCH break statement indentation error
    - Fixed bug #19897 : Indenting warnings in templates not consistent
    - Fixed bug #19908 : PEAR MultiLineCondition Does Not Apply elseif
    - Fixed bug #19930 : option --report-file generate an empty file
    - Fixed bug #19935 : notify-send reports do not vanish in gnome-shell
      -- Thanks to Christian Weiske for the patch
    - Fixed bug #19944 : docblock squiz sniff "return void" trips over return in lambda function
    - Fixed bug #19953 : PSR2 - Spaces before interface name for abstract class
    - Fixed bug #19956 : phpcs warns for Type Hint missing Resource
    - Fixed bug #19957 : Does not understand trait method aliasing
    - Fixed bug #19968 : Permission denied on excluded directory
    - Fixed bug #19969 : Sniffs with namespace not recognized in reports
    - Fixed bug #19997 : Class names incorrectly detected as constants
   </notes>
  </release>
  <release>
   <version>
    <release>1.5.0RC2</release>
    <api>1.5.0RC2</api>
   </version>
   <stability>
    <release>beta</release>
    <api>beta</api>
   </stability>
   <date>2013-04-04</date>
   <license uri="https://github.com/squizlabs/PHP_CodeSniffer/blob/master/licence.txt">BSD License</license>
   <notes>
    - Ruleset processing has been rewritten to be more predictable
      -- Provides much better support for relative paths inside ruleset files
      -- May mean that sniffs that were previously ignored are now being included when importing external rulesets
      -- Ruleset processing output can be seen by using the -vv command line argument
      -- Internal sniff registering functions have all changed, so please review custom scripts
    - You can now pass multiple coding standards on the command line, comma separated (request #19144)
      -- Works with built-in or custom standards and rulesets, or a mix of both
    - You can now exclude directories or whole standards in a ruleset XML file (request #19731)
      -- e.g., exclude "Generic.Commenting" or just "Generic"
      -- You can also pass in a path to a directory instead, if you know it
    - Added Generic LowerCaseKeywordSniff to ensure all PHP keywords are defined in lowercase
      -- The PSR2 and Squiz standards now use this sniff
    - Added Generic SAPIUsageSniff to ensure the PHP_SAPI constant is used instead of php_sapi_name() (request #19863)
    - Squiz FunctionSpacingSniff now has a setting to specify how many lines there should between functions (request #19843)
      -- Default remains at 2
      -- Override the "spacing" setting in a ruleset.xml file to change
    - Squiz LowercasePHPFunctionSniff no longer throws errors for the limited set of PHP keywords it was checking
      -- Add a rule for Generic.PHP.LowerCaseKeyword to your ruleset to replicate this functionality
    - Added support for the PHP 5.4 T_CALLABLE token so it can be used in lower PHP versions
    - Generic EndFileNoNewlineSniff now supports checking of CSS and JS files
    - PSR2 SwitchDeclarationSniff now has a setting to specify how many spaces code should be indented
      -- Default remains at 4; override the indent setting in a ruleset.xml file to change
      -- Thanks to Asher Snyder for the patch
    - Generic ScopeIndentSniff now has a setting to specify a list of tokens that should be ignored
      -- The first token on the line is checked and the whole line is ignored if the token is in the array
      -- Thanks to Eloy Lafuente for the patch
    - Squiz LowercaseClassKeywordsSniff now checks for the TRAIT keyword
      -- Thanks to Anthon Pang for the patch
    - If you create your own PHP_CodeSniffer object, PHPCS will no longer exit when an unknown argument is found
      -- This allows you to create wrapper scripts for PHPCS more easily
    - PSR2 MethodDeclarationSniff no longer generates a notice for methods named "_"
      -- Thanks to Bart S for the patch
    - Squiz BlockCommentSniff no longer reports that a blank line between a scope closer and block comment is invalid
    - Generic DuplicateClassNameSniff no longer reports an invalid error if multiple PHP open tags exist in a file
    - Generic DuplicateClassNameSniff no longer reports duplicate errors if multiple PHP open tags exist in a file
    - Fixed bug #19819 : Freeze with syntax error in use statement
    - Fixed bug #19820 : Wrong message level in Generic_Sniffs_CodeAnalysis_EmptyStatementSniff
    - Fixed bug #19859 : CodeSniffer::setIgnorePatterns API changed
    - Fixed bug #19871 : findExtendedClassName doesn't return FQCN on namespaced classes
    - Fixed bug #19879 : bitwise and operator interpreted as reference by value
   </notes>
  </release>
  <release>
   <version>
    <release>1.5.0RC1</release>
    <api>1.5.0RC1</api>
   </version>
   <stability>
    <release>beta</release>
    <api>beta</api>
   </stability>
   <date>2013-02-08</date>
   <license uri="https://github.com/squizlabs/PHP_CodeSniffer/blob/master/licence.txt">BSD License</license>
   <notes>
    - Reports have been completely rewritten to consume far less memory
      -- Each report is incrementally written to the file system during a run and then printed out when the run ends
      -- There is no longer a need to keep the list of errors and warnings in memory during a run
    - Multi-file sniff support has been removed because they are too memory intensive
      -- If you have a custom multi-file sniff, you can convert it into a standard sniff quite easily
      -- See CodeSniffer/Standards/Generic/Sniffs/Classes/DuplicateClassNameSniff.php for an example
    </notes>
  </release>
  <release>
   <version>
    <release>1.4.8</release>
    <api>1.4.8</api>
   </version>
   <stability>
    <release>stable</release>
    <api>stable</api>
   </stability>
   <date>2013-11-26</date>
   <license uri="https://github.com/squizlabs/PHP_CodeSniffer/blob/master/licence.txt">BSD License</license>
   <notes>
    - Generic ScopeIndentSniff now allows for ignored tokens to be set via ruleset.xml files
      -- E.g., to ignore comments, override a property using:
      -- name="ignoreIndentationTokens" type="array" value="T_COMMENT,T_DOC_COMMENT"
    - PSR2 standard now ignores comments when checking indentation rules
    - Squiz OperatorSpacingSniff no longer throws errors for the ?: short ternary operator
      -- Thanks to Antoine Musso for the patch
    - Comment parser now supports non-English characters when splitting comment lines into words
      -- Thanks to Nik Sun for the patch
    - Exit statements are now recognised as valid closers for CASE and DEFAULT blocks
      -- Thanks to Maksim Kochkin for the patch
    - PHP_CodeSniffer_CLI::process() can now be passed an incomplete array of CLI values
      -- Missing values will be set to the CLI defaults
      -- Thanks to Maksim Kochkin for the patch
    - Fixed bug #20097 : CLI.php throws error in php 5.2
    - Fixed bug #20100 : incorrect Function mysql() has been deprecated report
    - Fixed bug #20119 : PHP warning: invalid argument to str_repeat() in SVN blame report with -s
    - Fixed bug #20123 : PSR2 complains about an empty second statement in for-loop
    - Fixed bug #20131 : PHP errors in svnblame report, if there are files not under version control
    - Fixed bug #20133 : Allow "HG: hg_id" as value for @version tag
   </notes>
  </release>
  <release>
   <version>
    <release>1.4.7</release>
    <api>1.4.7</api>
   </version>
   <stability>
    <release>stable</release>
    <api>stable</api>
   </stability>
   <date>2013-09-26</date>
   <license uri="https://github.com/squizlabs/PHP_CodeSniffer/blob/master/licence.txt">BSD License</license>
   <notes>
    - Added report type --report=junit to show the error list in a JUnit compatible format
      -- Thanks to Oleg Lobach for the contribution
    - Added support for the PHP 5.4 callable type hint
    - Fixed problem where some file content could be ignored when checking STDIN
    - Version information is now printed when installed via composer or run from a Git clone (request #20050)
    - The CSS tokenizer is now more reliable when encountering 'list' and 'break' strings
    - Coding standard ignore comments can now appear instead doc blocks as well as inline comments
      -- Thanks to Stuart Langley for the patch
    - Generic LineLengthSniff now ignores SVN URL and Head URL comments
      -- Thanks to Karl DeBisschop for the patch
    - PEAR MultiLineConditionSniff now has a setting to specify how many spaces code should be indented
      -- Default remains at 4; override the 'indent' setting in a ruleset.xml file to change
      -- Thanks to Szabolcs Sulik for the patch
    - PEAR MultiLineAssignmentSniff now has a setting to specify how many spaces code should be indented
      -- Default remains at 4; override the 'indent' setting in a ruleset.xml file to change
      -- Thanks to Szabolcs Sulik for the patch
    - PEAR FunctionDeclarationSniff now has a setting to specify how many spaces code should be indented
      -- Default remains at 4; override the 'indent' setting in a ruleset.xml file to change
      -- Thanks to Szabolcs Sulik for the patch
    - Squiz SwitchDeclarationSniff now has a setting to specify how many spaces code should be indented
      -- Default remains at 4; override the 'indent' setting in a ruleset.xml file to change
      -- Thanks to Szabolcs Sulik for the patch
    - Squiz CSS IndentationSniff now has a setting to specify how many spaces code should be indented
      -- Default remains at 4; override the 'indent' setting in a ruleset.xml file to change
      -- Thanks to Hugo Fonseca for the patch
    - Squiz and MySource File and Function comment sniffs now allow all tags and don't require a particular licence
    - Squiz LowercaseStyleDefinitionSniff no longer throws errors for class names in nested style definitions
    - Squiz ClassFileNameSniff no longer throws errors when checking STDIN
    - Squiz CSS sniffs no longer generate errors for IE filters
    - Squiz CSS IndentationSniff no longer sees comments as blank lines
    - Squiz LogicalOperatorSpacingSniff now ignores whitespace at the end of a line
    - Squiz.Scope.MethodScope.Missing error message now mentions 'visibility' instead of 'scope modifier'
      -- Thanks to Renat Akhmedyanov for the patch
    - Added support for the PSR2 multi-line arguments errata
    - The PSR2 standard no longer throws errors for additional spacing after a type hint
    - PSR UseDeclarationSniff no longer throws errors for USE statements inside TRAITs
    - Fixed bug #20026 : Check for multi-line arrays that should be single-line is slightly wrong
      -- Adds new error message for single-line arrays that end with a comma
    - Fixed bug #20029 : ForbiddenFunction sniff incorrectly recognizes methods in USE clauses
    - Fixed bug #20043 : Mis-interpretation of Foo::class
    - Fixed bug #20044 : PSR1 camelCase check does not ignore leading underscores
    - Fixed bug #20045 : Errors about indentation for closures with multi-line 'use' in functions
   </notes>
  </release>
  <release>
   <version>
    <release>1.4.6</release>
    <api>1.4.6</api>
   </version>
   <stability>
    <release>stable</release>
    <api>stable</api>
   </stability>
   <date>2013-07-25</date>
   <license uri="https://github.com/squizlabs/PHP_CodeSniffer/blob/master/licence.txt">BSD License</license>
   <notes>
    - Added report type --report=json to show the error list and total counts for all checked files
      -- Thanks to Jeffrey Fisher for the contribution
    - The JS tokenizer now has support for the T_THROW token
    - Symlinked directories inside CodeSniffer/Standards and in ruleset.xml files are now supported
      -- Only available since PHP 5.2.11 and 5.3.1
      -- Thanks to Maik Penz for the patch
    - The JS tokenizer now correctly identifies T_INLINE_ELSE tokens instead of leaving them as T_COLON
      -- Thanks to Arnout Boks for the patch
    - Explaining a standard (phpcs -e) that uses namespaces now works correctly
    - Restricting a check to specific sniffs (phpcs --sniffs=...) now works correctly with namespaced sniffs
      -- Thanks to Maik Penz for the patch
    - Docs added for the entire Generic standard, and many sniffs from other standards are now documented as well
      -- Thanks to Spencer Rinehart for the contribution
    - Clearer error message for when the sniff class name does not match the directory structure
    - Generated HTML docs now correctly show the open PHP tag in code comparison blocks
    - Added Generic InlineHTMLSniff to ensure a file only contains PHP code
    - Added Squiz ShorthandSizeSniff to check that CSS sizes are using shorthand notation only when 1 or 2 values are used
    - Added Squiz ForbiddenStylesSniff to ban the use of some deprecated browser-specific styles
    - Added Squiz NamedColoursSniff to ban the use of colour names
    - PSR2 standard no longer enforces no whitespace between the closing parenthesis of a function call and the semicolon
    - PSR2 ClassDeclarationSniff now ignores empty classes when checking the end brace position
    - PSR2 SwitchDeclarationSniff no longer reports errors for empty lines between CASE statements
    - PEAR ObjectOperatorIndentSniff now has a setting to specify how many spaces code should be indented
      -- Default remains at 4; override the indent setting in a ruleset.xml file to change
      -- Thanks to Andrey Mindubaev for the patch
    - Squiz FileExtensionSniff now supports traits
      -- Thanks to Lucas Green for the patch
    - Squiz ArrayDeclarationSniff no longer reports errors for no comma at the end of a line that contains a function call
    - Squiz SwitchDeclarationSniff now supports T_CONTINUE and T_THROW as valid case/default breaking statements
    - Squiz CommentedOutCodeSniff is now better at ignoring commented out HTML, XML and regular expressions
    - Squiz DisallowComparisonAssignmentSniff no longer throws errors for the third expression in a FOR statement
    - Squiz ColourDefinitionSniff no longer throws errors for some CSS class names
    - Squiz ControlStructureSpacingSniff now supports all types of CASE/DEFAULT breaking statements
    - Generic CallTimePassByReferenceSniff now reports errors for functions called using a variable
      -- Thanks to Maik Penz for the patch
    - Generic ConstructorNameSniff no longer throws a notice for abstract constructors inside abstract classes
      -- Thanks to Spencer Rinehart for the patch
    - Squiz ComparisonOperatorUsageSniff now checks inside elseif statements
      -- Thanks to Arnout Boks for the patch
    - Squiz OperatorSpacingSniff now reports errors for no spacing around inline then and else tokens
      -- Thanks to Arnout Boks for the patch
    - Fixed bug #19811 : Comments not ignored in all cases in AbstractPatternSniff
      -- Thanks to Erik Wiffin for the patch
    - Fixed bug #19892 : ELSE with no braces causes incorrect SWITCH break statement indentation error
    - Fixed bug #19897 : Indenting warnings in templates not consistent
    - Fixed bug #19908 : PEAR MultiLineCondition Does Not Apply elseif
    - Fixed bug #19913 : Running phpcs in interactive mode causes warnings
      -- Thanks to Harald Franndorfer for the patch
    - Fixed bug #19935 : notify-send reports do not vanish in gnome-shell
      -- Thanks to Christian Weiske for the patch
    - Fixed bug #19944 : docblock squiz sniff "return void" trips over return in lambda function
    - Fixed bug #19953 : PSR2 - Spaces before interface name for abstract class
    - Fixed bug #19956 : phpcs warns for Type Hint missing Resource
    - Fixed bug #19957 : Does not understand trait method aliasing
    - Fixed bug #19968 : Permission denied on excluded directory
    - Fixed bug #19969 : Sniffs with namespace not recognized in reports
    - Fixed bug #19997 : Class names incorrectly detected as constants
   </notes>
  </release>
  <release>
   <version>
    <release>1.4.5</release>
    <api>1.4.5</api>
   </version>
   <stability>
    <release>stable</release>
    <api>stable</api>
   </stability>
   <date>2013-04-04</date>
   <license uri="https://github.com/squizlabs/PHP_CodeSniffer/blob/master/licence.txt">BSD License</license>
   <notes>
    - Added Generic LowerCaseKeywordSniff to ensure all PHP keywords are defined in lowercase
      -- The PSR2 and Squiz standards now use this sniff
    - Added Generic SAPIUsageSniff to ensure the PHP_SAPI constant is used instead of php_sapi_name() (request #19863)
    - Squiz FunctionSpacingSniff now has a setting to specify how many lines there should between functions (request #19843)
      -- Default remains at 2
      -- Override the "spacing" setting in a ruleset.xml file to change
    - Squiz LowercasePHPFunctionSniff no longer throws errors for the limited set of PHP keywords it was checking
      -- Add a rule for Generic.PHP.LowerCaseKeyword to your ruleset to replicate this functionality
    - Added support for the PHP 5.4 T_CALLABLE token so it can be used in lower PHP versions
    - Generic EndFileNoNewlineSniff now supports checking of CSS and JS files
    - PSR2 SwitchDeclarationSniff now has a setting to specify how many spaces code should be indented
      -- Default remains at 4; override the indent setting in a ruleset.xml file to change
      -- Thanks to Asher Snyder for the patch
    - Generic ScopeIndentSniff now has a setting to specify a list of tokens that should be ignored
      -- The first token on the line is checked and the whole line is ignored if the token is in the array
      -- Thanks to Eloy Lafuente for the patch
    - Squiz LowercaseClassKeywordsSniff now checks for the TRAIT keyword
      -- Thanks to Anthon Pang for the patch
    - If you create your own PHP_CodeSniffer object, PHPCS will no longer exit when an unknown argument is found
      -- This allows you to create wrapper scripts for PHPCS more easily
    - PSR2 MethodDeclarationSniff no longer generates a notice for methods named "_"
      -- Thanks to Bart S for the patch
    - Squiz BlockCommentSniff no longer reports that a blank line between a scope closer and block comment is invalid
    - Generic DuplicateClassNameSniff no longer reports an invalid error if multiple PHP open tags exist in a file
    - Generic DuplicateClassNameSniff no longer reports duplicate errors if multiple PHP open tags exist in a file
    - Fixed bug #19819 : Freeze with syntax error in use statement
    - Fixed bug #19820 : Wrong message level in Generic_Sniffs_CodeAnalysis_EmptyStatementSniff
    - Fixed bug #19859 : CodeSniffer::setIgnorePatterns API changed
    - Fixed bug #19871 : findExtendedClassName doesn't return FQCN on namespaced classes
    - Fixed bug #19879 : bitwise and operator interpreted as reference by value
   </notes>
  </release>
  <release>
   <version>
    <release>1.4.4</release>
    <api>1.4.4</api>
   </version>
   <stability>
    <release>stable</release>
    <api>stable</api>
   </stability>
   <date>2013-02-07</date>
   <license uri="https://github.com/squizlabs/PHP_CodeSniffer/blob/master/licence.txt">BSD License</license>
   <notes>
    - Ignored lines no longer cause the summary report to show incorrect error and warning counts
      -- Thanks to Bert Van Hauwaert for the patch
    - Added Generic CSSLintSniff to run CSSLint over a CSS file and report warnings
      -- Set full command to run CSSLint using phpcs --config-set csslint_path /path/to/csslint
      -- Thanks to Roman Levishchenko for the contribution
    - Added PSR2 ControlStructureSpacingSniff to ensure there are no spaces before and after parenthesis in control structures
      -- Fixes bug #19732 : PSR2: some control structures errors not reported
    - Squiz commenting sniffs now support non-English characters when checking for capital letters
      -- Thanks to Roman Levishchenko for the patch
    - Generic EndFileNewlineSniff now supports JS and CSS files
      -- Thanks to Denis Ryabkov for the patch
    - PSR1 SideEffectsSniff no longer reports constant declarations as side effects
    - Notifysend report now supports notify-send versions before 0.7.3
      -- Thanks to Ken Guest for the patch
    - PEAR and Squiz FunctionCommentSniffs no longer report errors for misaligned argument comments when they are blank
      -- Thanks to Thomas Peterson for the patch
    - Squiz FunctionDeclarationArgumentSpacingSniff now works correctly for equalsSpacing values greater than 0
      -- Thanks to Klaus Purer for the patch
    - Squiz SuperfluousWhitespaceSniff no longer throws errors for CSS files with no newline at the end
    - Squiz SuperfluousWhitespaceSniff now allows a single newline at the end of JS and CSS files
    - Fixed bug #19755 : Token of T_CLASS type has no scope_opener and scope_closer keys
    - Fixed bug #19759 : Squiz.PHP.NonExecutableCode fails for return function()...
    - Fixed bug #19763 : Use statements for traits not recognised correctly for PSR2 code style
    - Fixed bug #19764 : Instead of for traits throws uppercase constant name errors
    - Fixed bug #19772 : PSR2_Sniffs_Namespaces_UseDeclarationSniff does not properly recognize last use
    - Fixed bug #19775 : False positive in NonExecutableCode sniff when not using curly braces
    - Fixed bug #19782 : Invalid found size functions in loop when using object operator
    - Fixed bug #19799 : config folder is not created automatically
    - Fixed bug #19804 : JS Tokenizer wrong /**/ parsing
   </notes>
  </release>
  <release>
   <version>
    <release>1.4.3</release>
    <api>1.4.3</api>
   </version>
   <stability>
    <release>stable</release>
    <api>stable</api>
   </stability>
   <date>2012-12-04</date>
   <license uri="https://github.com/squizlabs/PHP_CodeSniffer/blob/master/licence.txt">BSD License</license>
   <notes>
    - Added support for the PHP 5.5 T_FINALLY token to detect try/catch/finally statements
    - Added empty CodeSniffer.conf to enable config settings for Composer installs
    - Added Generic EndFileNoNewlineSniff to ensure there is no newline at the end of a file
    - Autoloader can now load PSR-0 compliant classes
      -- Thanks to Maik Penz for the patch
    - Squiz NonExecutableCodeSniff no longer throws error for multi-line RETURNs inside CASE statements
      -- Thanks to Marc Ypes for the patch
    - Squiz OperatorSpacingSniff no longer reports errors for negative numbers inside inline THEN statements
      -- Thanks to Klaus Purer for the patch
    - Squiz OperatorSpacingSniff no longer reports errors for the assignment of operations involving negative numbers
    - Squiz SelfMemberReferenceSniff can no longer get into an infinite loop when checking a static call with a namespace
      -- Thanks to Andy Grunwald for the patch
    - Fixed bug #19699 : Generic.Files.LineLength giving false positives when tab-width is used
    - Fixed bug #19726 : Wrong number of spaces expected after instanceof static
  - Fixed bug #19727 : PSR2: no error reported when using } elseif {
   </notes>
  </release>
  <release>
   <version>
    <release>1.4.2</release>
    <api>1.4.2</api>
   </version>
   <stability>
    <release>stable</release>
    <api>stable</api>
   </stability>
   <date>2012-11-09</date>
   <license uri="https://github.com/squizlabs/PHP_CodeSniffer/blob/master/licence.txt">BSD License</license>
   <notes>
    - PHP_CodeSniffer can now be installed using Composer
      -- Require squizlabs/php_codesniffer in your composer.json file
      -- Thanks to Rob Bast, Stephen Rees-Carter, Stefano Kowalke and Ivan Habunek for help with this
    - Squiz BlockCommentSniff and InlineCommentSniff no longer report errors for trait block comments
    - Squiz SelfMemberReferenceSniff now supports namespaces
      -- Thanks to Andy Grunwald for the patch
    - Squiz FileCommentSniff now uses tag names inside the error codes for many messages
      -- This allows you to exclude specific missing, out of order etc., tags
    - Squiz SuperfluousWhitespaceSniff now has an option to ignore blank lines
      -- This will stop errors being reported for lines that contain only whitespace
      -- Set the ignoreBlankLines property to TRUE in your ruleset.xml file to enable this
    - PSR2 no longer reports errors for whitespace at the end of blank lines
    - Fixed gitblame report not working on Windows
      -- Thanks to Rogerio Prado de Jesus
    - Fixed an incorrect error in Squiz OperatorSpacingSniff for default values inside a closure definition
    - Fixed bug #19691 : SubversionPropertiesSniff fails to find missing properties
      -- Thanks to Kevin Winahradsky for the patch
    - Fixed bug #19692 : DisallowMultipleAssignments is triggered by a closure
    - Fixed bug #19693 : exclude-patterns no longer work on specific messages
    - Fixed bug #19694 : Squiz.PHP.LowercasePHPFunctions incorrectly matches return by ref functions
   </notes>
  </release>
  <release>
   <version>
    <release>1.4.1</release>
    <api>1.4.1</api>
   </version>
   <stability>
    <release>stable</release>
    <api>stable</api>
   </stability>
   <date>2012-11-02</date>
   <license uri="https://github.com/squizlabs/PHP_CodeSniffer/blob/master/licence.txt">BSD License</license>
   <notes>
    - All ignore patterns have been reverted to being checked against the absolute path of a file
      -- Patterns can be specified to be relative in a rulset.xml file, but nowhere else
      -- e.g., [exclude-pattern type="relative"]^tests/*[/exclude-pattern] (with angle brackets, not square brackets)
    - Added support for PHP tokenizing of T_INLINE_ELSE colons, so this token type is now available
      -- Custom sniffs that rely on looking for T_COLON tokens inside inline if statements must be changed to use the new token
      -- Fixes bug #19666 : PSR1.Files.SideEffects throws a notice Undefined index: scope_closer
    - Messages can now be changed from errors to warnings (and vice versa) inside ruleset.xml files
      -- As you would with "message" and "severity", specify a "type" tag under a "rule" tag and set the value to "error" or "warning"
    - PHP_CodeSniffer will now generate a warning on files that it detects have mixed line endings
      -- This warning has the code Internal.LineEndings.Mixed and can be overriden in a ruleset.xml file
      -- Thanks to Vit Brunner for help with this
    - Sniffs inside PHP 5.3 namespaces are now supported, along with the existing underscore-style emulated namespaces
      -- For example: namespace MyStandard\Sniffs\Arrays; class ArrayDeclarationSniff implements \PHP_CodeSniffer_Sniff { ...
      -- Thanks to Till Klampaeckel for the patch
    - Generic DuplicateClassNameSniff is no longer a multi-file sniff, so it won't max out your memory
      -- Multi-file sniff support should be considered deprecated as standard sniffs can now do the same thing
    - Added Generic DisallowSpaceIndent to check that files are indented using tabs
    - Added Generic OneClassPerFileSniff to check that only one class is defined in each file
      -- Thanks to Andy Grunwald for the contribution
    - Added Generic OneInterfacePerFileSniff to check that only one interface is defined in each file
      -- Thanks to Andy Grunwald for the contribution
    - Added Generic LowercasedFilenameSniff to check that filenames are lowercase
      -- Thanks to Andy Grunwald for the contribution
    - Added Generic ClosingPHPTagSniff to check that each open PHP tag has a corresponding close tag
      -- Thanks to Andy Grunwald for the contribution
    - Added Generic CharacterBeforePHPOpeningTagSniff to check that the open PHP tag is the first content in a file
      -- Thanks to Andy Grunwald for the contribution
    - Fixed incorrect errors in Squiz OperatorBracketSniff and OperatorSpacingSniff for negative numbers in CASE statements
      -- Thanks to Arnout Boks for the patch
    - Generic CamelCapsFunctionNameSniff no longer enforces exact case matching for PHP magic methods
    - Generic CamelCapsFunctionNameSniff no longer throws errors for overridden SOAPClient methods prefixed with double underscores
      -- Thanks to Dorian Villet for the patch
    - PEAR ValidFunctionNameSniff now supports traits
    - PSR1 ClassDeclarationSniff no longer throws an error for non-namespaced code if PHP version is less than 5.3.0
    - Fixed bug #19616 : Nested switches cause false error in PSR2
    - Fixed bug #19629 : PSR2 error for inline comments on multi-line argument lists
    - Fixed bug #19644 : Alternative syntax, e.g. if/endif triggers Inline Control Structure error
    - Fixed bug #19655 : Closures reporting as multi-line when they are not
    - Fixed bug #19675 : Improper indent of nested anonymous function bodies in a call
    - Fixed bug #19685 : PSR2 catch-22 with empty third statement in for loop
    - Fixed bug #19687 : Anonymous functions inside arrays marked as indented incorrectly in PSR2
   </notes>
  </release>
  <release>
   <version>
    <release>1.4.0</release>
    <api>1.4.0</api>
   </version>
   <stability>
    <release>stable</release>
    <api>stable</api>
   </stability>
   <date>2012-09-26</date>
   <license uri="https://github.com/squizlabs/PHP_CodeSniffer/blob/master/licence.txt">BSD License</license>
   <notes>
    - Added PSR1 and PSR2 coding standards that can be used to check your code against these guidelines
    - PHP 5.4 short array syntax is now detected and tokens are assigned to the open and close characters
      -- New tokens are T_OPEN_SHORT_ARRAY and T_CLOSE_SHORT_ARRAY as PHP does not define its own
    - Added the ability to explain a coding standard by listing the sniffs that it includes
      -- The sniff list includes all imported and native sniffs
      -- Explain a standard by using the -e and --standard=[standard] command line arguments
      -- E.g., phpcs -e --standard=Squiz
      -- Thanks to Ben Selby for the idea
    - Added report to show results using notify-send
      -- Use --report=notifysend to generate the report
      -- Thanks to Christian Weiske for the contribution
    - The JS tokenizer now recognises RETURN as a valid closer for CASE and DEFAULT inside switch statements
    - AbstractPatternSniff now sets the ignoreComments option using a public var rather than through the constructor
      -- This allows the setting to be overwritten in ruleset.xml files
      -- Old method remains for backwards compatibility
    - Generic LowerCaseConstantSniff and UpperCaseConstantSniff no longer report errors on classes named True, False or Null
    - PEAR ValidFunctionNameSniff no longer enforces exact case matching for PHP magic methods
    - Squiz SwitchDeclarationSniff now allows RETURN statements to close a CASE or DEFAULT statement
    - Squiz BlockCommentSniff now correctly reports an error for blank lines before blocks at the start of a control structure
    - Fixed a PHP notice generated when loading custom array settings from a rulset.xml file
    - Fixed bug #17908 : CodeSniffer does not recognise optional @params
      -- Thanks to Pete Walker for the patch
    - Fixed bug #19538 : Function indentation code sniffer checks inside short arrays
    - Fixed bug #19565 : Non-Executable Code Sniff Broken for Case Statements with both return and break
    - Fixed bug #19612 : Invalid @package suggestion
   </notes>
  </release>
  <release>
   <version>
    <release>1.3.6</release>
    <api>1.3.6</api>
   </version>
   <stability>
    <release>stable</release>
    <api>stable</api>
   </stability>
   <date>2012-08-08</date>
   <license uri="https://github.com/squizlabs/PHP_CodeSniffer/blob/master/licence.txt">BSD License</license>
   <notes>
    - Memory usage has been dramatically reduced when using the summary report
      -- Reduced memory is only available when displaying a single summary report to the screen
      -- PHP_CodeSniffer will not generate any messages in this case, storing only error counts instead
      -- Impact is most notable with very high error and warning counts
    - Significantly improved the performance of Squiz NonExecutableCodeSniff
    - Ignore patterns now check the relative path of a file based on the dir being checked
      -- Allows ignore patterns to become more generic as the path to the code is no longer included when checking
      -- Thanks to Kristof Coomans for the patch
    - Sniff settings can now be changed by specifying a special comment format inside a file
      -- e.g., // @codingStandardsChangeSetting PEAR.Functions.FunctionCallSignature allowMultipleArguments false
      -- If you change a setting, don't forget to change it back
    - Added Generic EndFileNewlineSniff to ensure PHP files end with a newline character
    - PEAR FunctionCallSignatureSniff now includes a setting to force one argument per line in multi-line calls
      -- Set allowMultipleArguments to false
    - Squiz standard now enforces one argument per line in multi-line function calls
    - Squiz FunctionDeclarationArgumentSpacingSniff now supports closures
    - Squiz OperatorSpacingSniff no longer throws an error for negative values inside an inline THEN statement
      -- Thanks to Klaus Purer for the patch
    - Squiz FunctionCommentSniff now throws an error for not closing a comment with */
      -- Thanks to Klaus Purer for the patch
    - Summary report no longer shows two lines of PHP_Timer output when showing sources
    - Fixed undefined variable error in PEAR FunctionCallSignatureSniff for lines with no indent
    - Fixed bug #19502 : Generic.Files.LineEndingsSniff fails if no new-lines in file
    - Fixed bug #19508 : switch+return: Closing brace indented incorrectly
    - Fixed bug #19532 : The PSR-2 standard don't recognize Null in class names
    - Fixed bug #19546 : Error thrown for __call() method in traits
   </notes>
  </release>
  <release>
   <version>
    <release>1.3.5</release>
    <api>1.3.5</api>
   </version>
   <stability>
    <release>stable</release>
    <api>stable</api>
   </stability>
   <date>2012-07-12</date>
   <license uri="https://github.com/squizlabs/PHP_CodeSniffer/blob/master/licence.txt">BSD License</license>
   <notes>
    - Added Generic CamelCapsFunctionNameSniff to just check if function and method names use camel caps
      -- Does not allow underscore prefixes for private/protected methods
      -- Defaults to strict checking, where two uppercase characters can not be next to each other
      -- Strict checking can be disabled in a ruleset.xml file
    - Squiz FunctionDeclarationArgumentSpacing now has a setting to specify how many spaces should surround equals signs
      -- Default remains at 0
      -- Override the equalsSpacing setting in a ruleset.xml file to change
    - Squiz ClassDeclarationSniff now throws errors for > 1 space before extends/implements class name with ns seperator
    - Squiz standard now warns about deprecated functions using Generic DeprecatedFunctionsSniff
    - PEAR FunctionDeclarationSniff now reports an error for multiple spaces after the FUNCTION keyword and around USE
    - PEAR FunctionDeclarationSniff now supports closures
    - Squiz MultiLineFunctionDeclarationSniff now supports closures
    - Exclude rules written for Unix systems will now work correctly on Windows
      -- Thanks to Walter Tamboer for the patch
    - The PHP tokenizer now recognises T_RETURN as a valid closer for T_CASE and T_DEFAULT inside switch statements
    - Fixed duplicate message codes in Generic OpeningFunctionBraceKernighanRitchieSniff
    - Fixed bug #18651 : PHPunit Test cases for custom standards are not working on Windows
    - Fixed bug #19416 : Shorthand arrays cause bracket spacing errors
    - Fixed bug #19421 : phpcs doesn't recognize ${x} as equivalent to $x
    - Fixed bug #19428 : PHPCS Report "hgblame" doesn't support windows paths
      -- Thanks to Justin Rovang for the patch
    - Fixed bug #19448 : Problem with detecting remote standards
    - Fixed bug #19463 : Anonymous functions incorrectly being flagged by NonExecutableCodeSniff
    - Fixed bug #19469 : PHP_CodeSniffer_File::getMemberProperties() sets wrong scope
    - Fixed bug #19471 : phpcs on Windows, when using Zend standard, doesn't catch problems
      -- Thanks to Ivan Habunek for the patch
    - Fixed bug #19478 : Incorrect indent detection in PEAR standard
      -- Thanks to Shane Auckland for the patch
    - Fixed bug #19483 : Blame Reports fail with space in directory name
   </notes>
  </release>
  <release>
   <version>
    <release>1.3.4</release>
    <api>1.3.4</api>
   </version>
   <stability>
    <release>stable</release>
    <api>stable</api>
   </stability>
   <date>2012-05-17</date>
   <license uri="https://github.com/squizlabs/PHP_CodeSniffer/blob/master/licence.txt">BSD License</license>
   <notes>
    - Added missing package.xml entries for new Generic FixmeSniff
      -- Thanks to Jaroslav Hanslík for the patch
    - Expected indents for PEAR ScopeClosingBraceSniff and FunctionCallSignatureSniff can now be set in ruleset files
      -- Both sniffs use a variable called "indent"
      -- Thanks to Thomas Despoix for the patch
    - Standards designed to be installed in the PHPCS Standards dir will now work outside this dir as well
      -- In particular, allows the Drupal CS to work without needing to symlink it into the PHPCS install
      -- Thanks to Peter Philipp for the patch
    - Rule references for standards, directories and specific sniffs can now be relative in ruleset.xml files
      -- For example: ref="../MyStandard/Sniffs/Commenting/DisallowHashCommentsSniff.php"
    - Symlinked standards now work correctly, allowing aliasing of installed standards (request #19417)
      -- Thanks to Tom Klingenberg for the patch
    - Squiz ObjectInstantiationSniff now allows objects to be returned without assinging them to a variable
    - Added Squiz.Commenting.FileComment.MissingShort error message for file comments that only contains tags
      -- Also stops undefined index errors being generated for these comments
    - Debug option -vv now shows tokenizer status for CSS files
    - Added support for new gjslint error formats
      -- Thanks to Meck for the patch
    - Generic ScopeIndentSniff now allows comment indents to not be exact even if the exact flag is set
      -- The start of the comment is still checked for exact indentation as normal
    - Fixed an issue in AbstractPatternSniff where comments were not being ignored in some cases
    - Fixed an issue in Zend ClosingTagSniff where the closing tag was not always being detected correctly
      -- Thanks to Jonathan Robson for the patch
    - Fixed an issue in Generic FunctionCallArgumentSpacingSniff where closures could cause incorrect errors
    - Fixed an issue in Generic UpperCaseConstantNameSniff where errors were incorrectly reported on goto statements
      -- Thanks to Tom Klingenberg for the patch
    - PEAR FileCommentSniff and ClassCommentSniff now support author emails with a single character in the local part
      -- E.g., a@me.com
      -- Thanks to Denis Shapkin for the patch
    - Fixed bug #19290 : Generic indent sniffer fails for anonymous functions
    - Fixed bug #19324 : Setting show_warnings configuration option does not work
    - Fixed bug #19354 : Not recognizing references passed to method
    - Fixed bug #19361 : CSS tokenzier generates errors when PHP embedded in CSS file
    - Fixed bug #19374 : HEREDOC/NOWDOC Indentation problems
    - Fixed bug #19381 : traits and indetations in traits are not handled properly
    - Fixed bug #19394 : Notice in NonExecutableCodeSniff
    - Fixed bug #19402 : Syntax error when executing phpcs on Windows with parens in PHP path
      -- Thanks to Tom Klingenberg for the patch
    - Fixed bug #19411 : magic method error on __construct()
      -- The fix required a rewrite of AbstractScopeSniff, so please test any sniffs that extend this class
    - Fixed bug #19412 : Incorrect error about assigning objects to variables when inside inline IF
    - Fixed bug #19413 : php_cs thinks I haven't used a parameter when I have
    - Fixed bug #19414 : php_cs seems to not track variables correctly in heredocs
   </notes>
  </release>
  <release>
   <version>
    <release>1.3.3</release>
    <api>1.3.3</api>
   </version>
   <stability>
    <release>stable</release>
    <api>stable</api>
   </stability>
   <date>2012-02-17</date>
   <license uri="https://github.com/squizlabs/PHP_CodeSniffer/blob/master/licence.txt">BSD License</license>
   <notes>
    - Added new Generic FixmeSniff that shows error messages for all FIXME comments left in your code
      -- Thanks to Sam Graham for the contribution
    - The maxPercentage setting in the Squiz CommentedOutCodeSniff can now be overriden in a rulset.xml file
      -- Thanks to Volker Dusch for the patch
    - The Checkstyle and XML reports now use XMLWriter
      -- Only change in output is that empty file tags are no longer produced for files with no violations
      -- Thanks to Sebastian Bergmann for the patch
    - Added PHP_CodeSniffer_Tokens::$bracketTokens to give sniff writers fast access to open and close bracket tokens
    - Fixed an issue in AbstractPatternSniff where EOL tokens were not being correctly checked in some cases
    - PHP_CodeSniffer_File::getTokensAsString() now detects incorrect length value (request #19313)
    - Fixed bug #19114 : CodeSniffer checks extension even for single file
    - Fixed bug #19171 : Show sniff codes option is ignored by some report types
      -- Thanks to Dominic Scheirlinck for the patch
    - Fixed bug #19188 : Lots of PHP Notices when analyzing the Symfony framework
      -- First issue was list-style.. lines in CSS files not properly adjusting open/close bracket positions
      -- Second issue was notices caused by bug #19137
    - Fixed bug #19208 : UpperCaseConstantName reports class members
      -- Was also a problem with LowerCaseConstantName as well
    - Fixed bug #19256 : T_DOC_COMMENT in CSS files breaks ClassDefinitionNameSpacingSniff
      -- Thanks to Klaus Purer for the patch
    - Fixed bug #19264 : Squiz.PHP.NonExecutableCode does not handle RETURN in CASE without BREAK
    - Fixed bug #19270 : DuplicateClassName does not handle namespaces correctly
    - Fixed bug #19283 : CSS @media rules cause false positives
      -- Thanks to Klaus Purer for the patch
   </notes>
  </release>
  <release>
   <version>
    <release>1.3.2</release>
    <api>1.3.2</api>
   </version>
   <stability>
    <release>stable</release>
    <api>stable</api>
   </stability>
   <date>2011-12-01</date>
   <license uri="https://github.com/squizlabs/PHP_CodeSniffer/blob/master/licence.txt">BSD License</license>
   <notes>
    - Added Generic JSHintSniff to run jshint.js over a JS file and report warnings
      -- Set jshint path using phpcs --config-set jshint_path /path/to/jshint-rhino.js
      -- Set rhino path using phpcs --config-set rhino_path /path/to/rhino
      -- Thanks to Alexander Weiß for the contribution
    - Nowdocs are now tokenized using PHP_CodeSniffer specific T_NOWDOC tokens for easier identification
    - Generic UpperCaseConstantNameSniff no longer throws errors for namespaces
      -- Thanks to Jaroslav Hanslík for the patch
    - Squiz NonExecutableCodeSniff now detects code after thrown exceptions
      -- Thanks to Jaroslav Hanslík for the patch
    - Squiz OperatorSpacingSniff now ignores references
      -- Thanks to Jaroslav Hanslík for the patch
    - Squiz FunctionCommentSniff now reports a missing function comment if it finds a standard code comment instead
    - Squiz FunctionCommentThrownTagSniff no longer reports errors if it can't find a function comment
    - Fixed unit tests not running under Windows
      -- Thanks to Jaroslav Hanslík for the patch
    - Fixed bug #18964 : "$stackPtr must be of type T_VARIABLE" on heredocs and nowdocs
    - Fixed bug #18973 : phpcs is looking for variables in a nowdoc
    - Fixed bug #18974 : Blank line causes "Multi-line function call not indented correctly"
      -- Adds new error message to ban empty lines in multi-line function calls
    - Fixed bug #18975 : "Closing parenthesis must be on a line by itself" also causes indentation error
   </notes>
  </release>
  <release>
   <version>
    <release>1.3.1</release>
    <api>1.3.1</api>
   </version>
   <stability>
    <release>stable</release>
    <api>stable</api>
   </stability>
   <date>2011-11-03</date>
   <license uri="https://github.com/squizlabs/PHP_CodeSniffer/blob/master/licence.txt">BSD License</license>
   <notes>
    - All report file command line arguments now work with relative paths (request #17240)
    - The extensions command line argument now supports multi-part file extensions (request #17227)
    - Added report type --report=hgblame to show number of errors/warnings committed by authors in a Mercurial repository
      -- Has the same functionality as the svnblame report
      -- Thanks to Ben Selby for the patch
    - Added T_BACKTICK token type to make detection of backticks easier (request #18799)
    - Added pattern matching support to Generic ForbiddenFunctionsSniff
        -- If you are extending it and overriding register() or addError() you will need to review your sniff
    - Namespaces are now recognised as scope openers, although they do not require braces (request #18043)
    - Added new ByteOrderMarkSniff to Generic standard (request #18194)
      -- Throws an error if a byte order mark is found in any PHP file
      -- Thanks to Piotr Karas for the contribution
    - PHP_Timer output is no longer included in reports when being written to a file (request #18252)
      -- Also now shown for all report types if nothing is being printed to the screen
    - Generic DeprecatedFunctionSniff now reports functions as deprecated and not simply forbidden (request #18288)
    - PHPCS now accepts file contents from STDIN (request #18447)
      -- Example usage: cat temp.php | phpcs [options]  -OR-  phpcs [options] &lt; temp.php
      -- Not every sniff will work correctly due to the lack of a valid file path
    - PHP_CodeSniffer_Exception no longer extends PEAR_Exception (request #18483)
      -- PEAR_Exception added a requirement that PEAR had to be installed
      -- PHP_CodeSniffer is not used as a library, so unlikely to have any impact
    - PEAR FileCommentSniff now allows GIT IDs in the version tag (request #14874)
    - AbstractVariableSniff now supports heredocs
      -- Also includes some variable detection fixes
      -- Thanks to Sam Graham for the patch
    - Squiz FileCommentSniff now enforces rule that package names cannot start with the word Squiz
    - MySource AssignThisSniff now allows "this" to be assigned to the private var _self
    - Fixed issue in Squiz FileCommentSniff where suggested package name was the same as the incorrect package name
    - Fixed some issues with Squiz ArrayDeclarationSniff when using function calls in array values
    - Fixed doc generation so it actually works again
      -- Also now works when being run from an SVN checkout as well as when installed as a PEAR package
      -- Should fix bug #18949 : Call to private method from static
    - PEAR ClassDeclaration sniff now supports indentation checks when using the alternate namespace syntax
      -- PEAR.Classes.ClassDeclaration.SpaceBeforeBrace message now contains 2 variables instead of 1
      -- Sniff allows overriding of the default indent level, which is set to 4
      -- Fixes bug #18933 : Alternative namespace declaration syntax confuses scope sniffs
    - Fixed bug #18465 : "self::" does not work in lambda functions
      -- Also corrects conversion of T_FUNCTION tokens to T_CLOSURE, which was not fixing token condition arrays
    - Fixed bug #18543 : CSS Tokenizer deletes too many #
    - Fixed bug #18624 : @throws namespace problem
      -- Thanks to Gavin Davies for the patch
    - Fixed bug #18628 : Generic.Files.LineLength gives incorrect results with Windows line-endings
    - Fixed bug #18633 : CSS Tokenizer doesn't replace T_LIST tokens inside some styles
    - Fixed bug #18657 : anonymous functions wrongly indented
    - Fixed bug #18670 : UpperCaseConstantNameSniff fails on dynamic retrieval of class constant
    - Fixed bug #18709 : Code sniffer sniffs file if even if it's in --ignore
      -- Thanks to Artem Lopata for the patch
    - Fixed bug #18762 : Incorrect handling of define and constant in UpperCaseConstantNameSniff
      -- Thanks to Thomas Baker for the patch
    - Fixed bug #18769 : CSS Tokenizer doesn't replace T_BREAK tokens inside some styles
    - Fixed bug #18835 : Unreachable errors of inline returns of closure functions
      -- Thanks to Patrick Schmidt for the patch
    - Fixed bug #18839 : Fix miscount of warnings in AbstractSniffUnitTest.php
      -- Thanks to Sam Graham for the patch
    - Fixed bug #18844 : Generic_Sniffs_CodeAnalysis_UnusedFunctionParameterSniff with empty body
      -- Thanks to Dmitri Medvedev for the patch
    - Fixed bug #18847 : Running Squiz_Sniffs_Classes_ClassDeclarationSniff results in PHP notice
    - Fixed bug #18868 : jslint+rhino: errors/warnings not detected
      -- Thanks to Christian Weiske for the patch
    - Fixed bug #18879 : phpcs-svn-pre-commit requires escapeshellarg
      -- Thanks to Bjorn Katuin for the patch
    - Fixed bug #18951 : weird behaviour with closures and multi-line use () params
   </notes>
  </release>
  <release>
   <version>
    <release>1.3.0</release>
    <api>1.3.0</api>
   </version>
   <stability>
    <release>stable</release>
    <api>stable</api>
   </stability>
   <date>2011-03-17</date>
   <license uri="https://github.com/squizlabs/PHP_CodeSniffer/blob/master/licence.txt">BSD License</license>
   <notes>
    - Add a new token T_CLOSURE that replaces T_FUNCTION if the function keyword is anonymous
    - Many Squiz sniffs no longer report errors when checking closures; they are now ignored
    - Fixed some error messages in PEAR MultiLineConditionSniff that were not using placeholders for message data
    - AbstractVariableSniff now correctly finds variable names wrapped with curly braces inside double quoted strings
    - PEAR FunctionDeclarationSniff now ignores arrays in argument default values when checking multi-line declarations
    - Fixed bug #18200 : Using custom named ruleset file as standard no longer works
    - Fixed bug #18196 : PEAR MultiLineCondition.SpaceBeforeOpenBrace not consistent with newline chars
    - Fixed bug #18204 : FunctionCommentThrowTag picks wrong exception type when throwing function call
    - Fixed bug #18222 : Add __invoke method to PEAR standard
    - Fixed bug #18235 : Invalid error generation in Squiz.Commenting.FunctionCommentThrowTag
    - Fixed bug #18250 : --standard with relative path skips Standards' "implicit" sniffs
    - Fixed bug #18274 : Multi-line IF and function call indent rules conflict
    - Fixed bug #18282 : Squiz doesn't handle final keyword before function comments
      -- Thanks to Dave Perrett for the patch
    - Fixed bug #18336 : Function isUnderscoreName gives php notices
   </notes>
  </release>
  <release>
   <version>
    <release>1.3.0RC2</release>
    <api>1.3.0RC2</api>
   </version>
   <stability>
    <release>beta</release>
    <api>beta</api>
   </stability>
   <date>2011-01-14</date>
   <license uri="https://github.com/squizlabs/PHP_CodeSniffer/blob/master/licence.txt">BSD License</license>
   <notes>
    - You can now print multiple reports for each run and print each to the screen or a file (request #12434)
      -- Format is --report-[report][=file] (e.g., --report-xml=out.xml)
      -- Printing to screen is done by leaving [file] empty (e.g., --report-xml)
      -- Multiple reports can be specified in this way (e.g., --report-summary --report-xml=out.xml)
      -- The standard --report and --report-file command line arguments are unchanged
    - Added -d command line argument to set php.ini settings while running (request #17244)
      -- Usage is: phpcs -d memory_limit=32M -d ...
      -- Thanks to Ben Selby for the patch
    - Added -p command line argument to show progress during a run
      -- Dot means pass, E means errors found, W means only warnings found and S means skipped file
      -- Particularly good for runs where you are checking more than 100 files
      -- Enable by default with --config-set show_progress 1
      -- Will not print anything if you are already printing verbose output
      -- This has caused a big change in the way PHP_CodeSniffer processes files (API changes around processing)
    - You can now add exclude rules for individual sniffs or error messages (request #17903)
      -- Only available when using a ruleset.xml file to specify rules
      -- Uses the same exclude-pattern tags as normal but allows them inside rule tags
    - Using the -vvv option will now print a list of sniffs executed for each file and how long they took to process
    - Added Generic ClosureLinterSniff to run Google's gjslint over your JS files
    - The XML and CSV reports now include the severity of the error (request #18165)
      -- The Severity column in the CSV report has been renamed to Type, and a new Severity column added for this
    - Fixed issue with Squiz FunctionCommentSniff reporting incorrect type hint when default value uses namespace
      -- Thanks to Anti Veeranna for the patch
    - Generic FileLengthSniff now uses iconv_strlen to check line length if an encoding is specified (request #14237)
    - Generic UnnecessaryStringConcatSniff now allows strings to be combined to form a PHP open or close tag
    - Squiz SwitchDeclarationSniff no longer reports indentation errors for BREAK statements inside IF conditions
    - Interactive mode now always prints the full error report (ignores command line)
    - Improved regular expression detection in JavaScript files
      -- Added new T_TYPEOF token that can be used to target the typeof JS operator
      -- Fixes bug #17611 : Regular expression tokens not recognised
    - Squiz ScopeIndentSniff removed
      -- Squiz standard no longer requires additional indents between ob_* methods
      -- Also removed Squiz OutputBufferingIndentSniff that was checking the same thing
    - PHP_CodeSniffer_File::getMemberProperties() performance improved significantly
      -- Improves performance of Squiz ValidVariableNameSniff significantly
    - Squiz OperatorSpacingSniff performance improved significantly
    - Squiz NonExecutableCodeSniff performance improved significantly
      -- Will throw duplicate errors in some cases now, but these should be rare
    - MySource IncludeSystemSniff performance improved significantly
    - MySource JoinStringsSniff no longer reports an error when using join() on a named JS array
    - Warnings are now reported for each file when they cannot be opened instead of stopping the script
      -- Hide warnings with the -n command line argument
      -- Can override the warnings using the code Internal.DetectLineEndings
    - Fixed bug #17693 : issue with pre-commit hook script with filenames that start with v
    - Fixed bug #17860 : isReference function fails with references in array
      -- Thanks to Lincoln Maskey for the patch
    - Fixed bug #17902 : Cannot run tests when tests are symlinked into tests dir
      -- Thanks to Matt Button for the patch
    - Fixed bug #17928 : Improve error message for Generic_Sniffs_PHP_UpperCaseConstantSniff
      -- Thanks to Stefano Kowalke for the patch
    - Fixed bug #18039 : JS Tokenizer crash when ] is last character in file
    - Fixed bug #18047 : Incorrect handling of namespace aliases as constants
      -- Thanks to Dmitri Medvedev for the patch
    - Fixed bug #18072 : Impossible to exclude path from processing when symlinked
    - Fixed bug #18073 : Squiz.PHP.NonExecutableCode fault
    - Fixed bug #18117 : PEAR coding standard: Method constructor not sniffed as a function
    - Fixed bug #18135 : Generic FunctionCallArgumentSpacingSniff reports function declaration errors
    - Fixed bug #18140 : Generic scope indent in exact mode: strange expected/found values for switch
    - Fixed bug #18145 : Sniffs are not loaded for custom ruleset file
      -- Thanks to Scott McCammon for the patch
    - Fixed bug #18152 : While and do-while with AbstractPatternSniff
    - Fixed bug #18191 : Squiz.PHP.LowercasePHPFunctions does not work with new Date()
    - Fixed bug #18193 : CodeSniffer doesn't reconize CR (\r) line endings
   </notes>
  </release>
  <release>
   <version>
    <release>1.3.0RC1</release>
    <api>1.3.0RC1</api>
   </version>
   <stability>
    <release>beta</release>
    <api>beta</api>
   </stability>
   <date>2010-09-03</date>
   <license uri="https://github.com/squizlabs/PHP_CodeSniffer/blob/master/licence.txt">BSD License</license>
   <notes>
    - Added exclude pattern support to ruleset.xml file so you can specify ignore patterns in a standard (request #17683)
      -- Use new exclude-pattern tags to include the ignore rules into your ruleset.xml file
      -- See CodeSniffer/Standards/PHPCS/ruleset.xml for an example
    - Added new --encoding command line argument to specify the encoding of the files being checked
      -- When set to utf-8, stops the XML-based reports from double-encoding
      -- When set to something else, helps the XML-based reports encode to utf-8
      -- Default value is iso-8859-1 but can be changed with --config-set encoding [value]
    - The report is no longer printed to screen when using the --report-file command line option (request #17467)
      -- If you want to print it to screen as well, use the -v command line argument
    - The SVN and GIT blame reports now also show percentage of reported errors per author (request #17606)
      -- Thanks to Ben Selby for the patch
    - Updated the SVN pre-commit hook to work with the new severity levels feature
    - Generic SubversionPropertiesSniff now allows properties to have NULL values (request #17682)
      -- A null value indicates that the property should exist but the value should not be checked
    - Generic UpperCaseConstantName Sniff now longer complains about the PHPUnit_MAIN_METHOD constant (request #17798)
    - Squiz FileComment sniff now checks JS files as well as PHP files
    - Squiz FunctionCommentSniff now supports namespaces in type hints
    - Fixed a problem in Squiz OutputBufferingIndentSniff where block comments were reported as not indented
    - Fixed bug #17092 : Problems with utf8_encode and htmlspecialchars with non-ascii chars
      -- Use the new --encoding=utf-8 command line argument if your files are utf-8 encoded
    - Fixed bug #17629 : PHP_CodeSniffer_Tokens::$booleanOperators missing T_LOGICAL_XOR
      -- Thanks to Matthew Turland for the patch
    - Fixed bug #17699 : Fatal error generating code coverage with PHPUnit 5.3.0RC1
    - Fixed bug #17718 : Namespace 'use' statement: used global class name is recognized as constant
    - Fixed bug #17734 : Generic SubversionPropertiesSniff complains on non SVN files
    - Fixed bug #17742 : EmbeddedPhpSniff reacts negatively to file without closing php tag
    - Fixed bug #17823 : Notice: Please no longer include PHPUnit/Framework.php
   </notes>
  </release>
  <release>
   <version>
    <release>1.3.0a1</release>
    <api>1.3.0a1</api>
   </version>
   <stability>
    <release>alpha</release>
    <api>alpha</api>
   </stability>
   <date>2010-07-15</date>
   <license uri="https://github.com/squizlabs/PHP_CodeSniffer/blob/master/licence.txt">BSD License</license>
   <notes>
    - All CodingStandard.php files have been replaced by ruleset.xml files
      -- Custom standards will need to be converted over to this new format to continue working
    - You can specify a path to your own custom ruleset.xml file by using the --standard command line arg
      -- e.g., phpcs --standard=/path/to/my/ruleset.xml
    - Added a new report type --report=gitblame to show how many errors and warnings were committed by each author
      -- Has the same functionality as the svnblame report
      -- Thanks to Ben Selby for the patch
    - A new token type T_DOLLAR has been added to allow you to sniff for variable variables (feature request #17095)
      -- Thanks to Ian Young for the patch
    - JS tokenizer now supports T_POWER (^) and T_MOD_EQUAL (%=) tokens (feature request #17441)
    - If you have PHP_Timer installed, you'll now get a time/memory summary at the end of a script run
      -- Only happens when printing reports that are designed to be read on the command line
    - Added Generic DeprecatedFunctionsSniff to warn about the use of deprecated functions (feature request #16694)
      -- Thanks to Sebastian Bergmann for the patch
    - Added Squiz LogicalOperatorSniff to ensure that logical operators are surrounded by single spaces
    - Added MySource ChannelExceptionSniff to ensure action files only throw ChannelException
    - Added new method getClassProperties() for sniffs to use to determine if a class is abstract and/or final
      -- Thanks to Christian Kaps for the patch
    - Generic UpperCaseConstantSniff no longer throws errors about namespaces
      -- Thanks to Christian Kaps for the patch
    - Squiz OperatorBracketSniff now correctly checks value assignmnets in arrays
    - Squiz LongConditionClosingCommentSniff now requires a comment for long CASE statements that use curly braces
    - Squiz LongConditionClosingCommentSniff now requires an exact comment match on the brace
    - MySource IncludeSystemSniff now ignores DOMDocument usage
    - MySource IncludeSystemSniff no longer requires inclusion of systems that are being implemented
    - Removed found and expected messages from Squiz ConcatenationSpacingSniff because they were messy and not helpful
    - Fixed a problem where Generic CodeAnalysisSniff could show warnings if checking multi-line strings
    - Fixed error messages in Squiz ArrayDeclarationSniff reporting incorrect number of found and expected spaces
    - Fixed bug #17048 : False positive in Squiz_WhiteSpace_ScopeKeywordSpacingSniff
    - Fixed bug #17054 : phpcs more strict than PEAR CS regarding function parameter spacing
    - Fixed bug #17096 : Notice: Undefined index: scope_condition in ScopeClosingBraceSniff.php
      -- Moved PEAR.Functions.FunctionCallArgumentSpacing to Generic.Functions.FunctionCallArgumentSpacing
    - Fixed bug #17144 : Deprecated: Function eregi() is deprecated
    - Fixed bug #17236 : PHP Warning due to token_get_all() in DoubleQuoteUsageSniff
    - Fixed bug #17243 : Alternate Switch Syntax causes endless loop of Notices in SwitchDeclaration
    - Fixed bug #17313 : Bug with switch case struture
    - Fixed bug #17331 : Possible parse error: interfaces may not include member vars
    - Fixed bug #17337 : CSS tokenizer fails on quotes urls
    - Fixed bug #17420 : Uncaught exception when comment before function brace
    - Fixed bug #17503 : closures formatting is not supported
   </notes>
  </release>
  <release>
   <version>
    <release>1.2.2</release>
    <api>1.2.2</api>
   </version>
   <stability>
    <release>stable</release>
    <api>stable</api>
   </stability>
   <date>2010-01-27</date>
   <license uri="https://github.com/squizlabs/PHP_CodeSniffer/blob/master/licence.txt">BSD License</license>
   <notes>
    - The core PHP_CodeSniffer_File methods now understand the concept of closures (feature request #16866)
      -- Thanks to Christian Kaps for the sample code
    - Sniffs can now specify violation codes for each error and warning they add
      -- Future versions will allow you to override messages and severities using these codes
      -- Specifying a code is optional, but will be required if you wish to support overriding
    - All reports have been broken into separate classes
      -- Command line usage and report output remains the same
      -- Thanks to Gabriele Santini for the patch
    - Added an interactive mode that can be enabled using the -a command line argument
      -- Scans files and stops when it finds a file with errors
      -- Waits for user input to recheck the file (hopefully you fixed the errors) or skip the file
      -- Useful for very large code bases where full rechecks take a while
    - The reports now show the correct number of errors and warnings found
    - The isCamelCaps method now allows numbers in class names
    - The JS tokenizer now correctly identifies boolean and bitwise AND and OR tokens
    - The JS tokenzier now correctly identifies regular expressions used in conditions
    - PEAR ValidFunctionNameSniff now ignores closures
    - Squiz standard now uses the PEAR setting of 85 chars for LineLengthSniff
    - Squiz ControlStructureSpacingSniff now ensure there are no spaces around parentheses
    - Squiz LongConditionClosingCommentSniff now checks for comments at the end of try/catch statements
    - Squiz LongConditionClosingCommentSniff now checks validity of comments for short structures if they exist
    - Squiz IncrementDecrementUsageSniff now has better checking to ensure it only looks at simple variable assignments
    - Squiz PostStatementCommentSniff no longer throws errors for end function comments
    - Squiz InlineCommentSniff no longer throws errors for end function comments
    - Squiz OperatorBracketSniff now allows simple arithmetic operations in SWITCH conditions
    - Squiz ValidFunctionNameSniff now ignores closures
    - Squiz MethodScopeSniff now ignores closures
    - Squiz ClosingDeclarationCommentSniff now ignores closures
    - Squiz GlobalFunctionSniff now ignores closures
    - Squiz DisallowComparisonAssignmentSniff now ignores the assigning of arrays
    - Squiz DisallowObjectStringIndexSniff now allows indexes that contain dots and reserved words
    - Squiz standard now throws nesting level and cyclomatic complexity errors at much higher levels
    - Squiz CommentedOutCodeSniff now ignores common comment framing chacacters
    - Squiz ClassCommentSniff now ensures the open comment tag is the only content on the first line
    - Squiz FileCommentSniff now ensures the open comment tag is the only content on the first line
    - Squiz FunctionCommentSniff now ensures the open comment tag is the only content on the first line
    - Squiz VariableCommentSniff now ensures the open comment tag is the only content on the first line
    - Squiz NonExecutableCodeSniff now warns about empty return statements that are not required
    - Removed ForbiddenStylesSniff from Squiz standard
      -- It is now in in the MySource standard as BrowserSpecificStylesSniff
      -- New BrowserSpecificStylesSniff ignores files with browser-specific suffixes
    - MySource IncludeSystemSniff no longer throws errors when extending the Exception class
    - MySource IncludeSystemSniff no longer throws errors for the abstract widget class
    - MySource IncludeSystemSniff and UnusedSystemSniff now allow includes inside IF statements
    - MySource IncludeSystemSniff no longer throws errors for included widgets inside methods
    - MySource GetRequestDataSniff now throws errors for using $_FILES
    - MySource CreateWidgetTypeCallbackSniff now allows return statements in nested functions
    - MySource DisallowSelfActionsSniff now ignores abstract classes
    - Fixed a problem with the SVN pre-commit hook for PHP versions without vertical whitespace regex support
    - Fixed bug #16740 : False positives for heredoc strings and unused parameter sniff
    - Fixed bug #16794 : ValidLogicalOperatorsSniff doesn't report operators not in lowercase
    - Fixed bug #16804 : Report filename is shortened too much
    - Fixed bug #16821 : Bug in Squiz_Sniffs_WhiteSpace_OperatorSpacingSniff
      -- Thanks to Jaroslav Hanslík for the patch
    - Fixed bug #16836 : Notice raised when using semicolon to open case
    - Fixed bug #16855 : Generic standard sniffs incorrectly for define() method
    - Fixed bug #16865 : Two bugs in Squiz_Sniffs_WhiteSpace_OperatorSpacingSniff
      -- Thanks to Jaroslav Hanslík for the patch
    - Fixed bug #16902 : Inline If Declaration bug
    - Fixed bug #16960 : False positive for late static binding in Squiz/ScopeKeywordSpacingSniff
      -- Thanks to Jakub Tománek for the patch
    - Fixed bug #16976 : The phpcs attempts to process symbolic links that don't resolve to files
    - Fixed bug #17017 : Including one file in the files sniffed alters errors reported for another file
   </notes>
  </release>
  <release>
   <version>
    <release>1.2.1</release>
    <api>1.2.1</api>
   </version>
   <stability>
    <release>stable</release>
    <api>stable</api>
   </stability>
   <date>2009-11-17</date>
   <license uri="https://github.com/squizlabs/PHP_CodeSniffer/blob/master/licence.txt">BSD License</license>
   <notes>
    - Added a new report type --report=svnblame to show how many errors and warnings were committed by each author
      -- Also shows the percentage of their code that are errors and warnings
      -- Requires you to have the SVN command in your path
      -- Make sure SVN is storing usernames and passwords (if required) or you will need to enter them for each file
      -- You can also use the -s command line argument to see the different types of errors authors are committing
      -- You can use the -v command line argument to see all authors, even if they have no errors or warnings
    - Added a new command line argument --report-width to allow you to set the column width of screen reports
      -- Reports wont accept values less than 70 or else they get too small
      -- Can also be set via a config var: phpcs --config-set report_width 100
    - You can now get PHP_CodeSniffer to ignore a whole file by adding @codingStandardsIgnoreFile in the content
      -- If you put it in the first two lines the file wont even be tokenized, so it will be much quicker
    - Reports now print their file lists in alphabetical order
    - PEAR FunctionDeclarationSniff now reports error for incorrect closing bracket placement in multi-line definitions
    - Added Generic CallTimePassByRefenceSniff to prohibit the passing of variables into functions by reference
      -- Thanks to Florian Grandel for the contribution
    - Added Squiz DisallowComparisonAssignmentSniff to ban the assignment of comparison values to a variable
    - Added Squiz DuplicateStyleDefinitionSniff to check for duplicate CSS styles in a single class block
    - Squiz ArrayDeclarationSniff no longer checks the case of array indexes because that is not its job
    - Squiz PostStatementCommentSniff now allows end comments for class member functions
    - Squiz InlineCommentSniff now supports the checking of JS files
    - MySource CreateWidgetTypeCallbackSniff now allows the callback to be passed to another function
    - MySource CreateWidgetTypeCallbackSniff now correctly ignores callbacks used inside conditions
    - Generic MultipleStatementAlignmentSniff now enforces a single space before equals sign if max padding is reached
    - Fixed a problem in the JS tokenizer where regular expressions containing \// were not converted correctly
    - Fixed a problem tokenizing CSS files where multiple ID targets on a line would look like comments
    - Fixed a problem tokenizing CSS files where class names containing a colon looked like style definitions
    - Fixed a problem tokenizing CSS files when style statements had empty url() calls
    - Fixed a problem tokenizing CSS colours with the letter E in first half of the code
    - Squiz ColonSpacingSniff now ensures it is only checking style definitions in CSS files and not class names
    - Squiz DisallowComparisonAssignmentSniff no longer reports errors when assigning the return value of a function
    - CSS tokenizer now correctly supports multi-line comments
    - When only the case of var names differ for function comments, the error now indicates the case is different
    - Fixed an issue with Generic UnnecessaryStringConcatSniff where it incorrectly suggested removing a concat
    - Fixed bug #16530 : ScopeIndentSniff reports false positive
    - Fixed bug #16533 : Duplicate errors and warnings
    - Fixed bug #16563 : Check file extensions problem in phpcs-svn-pre-commit
      -- Thanks to Kaijung Chen for the patch
    - Fixed bug #16592 : Object operator indentation incorrect when first operator is on a new line
    - Fixed bug #16641 : Notice output
    - Fixed bug #16682 : Squiz_Sniffs_Strings_DoubleQuoteUsageSniff reports string "\0" as invalid
    - Fixed bug #16683 : Typing error in PHP_CodeSniffer_CommentParser_AbstractParser
    - Fixed bug #16684 : Bug in Squiz_Sniffs_PHP_NonExecutableCodeSniff
    - Fixed bug #16692 : Spaces in paths in Squiz_Sniffs_Debug_JavaScriptLintSniff
      -- Thanks to Jaroslav Hanslík for the patch
    - Fixed bug #16696 : Spelling error in MultiLineConditionSniff
    - Fixed bug #16697 : MultiLineConditionSniff incorrect result with inline IF
    - Fixed bug #16698 : Notice in JavaScript Tokenizer
    - Fixed bug #16736 : Multi-files sniffs aren't processed when FILE is a single directory
      -- Thanks to Alexey Shein for the patch
    - Fixed bug #16792 : Bug in Generic_Sniffs_PHP_ForbiddenFunctionsSniff
   </notes>
  </release>
  <release>
   <version>
    <release>1.2.0</release>
    <api>1.2.0</api>
   </version>
   <stability>
    <release>stable</release>
    <api>stable</api>
   </stability>
   <date>2009-08-17</date>
   <license uri="https://github.com/squizlabs/PHP_CodeSniffer/blob/master/licence.txt">BSD License</license>
   <notes>
    - Installed standards are now favoured over custom standards when using the cmd line arg with relative paths
    - Unit tests now use a lot less memory while running
    - Squiz standard now uses Generic EmptyStatementSniff but throws errors instead of warnings
    - Squiz standard now uses Generic UnusedFunctionParameterSniff
    - Removed unused ValidArrayIndexNameSniff from the Squiz standard
    - Fixed bug #16424 : SubversionPropertiesSniff print PHP Warning
    - Fixed bug #16450 : Constant PHP_CODESNIFFER_VERBOSITY already defined (unit tests)
    - Fixed bug #16453 : function declaration long line splitted error
    - Fixed bug #16482 : phpcs-svn-pre-commit ignores extensions parameter
   </notes>
  </release>
  <release>
   <version>
    <release>1.2.0RC3</release>
    <api>1.2.0RC3</api>
   </version>
   <stability>
    <release>beta</release>
    <api>beta</api>
   </stability>
   <date>2009-07-07</date>
   <license uri="https://github.com/squizlabs/PHP_CodeSniffer/blob/master/licence.txt">BSD License</license>
   <notes>
    - You can now use @codingStandardsIgnoreStart and @...End comments to suppress messages (feature request #14002)
    - A warning is now included for files without any code when short_open_tag is set to Off (feature request #12952)
    - You can now use relative paths to your custom standards with the --standard cmd line arg (feature request #14967)
    - You can now override magic methods and functions in PEAR ValidFunctionNameSniff (feature request #15830)
    - MySource IncludeSystemSniff now recognises widget action classes
    - MySource IncludeSystemSniff now knows about unit test classes and changes rules accordingly
   </notes>
  </release>
  <release>
   <version>
    <release>1.2.0RC2</release>
    <api>1.2.0RC2</api>
   </version>
   <stability>
    <release>beta</release>
    <api>beta</api>
   </stability>
   <date>2009-05-25</date>
   <license uri="https://github.com/squizlabs/PHP_CodeSniffer/blob/master/licence.txt">BSD License</license>
   <notes>
    - Test suite can now be run using the full path to AllTests.php (feature request #16179)
    - Fixed bug #15980 : PHP_CodeSniffer change php current directory
      -- Thanks to Dolly Aswin Harahap for the patch
    - Fixed bug #16001 : Notice triggered
    - Fixed bug #16054 : phpcs-svn-pre-commit not showing any errors
    - Fixed bug #16071 : Fatal error: Uncaught PHP_CodeSniffer_Exception
    - Fixed bug #16170 : Undefined Offset -1 in MultiLineConditionSniff.php on line 68
    - Fixed bug #16175 : Bug in Squiz-IncrementDecrementUsageSniff
   </notes>
  </release>
  <release>
   <version>
    <release>1.2.0RC1</release>
    <api>1.2.0RC1</api>
   </version>
   <stability>
    <release>beta</release>
    <api>beta</api>
   </stability>
   <date>2009-03-09</date>
   <license uri="https://github.com/squizlabs/PHP_CodeSniffer/blob/master/licence.txt">BSD License</license>
   <notes>
    - Reports that are output to a file now include a trailing newline at the end of the file
    - Fixed sniff names not shown in -vvv token processing output
    - Added Generic SubversionPropertiesSniff to check that specific svn props are set for files
      -- Thanks to Jack Bates for the contribution
    - The PHP version check can now be overridden in classes that extend PEAR FileCommentSniff
      -- Thanks to Helgi Þormar Þorbjörnsson for the suggestion
    - Added Generic ConstructorNameSniff to check for PHP4 constructor name usage
      -- Thanks to Leif Wickland for the contribution
    - Squiz standard now supports multi-line function and condition sniffs from PEAR standard
    - Squiz standard now uses Generic ConstructorNameSniff
    - Added MySource GetRequestDataSniff to ensure REQUEST, GET and POST are not accessed directly
    - Squiz OperatorBracketSniff now allows square brackets in simple unbracketed operations
    - Fixed the incorrect tokenizing of multi-line block comments in CSS files
    - Fixed bug #15383 : Uncaught PHP_CodeSniffer_Exception
    - Fixed bug #15408 : An unexpected exception has been caught: Undefined offset: 2
    - Fixed bug #15519 : Uncaught PHP_CodeSniffer_Exception
    - Fixed bug #15624 : Pre-commit hook fails with PHP errors
    - Fixed bug #15661 : Uncaught PHP_CodeSniffer_Exception
    - Fixed bug #15722 : "declare(encoding = 'utf-8');" leads to "Missing file doc comment"
    - Fixed bug #15910 : Object operator indention not calculated correctly
   </notes>
  </release>
  <release>
   <version>
    <release>1.2.0a1</release>
    <api>1.2.0a1</api>
   </version>
   <stability>
    <release>alpha</release>
    <api>alpha</api>
   </stability>
   <date>2008-12-18</date>
   <license uri="https://github.com/squizlabs/PHP_CodeSniffer/blob/master/licence.txt">BSD License</license>
   <notes>
    - PHP_CodeSniffer now has a CSS tokenizer for checking CSS files
    - Added support for a new multi-file sniff that sniffs all processed files at once
    - Added new output format --report=emacs to output errors using the emacs standard compile output format
      -- Thanks to Len Trigg for the contribution
    - Reports can now be written to a file using the --report-file command line argument (feature request #14953)
      -- The report is also written to screen when using this argument
    - The CheckStyle, CSV and XML reports now include a source for each error and warning (feature request #13242)
      -- A new report type --report=source can be used to show you the most common errors in your files
    - Added new command line argument -s to show error sources in all reports
    - Added new command line argument --sniffs to specify a list of sniffs to restrict checking to
      -- Uses the sniff source codes that are optionally displayed in reports
    - Changed the max width of error lines from 80 to 79 chars to stop blank lines in the default windows cmd window
    - PHP_CodeSniffer now has a token for an asperand (@ symbol) so sniffs can listen for them
      -- Thanks to Andy Brockhurst for the patch
    - Added Generic DuplicateClassNameSniff that will warn if the same class name is used in multiple files
      -- Not currently used by any standard; more of a multi-file sniff sample than anything useful
    - Added Generic NoSilencedErrorsSniff that warns if PHP errors are being silenced using the @ symbol
      -- Thanks to Andy Brockhurst for the contribution
    - Added Generic UnnecessaryStringConcatSniff that checks for two strings being concatenated
    - Added PEAR FunctionDeclarationSniff to enforce the new multi-line function declaration PEAR standard
    - Added PEAR MultiLineAssignmentSniff to enforce the correct indentation of multi-line assignments
    - Added PEAR MultiLineConditionSniff to enforce the new multi-line condition PEAR standard
    - Added PEAR ObjectOperatorIndentSniff to enforce the new chained function call PEAR standard
    - Added MySource DisallowSelfActionSniff to ban the use of self::method() calls in Action classes
    - Added MySource DebugCodeSniff to ban the use of Debug::method() calls
    - Added MySource CreateWidgetTypeCallback sniff to check callback usage in widget type create methods
    - Added Squiz DisallowObjectStringIndexSniff that forces object dot notation in JavaScript files
      -- Thanks to Sertan Danis for the contribution
    - Added Squiz DiscouragedFunctionsSniff to warn when using debug functions
    - Added Squiz PropertyLabelSniff to check whitespace around colons in JS property and label declarations
    - Added Squiz DuplicatePropertySniff to check for duplicate property names in JS classes
    - Added Squiz ColonSpacingSniff to check for spacing around colons in CSS style definitions
    - Added Squiz SemicolonSpacingSniff to check for spacing around semicolons in CSS style definitions
    - Added Squiz IdentationSniff to check for correct indentation of CSS files
    - Added Squiz ColourDefinitionSniff to check that CSS colours are defined in uppercase and using shorthand
    - Added Squiz EmptyStyleDefinitionSniff to check for CSS style definitions without content
    - Added Squiz EmptyClassDefinitionSniff to check for CSS class definitions without content
    - Added Squiz ClassDefinitionOpeningBraceSpaceSniff to check for spaces around opening brace of CSS class definitions
    - Added Squiz ClassDefinitionClosingBraceSpaceSniff to check for a single blank line after CSS class definitions
    - Added Squiz ClassDefinitionNameSpacingSniff to check for a blank lines inside CSS class definition names
    - Added Squiz DisallowMultipleStyleDefinitionsSniff to check for multiple style definitions on a single line
    - Added Squiz DuplicateClassDefinitionSniff to check for duplicate CSS class blocks that can be merged
    - Added Squiz ForbiddenStylesSniff to check for usage of browser specific styles
    - Added Squiz OpacitySniff to check for incorrect opacity values in CSS
    - Added Squiz LowercaseStyleDefinitionSniff to check for styles that are not defined in lowercase
    - Added Squiz MissingColonSniff to check for style definitions where the colon has been forgotten
    - Added Squiz MultiLineFunctionDeclarationSniff to check that multi-line declarations contain one param per line
    - Added Squiz JSLintSniff to check for JS errors using the jslint.js script through Rhino
      -- Set jslint path using phpcs --config-set jslint_path /path/to/jslint.js
      -- Set rhino path using phpcs --config-set rhino_path /path/to/rhino
    - Added Generic TodoSniff that warns about comments that contain the word TODO
    - Removed MultipleStatementAlignmentSniff from the PEAR standard as alignment is now optional
    - Generic ForbiddenFunctionsSniff now has protected member var to specify if it should use errors or warnings
    - Generic MultipleStatementAlignmentSniff now has correct error message if assignment is on a new line
    - Generic MultipleStatementAlignmentSniff now has protected member var to allow it to ignore multi-line assignments
    - Generic LineEndingsSniff now supports checking of JS files
    - Generic LineEndingsSniff now supports checking of CSS files
    - Generic DisallowTabIndentSniff now supports checking of CSS files
    - Squiz DoubleQuoteUsageSniff now bans the use of variables in double quoted strings in favour of concatenation
    - Squiz SuperfluousWhitespaceSniff now supports checking of JS files
    - Squiz SuperfluousWhitespaceSniff now supports checking of CSS files
    - Squiz DisallowInlineIfSniff now supports checking of JS files
    - Squiz SemicolonSpacingSniff now supports checking of JS files
    - Squiz PostStatementCommentSniff now supports checking of JS files
    - Squiz FunctionOpeningBraceSpacingSniff now supports checking of JS files
    - Squiz FunctionClosingBraceSpacingSniff now supports checking of JS files
      -- Empty JS functions must have their opening and closing braces next to each other
    - Squiz ControlStructureSpacingSniff now supports checking of JS files
    - Squiz LongConditionClosingCommentSniff now supports checking of JS files
    - Squiz OperatorSpacingSniff now supports checking of JS files
    - Squiz SwitchDeclarationSniff now supports checking of JS files
    - Squiz CommentedOutCodeSniff now supports checking of CSS files
    - Squiz DisallowSizeFunctionsInLoopsSniff now supports checking of JS files for the use of object.length
    - Squiz DisallowSizeFunctionsInLoopsSniff no longer complains about size functions outside of the FOR condition
    - Squiz ControlStructureSpacingSniff now bans blank lines at the end of a control structure
    - Squiz ForLoopDeclarationSniff no longer throws errors for JS FOR loops without semicolons
    - Squiz MultipleStatementAlignmentSniff no longer throws errors if a statement would take more than 8 spaces to align
    - Squiz standard now uses Genric TodoSniff
    - Squiz standard now uses Genric UnnecessaryStringConcatSniff
    - Squiz standard now uses PEAR MultiLineAssignmentSniff
    - Squiz standard now uses PEAR MultiLineConditionSniff
    - Zend standard now uses OpeningFunctionBraceBsdAllmanSniff (feature request #14647)
    - MySource JoinStringsSniff now bans the use of inline array joins and suggests the + operator
    - Fixed incorrect errors that can be generated from abstract scope sniffs when moving to a new file
    - Core tokenizer now matches orphaned curly braces in the same way as square brackets
    - Whitespace tokens at the end of JS files are now added to the token stack
    - JavaScript tokenizer now identifies properties and labels as new token types
    - JavaScript tokenizer now identifies object definitions as a new token type and matches curly braces for them
    - JavaScript tokenizer now identifies DIV_EQUAL and MUL_EQUAL tokens
    - Improved regular expression detection in the JavaScript tokenizer
    - Improve AbstractPatternSniff support so it can listen for any token type, not just weighted tokens
    - Fixed Squiz DoubleQuoteUsageSniff so it works correctly with short_open_tag=Off
    - Fixed bug #14409 : Output of warnings to log file
    - Fixed bug #14520 : Notice: Undefined offset: 1 in /usr/share/php/PHP/CodeSniffer/File.php on line
    - Fixed bug #14637 : Call to processUnknownArguments() misses second parameter $pos
      -- Thanks to Peter Buri for the patch
    - Fixed bug #14889 : Lack of clarity: licence or license
    - Fixed bug #15008 : Nested Parentheses in Control Structure Sniffs
    - Fixed bug #15091 : pre-commit hook attempts to sniff folders
      -- Thanks to Bruce Weirdan for the patch
    - Fixed bug #15124 : AbstractParser.php uses deprecated split() function
      -- Thanks to Sebastian Bergmann for the patch
    - Fixed bug #15188 : PHPCS vs HEREDOC strings
    - Fixed bug #15231 : Notice: Uninitialized string offset: 0 in FileCommentSniff.php on line 555
    - Fixed bug #15336 : Notice: Undefined offset: 2 in /usr/share/php/PHP/CodeSniffer/File.php on line
   </notes>
  </release>
  <release>
   <version>
    <release>1.1.0</release>
    <api>1.1.0</api>
   </version>
   <stability>
    <release>stable</release>
    <api>stable</api>
   </stability>
   <date>2008-07-14</date>
   <license uri="https://github.com/squizlabs/PHP_CodeSniffer/blob/master/licence.txt">BSD License</license>
   <notes>
    - PEAR FileCommentSniff now allows tag orders to be overridden in child classes
      -- Thanks to Jeff Hodsdon for the patch
    - Added Generic DisallowMultipleStatementsSniff to ensure there is only one statement per line
    - Squiz standard now uses DisallowMultipleStatementsSniff
    - Fixed error in Zend ValidVariableNameSniff when checking vars in form: $class->{$var}
    - Fixed bug #14077 : Fatal error: Uncaught PHP_CodeSniffer_Exception: $stackPtr is not a class member
    - Fixed bug #14168 : Global Function -> Static Method and __autoload()
    - Fixed bug #14238 : Line length not checket at last line of a file
    - Fixed bug #14249 : wrong detection of scope_opener
    - Fixed bug #14250 : ArrayDeclarationSniff emit warnings at malformed array
    - Fixed bug #14251 : --extensions option doesn't work
   </notes>
  </release>
  <release>
   <version>
    <release>1.1.0RC3</release>
    <api>1.1.0RC3</api>
   </version>
   <stability>
    <release>beta</release>
    <api>beta</api>
   </stability>
   <date>2008-07-03</date>
   <license uri="https://github.com/squizlabs/PHP_CodeSniffer/blob/master/licence.txt">BSD License</license>
   <notes>
    - PEAR FileCommentSniff now allows tag orders to be overridden in child classes
      -- Thanks to Jeff Hodsdon for the patch
    - Added Generic DisallowMultipleStatementsSniff to ensure there is only one statement per line
    - Squiz standard now uses DisallowMultipleStatementsSniff
    - Fixed error in Zend ValidVariableNameSniff when checking vars in form: $class->{$var}
    - Fixed bug #14077 : Fatal error: Uncaught PHP_CodeSniffer_Exception: $stackPtr is not a class member
    - Fixed bug #14168 : Global Function -> Static Method and __autoload()
    - Fixed bug #14238 : Line length not checket at last line of a file
    - Fixed bug #14249 : wrong detection of scope_opener
    - Fixed bug #14250 : ArrayDeclarationSniff emit warnings at malformed array
    - Fixed bug #14251 : --extensions option doesn't work
   </notes>
  </release>
  <release>
   <version>
    <release>1.1.0RC2</release>
    <api>1.1.0RC2</api>
   </version>
   <stability>
    <release>beta</release>
    <api>beta</api>
   </stability>
   <date>2008-06-13</date>
   <license uri="https://github.com/squizlabs/PHP_CodeSniffer/blob/master/licence.txt">BSD License</license>
   <notes>
    - Permission denied errors now stop script execution but still display current errors (feature request #14076)
    - Added Squiz ValidArrayIndexNameSniff to ensure array indexes do not use camel case
    - Squiz ArrayDeclarationSniff now ensures arrays are not declared with camel case index values
    - PEAR ValidVariableNameSniff now alerts about a possible parse error for member vars inside an interface
    - Fixed bug #13921 : js parsing fails for comments on last line of file
    - Fixed bug #13922 : crash in case of malformed (but tokenized) php file
      -- PEAR and Squiz ClassDeclarationSniff now throw warnings for possible parse errors
      -- Squiz ValidClassNameSniff now throws warning for possible parse errors
      -- Squiz ClosingDeclarationCommentSniff now throws additonal warnings for parse errors
   </notes>
  </release>
  <release>
   <version>
    <release>1.1.0RC1</release>
    <api>1.1.0RC1</api>
   </version>
   <stability>
    <release>beta</release>
    <api>beta</api>
   </stability>
   <date>2008-05-13</date>
   <license uri="https://github.com/squizlabs/PHP_CodeSniffer/blob/master/licence.txt">BSD License</license>
   <notes>
    - Added support for multiple tokenizers so PHP_CodeSniffer can check more than just PHP files
      -- PHP_CodeSniffer now has a JS tokenizer for checking JavaScript files
      -- Sniffs need to be updated to work with additional tokenizers, or new sniffs written for them
   - phpcs now exits with status 2 if the tokenier extension has been disabled (feature request #13269)
   - Added scripts/phpcs-svn-pre-commit that can be used as an SVN pre-commit hook
     -- Also reworked the way the phpcs script works to make it easier to wrap it with other functionality
     -- Thanks to Jack Bates for the contribution
   - Fixed error in phpcs error message when a supplied file does not exist
   - Fixed a cosmetic error in AbstractPatternSniff where the "found" string was missing some content
   - Added sniffs that implement part of the PMD rule catalog to the Generic standard
     -- Thanks to Manuel Pichler for the contribution of all these sniffs.
   - Squiz FunctionCommentThrowTagSniff no longer throws errors for function that only throw variables
   - Generic ScopeIndentSniff now has private member to enforce exact indent matching
   - Replaced Squiz DisallowCountInLoopsSniff with Squiz DisallowSizeFunctionsInLoopsSniff
     -- Thanks to Jan Miczaika for the sniff
   - Squiz BlockCommentSniff now checks inline doc block comments
   - Squiz InlineCommentSniff now checks inline doc block comments
   - Squiz BlockCommentSniff now checks for no blank line before first comment in a function
   - Squiz DocCommentAlignmentSniff now ignores inline doc block comments
   - Squiz ControlStructureSpacingSniff now ensures no blank lines at the start of control structures
   - Squiz ControlStructureSpacingSniff now ensures no blank lines between control structure closing braces
   - Squiz IncrementDecrementUsageSniff now ensures inc/dec ops are bracketed in string concats
   - Squiz IncrementDecrementUsageSniff now ensures inc/dec ops are not used in arithmetic operations
   - Squiz FunctionCommentSniff no longer throws errors if return value is mixed but function returns void somewhere
   - Squiz OperatorBracketSniff no allows function call brackets to count as operator brackets
   - Squiz DoubleQuoteUsageSniff now supports \x \f and \v (feature request #13365)
   - Squiz ComparisonOperatorUsageSniff now supports JS files
   - Squiz ControlSignatureSniff now supports JS files
   - Squiz ForLoopDeclarationSniff now supports JS files
   - Squiz OperatorBracketSniff now supports JS files
   - Squiz InlineControlStructureSniff now supports JS files
   - Generic LowerCaseConstantSniff now supports JS files
   - Generic DisallowTabIndentSniff now supports JS files
   - Generic MultipleStatementAlignmentSniff now supports JS files
   - Added Squiz ObjectMemberCommaSniff to ensure the last member of a JS object is not followed by a comma
   - Added Squiz ConstantCaseSniff to ensure the PHP constants are uppercase and JS lowercase
   - Added Squiz JavaScriptLintSniff to check JS files with JSL
     -- Set path using phpcs --config-set jsl_path /path/to/jsl
   - Added MySource FirebugConsoleSniff to ban the use of "console" for JS variable and function names
   - Added MySource JoinStringsSniff to enforce the use of join() to concatenate JS strings
   - Added MySource AssignThisSniff to ensure this is only assigned to a var called self
   - Added MySource DisallowNewWidgetSniff to ban manual creation of widget objects
   - Removed warning shown in Zend CodeAnalyzerSniff when the ZCA path is not set
   - Fixed error in Squiz ValidVariableNameSniff when checking vars in the form $obj->$var
   - Fixed error in Squiz DisallowMultipleAssignmentsSniff when checking vars in the form $obj->$var
   - Fixed error in Squiz InlineCommentSniff where comments for class constants were seen as inline
   - Fixed error in Squiz BlockCommentSniff where comments for class constants were not ignored
   - Fixed error in Squiz OperatorBracketSniff where negative numbers were ignored during comparisons
   - Fixed error in Squiz FunctionSpacingSniff where functions after member vars reported incorrect spacing
   - Fixed bug #13062 : Interface comments aren't handled in PEAR standard
     -- Thanks to Manuel Pichler for the path
   - Fixed bug #13119 : php minimum requirement need to be fix
   - Fixed bug #13156 : Bug in Squiz_Sniffs_PHP_NonExecutableCodeSniff
   - Fixed bug #13158 : Strange behaviour in AbstractPatternSniff
   - Fixed bug #13169 : Undefined variables
   - Fixed bug #13178 : Catch exception in File.php
   - Fixed bug #13254 : Notices output in checkstyle report causes XML issues
   - Fixed bug #13446 : crash with src of phpMyAdmin
     -- Thanks to Manuel Pichler for the path
   </notes>
  </release>
  <release>
   <version>
    <release>1.1.0a1</release>
    <api>1.1.0a1</api>
   </version>
   <stability>
    <release>alpha</release>
    <api>alpha</api>
   </stability>
   <date>2008-04-21</date>
   <license uri="https://github.com/squizlabs/PHP_CodeSniffer/blob/master/licence.txt">BSD License</license>
   <notes>
    - Fixed error in PEAR ValidClassNameSniff when checking class names with double underscores
    - Moved Squiz InlineControlStructureSniff into Generic standard
    - PEAR standard now throws warnings for inline control structures
    - Squiz OutputBufferingIndentSniff now ignores the indentation of inline HTML
    - MySource IncludeSystemSniff now ignores usage of ZipArchive
    - Removed "function" from error messages for Generic function brace sniffs (feature request #13820)
    - Generic UpperCaseConstantSniff no longer throws errors for delcare(ticks = ...)
      -- Thanks to Josh Snyder for the patch
    - Squiz ClosingDeclarationCommentSniff and AbstractVariableSniff now throw warnings for possible parse errors
    - Fixed bug #13827 : AbstractVariableSniff throws "undefined index"
    - Fixed bug #13846 : Bug in Squiz.NonExecutableCodeSniff
    - Fixed bug #13849 : infinite loop in PHP_CodeSniffer_File::findNext()
   </notes>
  </release>
  <release>
   <version>
    <release>1.0.1</release>
    <api>1.0.1</api>
   </version>
   <stability>
    <release>stable</release>
    <api>stable</api>
   </stability>
   <date>2008-02-04</date>
   <license uri="https://github.com/squizlabs/PHP_CodeSniffer/blob/master/licence.txt">BSD License</license>
   <notes>
    - Squiz ArrayDeclarationSniff now throws error if the array keyword is followed by a space
    - Squiz ArrayDeclarationSniff now throws error for empty multi-line arrays
    - Squiz ArrayDeclarationSniff now throws error for multi-line arrays with a single value
    - Squiz DocCommentAlignmentSniff now checks for a single space before tags inside docblocks
    - Squiz ForbiddenFunctionsSniff now disallows is_null() to force use of (=== NULL) instead
    - Squiz VariableCommentSniff now continues throwing errors after the first one is found
    - Squiz SuperfluousWhitespaceSniff now throws errors for multiple blank lines inside functions
    - MySource IncludedSystemSniff now checks extended class names
    - MySource UnusedSystemSniff now checks extended and implemented class names
    - MySource IncludedSystemSniff now supports includeWidget()
    - MySource UnusedSystemSniff now supports includeWidget()
    - Added PEAR ValidVariableNameSniff to check that only private member vars are prefixed with an underscore
    - Added Squiz DisallowCountInLoopsSniff to check for the use of count() in FOR and WHILE loop conditions
    - Added MySource UnusedSystemSniff to check for included classes that are never used
    - Fixed a problem that caused the parentheses map to sometimes contain incorrect values
    - Fixed bug #12767 : Cant run phpcs from dir with PEAR subdir
    - Fixed bug #12773 : Reserved variables are not detected in strings
      -- Thanks to Wilfried Loche for the patch
    - Fixed bug #12832 : Tab to space conversion does not work
    - Fixed bug #12888 : extra space indentation = Notice: Uninitialized string offset...
    - Fixed bug #12909 : Default generateDocs function does not work under linux
      -- Thanks to Paul Smith for the patch
    - Fixed bug #12957 : PHP 5.3 magic method __callStatic
      -- Thanks to Manuel Pichler for the patch
   </notes>
  </release>
  <release>
   <version>
    <release>1.0.0</release>
    <api>1.0.0</api>
   </version>
   <stability>
    <release>stable</release>
    <api>stable</api>
   </stability>
   <date>2007-12-21</date>
   <license uri="https://github.com/squizlabs/PHP_CodeSniffer/blob/master/licence.txt">BSD License</license>
   <notes>
    - You can now specify the full path to a coding standard on the command line (feature request #11886)
      -- This allows you to use standards that are stored outside of PHP_CodeSniffer's own Standard dir
      -- You can also specify full paths in the CodingStandard.php include and exclude methods
      -- Classes, dirs and files need to be names as if the standard was part of PHP_CodeSniffer
      -- Thanks to Dirk Thomas for the doc generator patch and testing
    - Modified the scope map to keep checking after 3 lines for some tokens (feature request #12561)
      -- Those tokens that must have an opener (like T_CLASS) now keep looking until EOF
      -- Other tokens (like T_FUNCTION) still stop after 3 lines for performance
    - You can now esacpe commas in ignore patterns so they can be matched in file names
      -- Thanks to Carsten Wiedmann for the patch
    - Config data is now cached in a global var so the file system is not hit so often
      -- You can also set config data temporarily for the script if you are using your own external script
      -- Pass TRUE as the third argument to PHP_CodeSniffer::setConfigData()
    - PEAR ClassDeclarationSniff no longer throws errors for multi-line class declarations
    - Squiz ClassDeclarationSniff now ensures there is one blank line after a class closing brace
    - Squiz ClassDeclarationSniff now throws errors for a missing end PHP tag after the end class tag
    - Squiz IncrementDecrementUsageSniff no longer throws errors when -= and += are being used with vars
    - Squiz SwitchDeclarationSniff now throws errors for switch statements that do not contain a case statement
      -- Thanks to Sertan Danis for the patch
    - MySource IncludeSystemSniff no longer throws errors for the Util package
    - Fixed bug #12621 : "space after AS" check is wrong
      -- Thanks to Satoshi Oikawa for the patch
    - Fixed bug #12645 : error message is wrong
      -- Thanks to Renoiv for the patch
    - Fixed bug #12651 : Increment/Decrement Operators Usage at -1
   </notes>
  </release>
  <release>
   <version>
    <release>1.0.0RC3</release>
    <api>1.0.0RC3</api>
   </version>
   <stability>
    <release>beta</release>
    <api>beta</api>
   </stability>
   <date>2007-11-30</date>
   <license uri="https://github.com/squizlabs/PHP_CodeSniffer/blob/master/licence.txt">BSD License</license>
   <notes>
    - Added new command line argument --tab-width that will convert tabs to spaces before testing
      -- This allows you to use the existing sniffs that check for spaces even when you use tabs
      -- Can also be set via a config var: phpcs --config-set tab_width 4
      -- A value of zero (the default) tells PHP_CodeSniffer not to replace tabs with spaces
    - You can now change the default report format from "full" to something else
        -- Run: phpcs --config-set report_format [format]
    - Improved performance by optimising the way the scope map is created during tokenising
    - Added new Squiz DisallowInlineIfSniff to disallow the usage of inline IF statements
    - Fixed incorrect errors being thrown for nested switches in Squiz SwitchDeclarationSniff
    - PEAR FunctionCommentSniff no longer complains about missing comments for @throws tags
    - PEAR FunctionCommentSniff now throws error for missing exception class name for @throws tags
    - PHP_CodeSniffer_File::isReference() now correctly returns for functions that return references
    - Generic LineLengthSniff no longer warns about @version lines with CVS or SVN id tags
    - Generic LineLengthSniff no longer warns about @license lines with long URLs
    - Squiz FunctionCommentThrowTagSniff no longer complains about throwing variables
    - Squiz ComparisonOperatorUsageSniff no longer throws incorrect errors for inline IF statements
    - Squiz DisllowMultipleAssignmentsSniff no longer throws errors for assignments in inline IF statements
    - Fixed bug #12455 : CodeSniffer treats content inside heredoc as PHP code
    - Fixed bug #12471 : Checkstyle report is broken
    - Fixed bug #12476 : PHP4 destructors are reported as error
    - Fixed bug #12513 : Checkstyle XML messages need to be utf8_encode()d
      -- Thanks to Sebastian Bergmann for the patch.
    - Fixed bug #12517 : getNewlineAfter() and dos files
   </notes>
  </release>
  <release>
   <version>
    <release>1.0.0RC2</release>
    <api>1.0.0RC2</api>
   </version>
   <stability>
    <release>beta</release>
    <api>beta</api>
   </stability>
   <date>2007-11-14</date>
   <license uri="https://github.com/squizlabs/PHP_CodeSniffer/blob/master/licence.txt">BSD License</license>
   <notes>
    - Added a new Checkstyle report format
      -- Like the current XML format but modified to look like Checkstyle output
      -- Thanks to Manuel Pichler for helping get the format correct
    - You can now hide warnings by default
        -- Run: phpcs --config-set show_warnings 0
        -- If warnings are hidden by default, use the new -w command line argument to override
    - Added new command line argument --config-delete to delete a config value and revert to the default
    - Improved overall performance by optimising tokenising and next/prev methods (feature request #12421)
      -- Thanks to Christian Weiske for the patch
    - Added FunctionCallSignatureSniff to Squiz standard
    - Added @subpackage support to file and class comment sniffs in PEAR standard (feature request #12382)
      -- Thanks to Carsten Wiedmann for the patch
    - An error is now displayed if you use a PHP version less than 5.1.0 (feature request #12380)
      -- Thanks to Carsten Wiedmann for the patch
    - phpcs now exits with status 2 if it receives invalid input (feature request #12380)
      -- This is distinct from status 1, which indicates errors or warnings were found
    - Added new Squiz LanguageConstructSpacingSniff to throw errors for additional whitespace after echo etc.
    - Removed Squiz ValidInterfaceNameSniff
    - PEAR FunctionCommentSniff no longer complains about unknown tags
    - Fixed incorrect errors about missing function comments in PEAR FunctionCommentSniff
    - Fixed incorrect function docblock detection in Squiz FunctionCommentSniff
    - Fixed incorrect errors for list() in Squiz DisallowMultipleAssignmentsSniff
    - Errors no longer thrown if control structure is followed by a CASE's BREAK in Squiz ControlStructureSpacingSniff
    - Fixed bug #12368 : Autoloader cannot be found due to include_path override
      -- Thanks to Richard Quadling for the patch
    - Fixed bug #12378 : equal sign alignments problem with while()
   </notes>
  </release>
  <release>
   <version>
    <release>1.0.0RC1</release>
    <api>1.0.0RC1</api>
   </version>
   <stability>
    <release>beta</release>
    <api>beta</api>
   </stability>
   <date>2007-11-01</date>
   <license uri="https://github.com/squizlabs/PHP_CodeSniffer/blob/master/licence.txt">BSD License</license>
   <notes>
    - Main phpcs script can now be run from a CVS checkout without installing the package
    - Added a new CSV report format
      -- Header row indicates what position each element is in
      -- Always use the header row to determine positions rather than assuming the format, as it may change
    - XML and CSV report formats now contain information about which column the error occurred at
      -- Useful if you want to highlight the token that caused the error in a custom application
    - Square bracket tokens now have bracket_opener and bracket_closer set
    - Added new Squiz SemicolonSpacingSniff to throw errors if whitespace is found before a semicolon
    - Added new Squiz ArrayBracketSpacingSniff to throw errors if whitespace is found around square brackets
    - Added new Squiz ObjectOperatorSpacingSniff to throw errors if whitespace is found around object operators
    - Added new Squiz DisallowMultipleAssignmentsSniff to throw errors if multiple assignments are on the same line
    - Added new Squiz ScopeKeywordSpacingSniff to throw errors if there is not a single space after a scope modifier
    - Added new Squiz ObjectInstantiationSniff to throw errors if new objects are not assigned to a variable
    - Added new Squiz FunctionDuplicateArgumentSniff to throw errors if argument is declared multiple times in a function
    - Added new Squiz FunctionOpeningBraceSpaceSniff to ensure there are no blank lines after a function open brace
    - Added new Squiz CommentedOutCodeSniff to warn about comments that looks like they are commented out code blocks
    - Added CyclomaticComplexitySniff to Squiz standard
    - Added NestingLevelSniff to Squiz standard
    - Squiz ForbiddenFunctionsSniff now recommends echo() instead of print()
    - Squiz ValidLogicalOperatorsSniff now recommends ^ instead of xor
    - Squiz SwitchDeclarationSniff now contains more checks
      -- A single space is required after the case keyword
      -- No space is allowed before the colon in a case or default statement
      -- All switch statements now require a default case
      -- Default case must contain a break statement
      -- Empty default case must contain a comment describing why the default is ignored
      -- Empty case statements are not allowed
      -- Case and default statements must not be followed by a blank line
      -- Break statements must be followed by a blank line or the closing brace
      -- There must be no blank line before a break statement
    - Squiz standard is now using the PEAR IncludingFileSniff
    - PEAR ClassCommentSniff no longer complains about unknown tags
    - PEAR FileCommentSniff no longer complains about unknown tags
    - PEAR FileCommentSniff now accepts multiple @copyright tags
    - Squiz BlockCommentSniff now checks that comment starts with a capital letter
    - Squiz InlineCommentSniff now has better checking to ensure comment starts with a capital letter
    - Squiz ClassCommentSniff now checks that short and long comments start with a capital letter
    - Squiz FunctionCommentSniff now checks that short, long and param comments start with a capital letter
    - Squiz VariableCommentSniff now checks that short and long comments start with a capital letter
    - Fixed error with multi-token array indexes in Squiz ArrayDeclarationSniff
    - Fixed error with checking shorthand IF statements without a semicolon in Squiz InlineIfDeclarationSniff
    - Fixed error where constants used as defulat values in function declarations were seen as type hints
    - Fixed bug #12316 : PEAR is no longer the default standard
    - Fixed bug #12321 : wrong detection of missing function docblock
   </notes>
  </release>
  <release>
   <version>
    <release>0.9.0</release>
    <api>0.9.0</api>
   </version>
   <stability>
    <release>beta</release>
    <api>beta</api>
   </stability>
   <date>2007-09-24</date>
   <license uri="https://github.com/squizlabs/PHP_CodeSniffer/blob/master/licence.txt">BSD License</license>
   <notes>
    - Added a config system for setting config data across phpcs runs
    - You can now change the default coding standard from PEAR to something else
      -- Run: phpcs --config-set default_standard [standard]
    - Added new Zend coding standard to check code against the Zend Framework standards
      -- The complete standard is not yet implemented
      -- Specify --standard=Zend to use
      -- Thanks to Johann-Peter Hartmann for the contribution of some sniffs
      -- Thanks to Holger Kral for the Code Analyzer sniff
   </notes>
  </release>
  <release>
   <version>
    <release>0.8.0</release>
    <api>0.8.0</api>
   </version>
   <stability>
    <release>beta</release>
    <api>beta</api>
   </stability>
   <date>2007-08-08</date>
   <license uri="https://github.com/squizlabs/PHP_CodeSniffer/blob/master/licence.txt">BSD License</license>
   <notes>
    - Added new XML report format; --report=xml (feature request #11535)
      -- Thanks to Brett Bieber for the patch
    - Added new command line argument --ignore to specify a list of files to skip (feature request #11556)
    - Added PHPCS and MySource coding standards into the core install
    - Scope map no longer gets confused by curly braces that act as string offsets
    - Removed CodeSniffer/SniffException.php as it is no longer used
    - Unit tests can now be run directly from a CVS checkout
    - Made private vars and functions protected in PHP_CodeSniffer class so this package can be overridden
    - Added new Metrics category to Generic coding standard
      -- Contains Cyclomatic Complexity and Nesting Level sniffs
      -- Thanks to Johann-Peter Hartmann for the contribution
    - Added new Generic DisallowTabIndentSniff to throw errors if tabs are used for indentation (feature request #11738)
      -- PEAR and Squiz standards use this new sniff to throw more specific indentation errors
    - Generic MultipleStatementAlignmentSniff has new private var to set a padding size limit (feature request #11555)
    - Generic MultipleStatementAlignmentSniff can now handle assignments that span multiple lines (feature request #11561)
    - Generic LineLengthSniff now has a max line length after which errors are thrown instead of warnings
      -- BC BREAK: Override the protected member var absoluteLineLimit and set it to zero in custom LineLength sniffs
      -- Thanks to Johann-Peter Hartmann for the contribution
    - Comment sniff errors about incorrect tag orders are now more descriptive (feature request #11693)
    - Fixed bug #11473 : Invalid CamelCaps name when numbers used in names
   </notes>
  </release>
  <release>
   <version>
    <release>0.7.0</release>
    <api>0.7.0</api>
   </version>
   <stability>
    <release>beta</release>
    <api>beta</api>
   </stability>
   <date>2007-07-02</date>
   <license uri="https://github.com/squizlabs/PHP_CodeSniffer/blob/master/licence.txt">BSD License</license>
   <notes>
    - BC BREAK: EOL character is now auto-detected and used instead of hard-coded \n
      -- Pattern sniffs must now specify "EOL" instead of "\n" or "\r\n" to use auto-detection
      -- Please use $phpcsFile->eolChar to check for newlines instead of hard-coding "\n" or "\r\n"
      -- Comment parser classes now require you to pass $phpcsFile as an additional argument
    - BC BREAK: Included and excluded sniffs now require .php extension
      -- Please update your coding standard classes and add ".php" to all sniff entries
      -- See CodeSniffer/Standards/PEAR/PEARCodingStandard.php for an example

    - Fixed error where including a directory of sniffs in a coding standard class did not work
    - Coding standard classes can now specify a list of sniffs to exclude as well as include (feature request #11056)
    - Two uppercase characters can now be placed side-by-side in class names in Squiz ValidClassNameSniff
    - SVN tags now allowed in PEAR file doc blocks (feature request #11038)
      -- Thanks to Torsten Roehr for the patch
    - Private methods in commenting sniffs and comment parser are now protected (feature request #11087)
    - Added Generic LineEndingsSniff to check the EOL character of a file
    - PEAR standard now only throws one error per file for incorrect line endings (eg. /r/n)
    - Command line arg -v now shows number of registered sniffs
    - Command line arg -vvv now shows list of registered sniffs
    - Squiz ControlStructureSpacingSniff no longer throws errors if the control structure is at the end of the script
    - Squiz FunctionCommentSniff now throws error for "return void" if function has return statement
    - Squiz FunctionCommentSniff now throws error for functions that return void but specify something else
    - Squiz ValidVariableNameSniff now allows multiple uppercase letters in a row
    - Squiz ForEachLoopDeclarationSniff now throws error for AS keyword not being lowercase
    - Squiz SwitchDeclarationSniff now throws errors for CASE/DEFAULT/BREAK keywords not being lowercase
    - Squiz ArrayDeclarationSniff now handles multi-token array values when checking alignment
    - Squiz standard now enforces a space after cast tokens
    - Generic MultipleStatementAlignmentSniff no longer gets confused by assignments inside FOR conditions
    - Generic MultipleStatementAlignmentSniff no longer gets confused by the use of list()
    - Added Generic SpaceAfterCastSniff to ensure there is a single space after a cast token
    - Added Generic NoSpaceAfterCastSniff to ensure there is no whitespace after a cast token
    - Added PEAR ClassDeclarationSniff to ensure the opening brace of a class is on the line after the keyword
    - Added Squiz ScopeClosingBraceSniff to ensure closing braces are aligned correctly
    - Added Squiz EvalSniff to discourage the use of eval()
    - Added Squiz LowercaseDeclarationSniff to ensure all declaration keywords are lowercase
    - Added Squiz LowercaseClassKeywordsSniff to ensure all class declaration keywords are lowercase
    - Added Squiz LowercaseFunctionKeywordsSniff to ensure all function declaration keywords are lowercase
    - Added Squiz LowercasePHPFunctionsSniff to ensure all calls to inbuilt PHP functions are lowercase
    - Added Squiz CastSpacingSniff to ensure cast statements dont contain whitespace
    - Errors no longer thrown when checking 0 length files with verbosity on
    - Fixed bug #11105 : getIncludedSniffs() not working anymore
      -- Thanks to Blair Robertson for the patch
    - Fixed bug #11120 : Uninitialized string offset in AbstractParser.php on line 200
   </notes>
  </release>
  <release>
   <version>
    <release>0.6.0</release>
    <api>0.6.0</api>
   </version>
   <stability>
    <release>beta</release>
    <api>beta</api>
   </stability>
   <date>2007-05-15</date>
   <license uri="https://github.com/squizlabs/PHP_CodeSniffer/blob/master/licence.txt">BSD License</license>
   <notes>
    - The number of errors and warnings found is now shown for each file while checking the file if verbosity is enabled
    - Now using PHP_EOL instead of hard-coded \n so output looks good on Windows (feature request #10761)
      - Thanks to Carsten Wiedmann for the patch.
    - phpcs now exits with status 0 (no errors) or 1 (errors found) (feature request #10348)
    - Added new -l command line argument to stop recursion into directories (feature request #10979)
    - Fixed variable name error causing incorrect error message in Squiz ValidVariableNameSniff
    - Fixed bug #10757 : Error in ControlSignatureSniff
    - Fixed bugs #10751, #10777 : Sniffer class paths handled incorrectly in Windows
      - Thanks to Carsten Wiedmann for the patch.
    - Fixed bug #10961 : Error "Last parameter comment requires a blank newline after it" thrown
    - Fixed bug #10983 : phpcs outputs notices when checking invalid PHP
    - Fixed bug #10980 : Incorrect warnings for equals sign
   </notes>
  </release>
  <release>
   <version>
    <release>0.5.0</release>
    <api>0.5.0</api>
   </version>
   <stability>
    <release>beta</release>
    <api>beta</api>
   </stability>
   <date>2007-04-17</date>
   <license uri="https://github.com/squizlabs/PHP_CodeSniffer/blob/master/licence.txt">BSD License</license>
   <notes>
    - BC BREAK: Coding standards now require a class to be added so PHP_CodeSniffer can get information from them
      - Please read the end user docs for info about the new class required for all coding standards

    - Coding standards can now include sniffs from other standards, or whole standards, without writing new sniff files
    - PHP_CodeSniffer_File::isReference() now correctly returns for references in function declarations
    - PHP_CodeSniffer_File::isReference() now returns false if you don't pass it a T_BITWISE_AND token
    - PHP_CodeSniffer_File now stores the absolute path to the file so sniffs can check file locations correctly
    - Fixed undefined index error in AbstractVariableSniff for variables inside an interface function definition
    - Added MemberVarSpacingSniff to Squiz standard to enforce one-line spacing between member vars
    - Add FunctionCommentThrowTagSniff to Squiz standard to check that @throws tags are correct
    - Fixed problems caused by references and type hints in Squiz FunctionDeclarationArgumentSpacingSniff
    - Fixed problems with errors not being thrown for some misaligned @param comments in Squiz FunctionCommentSniff
    - Fixed badly spaced comma error being thrown for "extends" class in Squiz ClassDeclarationSniff
    - Errors no longer thrown for class method names in Generic ForbiddenFunctionsSniff
    - Errors no longer thrown for type hints in front of references in Generic UpperCaseConstantNameSniff
    - Errors no longer thrown for correctly indented buffered lines in Squiz ScopeIndexSniff
    - Errors no longer thrown for user-defined functions named as forbidden functions in Generic ForbiddenFunctionsSniff
    - Errors no longer thrown on __autoload functions in PEAR ValidFunctionNameSniff
    - Errors now thrown for __autoload methods in PEAR ValidFunctionNameSniff
    - Errors now thrown if constructors or destructors have @return tags in Squiz FunctionCommentSniff
    - Errors now thrown if @throws tags dont start with a capital and end with a full stop in Squiz FunctionCommentSniff
    - Errors now thrown for invalid @var tag values in Squiz VariableCommentSniff
    - Errors now thrown for missing doc comment in Squiz VariableCommentSniff
    - Errors now thrown for unspaced operators in FOR loop declarations in Squiz OperatorSpacingSniff
    - Errors now thrown for using ob_get_clean/flush functions to end buffers in Squiz OutputBufferingIndentSniff
    - Errors now thrown for all missing member variable comments in Squiz VariableCommentSniff
   </notes>
  </release>
  <release>
   <version>
    <release>0.4.0</release>
    <api>0.4.0</api>
   </version>
   <stability>
    <release>beta</release>
    <api>beta</api>
   </stability>
   <date>2007-02-19</date>
   <license uri="https://github.com/squizlabs/PHP_CodeSniffer/blob/master/licence.txt">BSD License</license>
   <notes>
    - Standard name specified with --standard command line argument is no longer case sensitive
    - Long error and warning messages are now wrapped to 80 characters in the full error report (thanks Endre Czirbesz)
    - Shortened a lot of error and warning messages so they don't take up so much room
    - Squiz FunctionCommentSniff now checks that param comments start with a capital letter and end with a full stop
    - Squiz FunctionSpacingSniff now reports incorrect lines below function on closing brace, not function keyword
    - Squiz FileCommentSniff now checks that there are no blank lines between the open PHP tag and the comment
    - PHP_CodeSniffer_File::isReference() now returns correctly when checking refs on right side of =>
    - Fixed incorrect error with switch closing brace in Squiz SwitchDeclarationSniff
    - Fixed missing error when multiple statements are not aligned correctly with object operators
    - Fixed incorrect errors for some PHP special variables in Squiz ValidVariableNameSniff
    - Fixed incorrect errors for arrays that only contain other arrays in Squiz ArrayDeclarationSniff
    - Fixed bug #9844 : throw new Exception(\n accidently reported as error but it ain't
   </notes>
  </release>
  <release>
   <version>
    <release>0.3.0</release>
    <api>0.3.0</api>
   </version>
   <stability>
    <release>beta</release>
    <api>beta</api>
   </stability>
   <date>2007-01-11</date>
   <license uri="https://github.com/squizlabs/PHP_CodeSniffer/blob/master/licence.txt">BSD License</license>
   <notes>
    - Updated package.xml to version 2
    - Specifying coding standard on command line is now optional, even if you have multiple standards installed
      - PHP_CodeSniffer uses the PEAR coding standard by default if no standard is specified
    - New command line option, --extensions, to specify a comma separated list of file extensions to check
    - Converted all unit tests to PHPUnit 3 format
    - Added new coding standard, Squiz, that can be used as an alternative to PEAR
      - also contains more examples of sniffs
      - some may be moved into the Generic coding standard if required
    - Added MultipleStatementAlignmentSniff to Generic standard
    - Added ScopeIndentSniff to Generic standard
    - Added ForbiddenFunctionsSniff to Generic standard
    - Added FileCommentSniff to PEAR standard
    - Added ClassCommentSniff to PEAR standard
    - Added FunctionCommentSniff to PEAR standard
    - Change MultipleStatementSniff to MultipleStatementAlignmentSniff in PEAR standard
    - Replaced Methods directory with Functions directory in Generic and PEAR standards
      - also renamed some of the sniffs in those directories
    - Updated file, class and method comments for all files
    - Fixed bug #9274 : nested_parenthesis element not set for open and close parenthesis tokens
    - Fixed bug #9411 : too few pattern characters cause incorrect error report
   </notes>
  </release>
  <release>
   <version>
    <release>0.2.1</release>
    <api>0.2.1</api>
   </version>
   <stability>
    <release>alpha</release>
    <api>alpha</api>
   </stability>
   <date>2006-11-09</date>
   <license uri="https://github.com/squizlabs/PHP_CodeSniffer/blob/master/licence.txt">BSD License</license>
   <notes>
    - Fixed bug #9274 : nested_parenthesis element not set for open and close parenthesis tokens
   </notes>
  </release>
  <release>
   <version>
    <release>0.2.0</release>
    <api>0.2.0</api>
   </version>
   <stability>
    <release>alpha</release>
    <api>alpha</api>
   </stability>
   <date>2006-10-13</date>
   <license uri="https://github.com/squizlabs/PHP_CodeSniffer/blob/master/licence.txt">BSD License</license>
   <notes>
    - Added a generic standards package that will contain generic sniffs to be used in specific coding standards
      - thanks to Frederic Poeydomenge for the idea
    - Changed PEAR standard to use generic sniffs where available
    - Added LowerCaseConstantSniff to Generic standard
    - Added UpperCaseConstantSniff to Generic standard
    - Added DisallowShortOpenTagSniff to Generic standard
    - Added LineLengthSniff to Generic standard
    - Added UpperCaseConstantNameSniff to Generic standard
    - Added OpeningMethodBraceBsdAllmanSniff to Generic standard (contrib by Frederic Poeydomenge)
    - Added OpeningMethodBraceKernighanRitchieSniff to Generic standard (contrib by Frederic Poeydomenge)
    - Added framework for core PHP_CodeSniffer unit tests
    - Added unit test for PHP_CodeSniffer:isCamelCaps method
    - ScopeClosingBraceSniff now checks indentation of BREAK statements
    - Added new command line arg (-vv) to show developer debug output
    - Fixed some coding standard errors
    - Fixed bug #8834 : Massive memory consumption
    - Fixed bug #8836 : path case issues in package.xml
    - Fixed bug #8843 : confusion on nested switch()
    - Fixed bug #8841 : comments taken as whitespace
    - Fixed bug #8884 : another problem with nested switch() statements
   </notes>
  </release>
  <release>
   <version>
    <release>0.1.1</release>
    <api>0.1.1</api>
   </version>
   <stability>
    <release>alpha</release>
    <api>alpha</api>
   </stability>
   <date>2006-09-25</date>
   <license uri="https://github.com/squizlabs/PHP_CodeSniffer/blob/master/licence.txt">BSD License</license>
   <notes>
    - Added unit tests for all PEAR sniffs
    - Exception class now extends from PEAR_Exception
    - Fixed summary report so files without errors but with warnings are not shown when warnings are hidden
   </notes>
  </release>
  <release>
   <version>
    <release>0.1.0</release>
    <api>0.1.0</api>
   </version>
   <stability>
    <release>alpha</release>
    <api>alpha</api>
   </stability>
   <date>2006-09-19</date>
   <license uri="https://github.com/squizlabs/PHP_CodeSniffer/blob/master/licence.txt">BSD License</license>
   <notes>
    - Reorganised package contents to conform to PEAR standards
    - Changed version numbering to conform to PEAR standards
    - Removed duplicate require_once() of Exception.php from CodeSniffer.php
   </notes>
  </release>
  <release>
   <version>
    <release>0.0.5</release>
    <api>0.0.5</api>
   </version>
   <stability>
    <release>alpha</release>
    <api>alpha</api>
   </stability>
   <date>2006-09-18</date>
   <license uri="https://github.com/squizlabs/PHP_CodeSniffer/blob/master/licence.txt">BSD License</license>
   <notes>
    - Fixed .bat file for situation where php.ini cannot be found so include_path is not set
   </notes>
  </release>
  <release>
   <version>
    <release>0.0.4</release>
    <api>0.0.4</api>
   </version>
   <stability>
    <release>alpha</release>
    <api>alpha</api>
   </stability>
   <date>2006-08-28</date>
   <license uri="https://github.com/squizlabs/PHP_CodeSniffer/blob/master/licence.txt">BSD License</license>
   <notes>
    - Added .bat file for easier running of PHP_CodeSniffer on Windows
    - Sniff that checks method names now works for PHP4 style code where there is no scope keyword
    - Sniff that checks method names now works for PHP4 style constructors
    - Sniff that checks method names no longer incorrectly reports error with magic methods
    - Sniff that checks method names now reports errors with non-magic methods prefixed with __
    - Sniff that checks for constant names no longer incorrectly reports errors with heredoc strings
    - Sniff that checks for constant names no longer incorrectly reports errors with created objects
    - Sniff that checks indentation no longer incorrectly reports errors with heredoc strings
    - Sniff that checks indentation now correctly reports errors with improperly indented multi-line strings
    - Sniff that checks function declarations now checks for spaces before and after an equals sign for default values
    - Sniff that checks function declarations no longer incorrectly reports errors with multi-line declarations
    - Sniff that checks included code no longer incorrectly reports errors when return value is used conditionally
    - Sniff that checks opening brace of function no longer incorrectly reports errors with multi-line declarations
    - Sniff that checks spacing after commas in function calls no longer reports too many errors for some code
    - Sniff that checks control structure declarations now gives more descriptive error message
   </notes>
  </release>
  <release>
   <version>
    <release>0.0.3</release>
    <api>0.0.3</api>
   </version>
   <stability>
    <release>alpha</release>
    <api>alpha</api>
   </stability>
   <date>2006-08-22</date>
   <license uri="https://github.com/squizlabs/PHP_CodeSniffer/blob/master/licence.txt">BSD License</license>
   <notes>
    - Added sniff to check for invalid class and interface names
    - Added sniff to check for invalid function and method names
    - Added sniff to warn if line is greater than 85 characters
    - Added sniff to check that function calls are in the correct format
    - Fixed error where comments were not allowed on the same line as a control structure declaration
    - Added command line arg to print current version (--version)
   </notes>
  </release>
  <release>
   <version>
    <release>0.0.2</release>
    <api>0.0.2</api>
   </version>
   <stability>
    <release>alpha</release>
    <api>alpha</api>
   </stability>
   <date>2006-07-25</date>
   <license uri="https://github.com/squizlabs/PHP_CodeSniffer/blob/master/licence.txt">BSD License</license>
   <notes>
    - Removed the including of checked files to stop errors caused by parsing them
    - Removed the use of reflection so checked files do not have to be included
    - Memory usage has been greatly reduced
    - Much faster tokenising and checking times
    - Reworked the PEAR coding standard sniffs (much faster now)
    - Fix some bugs with the PEAR scope indentation standard
    - Better checking for installed coding standards
    - Can now accept multiple files and dirs on the command line
    - Added an option to list installed coding standards
    - Added an option to print a summary report (number of errors and warnings shown for each file)
    - Added an option to hide warnings from reports
    - Added an option to print verbose output (so you know what is going on)
    - Reordered command line args to put switches first (although order is not enforced)
    - Switches can now be specified together (eg. php -nv) as well as separately (phpcs -n -v)
   </notes>
  </release>
  <release>
   <version>
    <release>0.0.1</release>
    <api>0.0.1</api>
   </version>
   <stability>
    <release>alpha</release>
    <api>alpha</api>
   </stability>
   <date>2006-07-19</date>
   <license uri="https://github.com/squizlabs/PHP_CodeSniffer/blob/master/licence.txt">BSD License</license>
   <notes>Initial preview release.</notes>
  </release>
 </changelog>
</package><|MERGE_RESOLUTION|>--- conflicted
+++ resolved
@@ -53,12 +53,9 @@
   - Fixed bug #20261 : phpcbf has an endless fixing loop
   - Fixed bug #20268 : Incorrect documentation titles in PEAR documentation
   - Fixed bug #20296 : new array notion in function comma check fails
-<<<<<<< HEAD
   - Fixed bug #20297 : phar does not work when renamed it to phpcs
-=======
   - Fixed bug #20309 : Use "member variable" term in sniff "processMemberVar" method
   - Fixed bug #20310 : PSR2 does not check for space after function name
->>>>>>> cad80e01
  </notes>
  <contents>
   <dir name="/">
