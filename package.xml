--- conflicted
+++ resolved
@@ -26,7 +26,6 @@
  </stability>
  <license uri="https://github.com/squizlabs/PHP_CodeSniffer/blob/master/licence.txt">BSD 3-Clause License</license>
  <notes>
-<<<<<<< HEAD
   - Caching between runs (--cache, --no-cache and "cache" config var) (request #530)
   - Check files in parallel (--parallel=1 for off, --parallel=100 etc) (request #421)
   - Automatic discovery of executable paths (request #571)
@@ -48,10 +47,8 @@
     -- exact opposite of the exclude-pattern tag
     -- only useable within sniffs, not globally like exclude-patterns are
 
-=======
   - Generic LowerCaseKeyword now ensures array type hints are lowercase as well
     -- Thanks to Mathieu Rochette for the patch
->>>>>>> f9e4b2d4
   - Squiz ComparisonOperatorUsageSniff no longer hangs on JS FOR loops that don't use semicolons
   - Fixed bug #622 : Wrong detection of Squiz.CSS.DuplicateStyleDefinition with media queries
   - Fixed bug #752 : The missing exception error is reported in first found DocBlock
