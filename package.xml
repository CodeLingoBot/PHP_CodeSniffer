<?xml version="1.0" encoding="UTF-8"?>
<package packagerversion="1.4.10" version="2.0" xmlns="http://pear.php.net/dtd/package-2.0" xmlns:tasks="http://pear.php.net/dtd/tasks-1.0" xmlns:xsi="http://www.w3.org/2001/XMLSchema-instance" xsi:schemaLocation="http://pear.php.net/dtd/tasks-1.0
http://pear.php.net/dtd/tasks-1.0.xsd
http://pear.php.net/dtd/package-2.0
http://pear.php.net/dtd/package-2.0.xsd">
 <name>PHP_CodeSniffer</name>
 <channel>pear.php.net</channel>
 <summary>PHP_CodeSniffer tokenizes PHP, JavaScript and CSS files to detect and fix violations of a defined set of coding standards.</summary>
 <description>PHP_CodeSniffer is a set of two PHP scripts; the main phpcs script that tokenizes PHP, JavaScript and CSS files to detect violations of a defined coding standard, and a second phpcbf script to automatically correct coding standard violations. PHP_CodeSniffer is an essential development tool that ensures your code remains clean and consistent.
 </description>
 <lead>
  <name>Greg Sherwood</name>
  <user>squiz</user>
  <email>gsherwood@squiz.net</email>
  <active>yes</active>
 </lead>
 <date>2016-07-20</date>
 <time>13:30:00</time>
 <version>
  <release>3.0.0a2</release>
  <api>3.0.0a2</api>
 </version>
 <stability>
  <release>alpha</release>
  <api>alpha</api>
 </stability>
 <license uri="https://github.com/squizlabs/PHP_CodeSniffer/blob/master/licence.txt">BSD 3-Clause License</license>
 <notes>
<<<<<<< HEAD
  - Running unit tests using --verbose no longer throws errors

=======
  - Values set using @codingStandardsChangeSetting comments can now contain spaces
  - Squiz.WhiteSpace.LanguageConstructSpacing no longer checks for spaces if parenthesis are being used (request #1062)
    -- Makes this sniff more compatibile with those that check parenthesis spacing of function calls
>>>>>>> 0c12c8a0
  - PHPCBF is now able to fix Squiz.SelfMemberReference.IncorrectCase errors
    -- Thanks to Nikola Kovacs for the patch
  - Generic.Functions.OpeningFunctionBraceKernighanRitchie.BraceOnNewLine fix no longer leaves blank line after brace (request #1085)
  - Generic UpperCaseConstantNameSniff now allows lowercase namespaces in constant definitions
    -- Thanks to Daniel Schniepp for the patch
 </notes>
 <contents>
  <dir name="/">
   <file baseinstalldir="PHP/CodeSniffer" name="autoload.php" role="php">
    <tasks:replace from="@test_dir@" to="test_dir" type="pear-config" />
  </file>
   <file baseinstalldir="PHP/CodeSniffer" name="CodeSniffer.conf.dist" role="data" />
   <file baseinstalldir="PHP/CodeSniffer" name="README.md" role="doc" />
   <file baseinstalldir="PHP/CodeSniffer" name="CONTRIBUTING.md" role="doc" />
   <file baseinstalldir="PHP/CodeSniffer" name="licence.txt" role="doc" />
   <dir name="bin">
    <file baseinstalldir="" name="phpcbf" role="script">
     <tasks:replace from="/usr/bin/env php" to="php_bin" type="pear-config" />
    </file>
    <file baseinstalldir="" name="phpcs" role="script">
     <tasks:replace from="/usr/bin/env php" to="php_bin" type="pear-config" />
    </file>
    <file baseinstalldir="" name="phpcs.bat" role="script">
     <tasks:replace from="@php_bin@" to="php_bin" type="pear-config" />
     <tasks:replace from="@bin_dir@" to="bin_dir" type="pear-config" />
    </file>
    <file baseinstalldir="" name="phpcbf.bat" role="script">
     <tasks:replace from="@php_bin@" to="php_bin" type="pear-config" />
     <tasks:replace from="@bin_dir@" to="bin_dir" type="pear-config" />
    </file>
   </dir>
   <dir name="tests">
    <dir name="Core">
     <dir name="File">
      <file baseinstalldir="" name="GetMethodParametersTest.php" role="test">
       <tasks:replace from="@package_version@" to="version" type="package-info" />
      </file>
     </dir>
     <file baseinstalldir="" name="AllTests.php" role="test" />
     <file baseinstalldir="" name="ErrorSuppressionTest.php" role="test" />
     <file baseinstalldir="" name="IsCamelCapsTest.php" role="test" />
    </dir>
    <dir name="Standards">
     <file baseinstalldir="" name="AbstractSniffUnitTest.php" role="test" />
     <file baseinstalldir="" name="AllSniffs.php" role="test" />
    </dir>
    <file baseinstalldir="" name="AllTests.php" role="test" />
    <file baseinstalldir="" name="TestSuite.php" role="test" />
   </dir>
   <dir name="src">
    <file baseinstalldir="PHP/CodeSniffer" name="Config.php" role="php">
      <tasks:replace from="@data_dir@" to="data_dir" type="pear-config" />
    </file>
    <file baseinstalldir="PHP/CodeSniffer" name="Fixer.php" role="php" />
    <file baseinstalldir="PHP/CodeSniffer" name="Reporter.php" role="php" />
    <file baseinstalldir="PHP/CodeSniffer" name="Ruleset.php" role="php" />
    <file baseinstalldir="PHP/CodeSniffer" name="Runner.php" role="php" />
    <dir name="Exceptions">
     <file baseinstalldir="PHP/CodeSniffer" name="RuntimeException.php" role="php" />
     <file baseinstalldir="PHP/CodeSniffer" name="TokenizerException.php" role="php" />
    </dir>
    <dir name="Files">
     <file baseinstalldir="PHP/CodeSniffer" name="DummyFile.php" role="php" />
     <file baseinstalldir="PHP/CodeSniffer" name="File.php" role="php" />
     <file baseinstalldir="PHP/CodeSniffer" name="FileList.php" role="php" />
     <file baseinstalldir="PHP/CodeSniffer" name="LocalFile.php" role="php" />
    </dir>
    <dir name="Filters">
     <file baseinstalldir="PHP/CodeSniffer" name="ExactMatch.php" role="php" />
     <file baseinstalldir="PHP/CodeSniffer" name="Filter.php" role="php" />
     <file baseinstalldir="PHP/CodeSniffer" name="GitModified.php" role="php" />
    </dir>
    <dir name="Generators">
     <file baseinstalldir="PHP/CodeSniffer" name="Generator.php" role="php" />
     <file baseinstalldir="PHP/CodeSniffer" name="HTML.php" role="php" />
     <file baseinstalldir="PHP/CodeSniffer" name="Markdown.php" role="php" />
     <file baseinstalldir="PHP/CodeSniffer" name="Text.php" role="php" />
    </dir>
    <dir name="Reports">
     <file baseinstalldir="PHP/CodeSniffer" name="Cbf.php" role="php" />
     <file baseinstalldir="PHP/CodeSniffer" name="Checkstyle.php" role="php" />
     <file baseinstalldir="PHP/CodeSniffer" name="Csv.php" role="php" />
     <file baseinstalldir="PHP/CodeSniffer" name="Diff.php" role="php" />
     <file baseinstalldir="PHP/CodeSniffer" name="Emacs.php" role="php" />
     <file baseinstalldir="PHP/CodeSniffer" name="Full.php" role="php" />
     <file baseinstalldir="PHP/CodeSniffer" name="Gitblame.php" role="php" />
     <file baseinstalldir="PHP/CodeSniffer" name="Hgblame.php" role="php" />
     <file baseinstalldir="PHP/CodeSniffer" name="Info.php" role="php" />
     <file baseinstalldir="PHP/CodeSniffer" name="Json.php" role="php" />
     <file baseinstalldir="PHP/CodeSniffer" name="Junit.php" role="php" />
     <file baseinstalldir="PHP/CodeSniffer" name="Notifysend.php" role="php" />
     <file baseinstalldir="PHP/CodeSniffer" name="Report.php" role="php" />
     <file baseinstalldir="PHP/CodeSniffer" name="Source.php" role="php" />
     <file baseinstalldir="PHP/CodeSniffer" name="Summary.php" role="php" />
     <file baseinstalldir="PHP/CodeSniffer" name="Svnblame.php" role="php" />
     <file baseinstalldir="PHP/CodeSniffer" name="VersionControl.php" role="php" />
     <file baseinstalldir="PHP/CodeSniffer" name="Xml.php" role="php" />
    </dir>
    <dir name="Sniffs">
     <file baseinstalldir="PHP/CodeSniffer" name="AbstractPatternSniff.php" role="php" />
     <file baseinstalldir="PHP/CodeSniffer" name="AbstractScopeSniff.php" role="php" />
     <file baseinstalldir="PHP/CodeSniffer" name="AbstractVariableSniff.php" role="php" />
     <file baseinstalldir="PHP/CodeSniffer" name="Sniff.php" role="php" />
    </dir>
    <dir name="Standards">
     <dir name="Generic">
      <dir name="Docs">
       <dir name="Classes">
        <file baseinstalldir="PHP/CodeSniffer" name="DuplicateClassNameStandard.xml" role="php" />
       </dir>
       <dir name="Debug">
        <file baseinstalldir="PHP/CodeSniffer" name="CSSLintStandard.xml" role="php" />
        <file baseinstalldir="PHP/CodeSniffer" name="ClosureLinterStandard.xml" role="php" />
        <file baseinstalldir="PHP/CodeSniffer" name="JSHintStandard.xml" role="php" />
       </dir>
       <dir name="Commenting">
        <file baseinstalldir="PHP/CodeSniffer" name="FixmeStandard.xml" role="php" />
        <file baseinstalldir="PHP/CodeSniffer" name="TodoStandard.xml" role="php" />
       </dir>
       <dir name="CodeAnalysis">
        <file baseinstalldir="PHP/CodeSniffer" name="JumbledIncrementerStandard.xml" role="php" />
        <file baseinstalldir="PHP/CodeSniffer" name="UnusedFunctionParameterStandard.xml" role="php" />
       </dir>
       <dir name="ControlStructures">
        <file baseinstalldir="PHP/CodeSniffer" name="InlineControlStructureStandard.xml" role="php" />
       </dir>
       <dir name="CodeAnalysis">
        <file baseinstalldir="PHP/CodeSniffer" name="EmptyStatementStandard.xml" role="php" />
        <file baseinstalldir="PHP/CodeSniffer" name="ForLoopShouldBeWhileLoopStandard.xml" role="php" />
        <file baseinstalldir="PHP/CodeSniffer" name="ForLoopWithTestFunctionCallStandard.xml" role="php" />
        <file baseinstalldir="PHP/CodeSniffer" name="UnconditionalIfStatementStandard.xml" role="php" />
        <file baseinstalldir="PHP/CodeSniffer" name="UnnecessaryFinalModifierStandard.xml" role="php" />
        <file baseinstalldir="PHP/CodeSniffer" name="UselessOverridingMethodStandard.xml" role="php" />
       </dir>
       <dir name="Files">
        <file baseinstalldir="PHP/CodeSniffer" name="ByteOrderMarkStandard.xml" role="php" />
        <file baseinstalldir="PHP/CodeSniffer" name="EndFileNewlineStandard.xml" role="php" />
        <file baseinstalldir="PHP/CodeSniffer" name="EndFileNoNewlineStandard.xml" role="php" />
        <file baseinstalldir="PHP/CodeSniffer" name="InlineHTMLStandard.xml" role="php" />
        <file baseinstalldir="PHP/CodeSniffer" name="LineEndingsStandard.xml" role="php" />
        <file baseinstalldir="PHP/CodeSniffer" name="LineLengthStandard.xml" role="php" />
        <file baseinstalldir="PHP/CodeSniffer" name="LowercasedFilenameStandard.xml" role="php" />
        <file baseinstalldir="PHP/CodeSniffer" name="OneClassPerFileStandard.xml" role="php" />
        <file baseinstalldir="PHP/CodeSniffer" name="OneInterfacePerFileStandard.xml" role="php" />
       </dir>
       <dir name="Formatting">
        <file baseinstalldir="PHP/CodeSniffer" name="DisallowMultipleStatementsStandard.xml" role="php" />
        <file baseinstalldir="PHP/CodeSniffer" name="MultipleStatementAlignmentStandard.xml" role="php" />
        <file baseinstalldir="PHP/CodeSniffer" name="NoSpaceAfterCastStandard.xml" role="php" />
        <file baseinstalldir="PHP/CodeSniffer" name="SpaceAfterCastStandard.xml" role="php" />
       </dir>
       <dir name="Functions">
        <file baseinstalldir="PHP/CodeSniffer" name="CallTimePassByReferenceStandard.xml" role="php" />
        <file baseinstalldir="PHP/CodeSniffer" name="FunctionCallArgumentSpacingStandard.xml" role="php" />
        <file baseinstalldir="PHP/CodeSniffer" name="OpeningFunctionBraceBsdAllmanStandard.xml" role="php" />
        <file baseinstalldir="PHP/CodeSniffer" name="OpeningFunctionBraceKernighanRitchieStandard.xml" role="php" />
       </dir>
       <dir name="Metrics">
        <file baseinstalldir="PHP/CodeSniffer" name="CyclomaticComplexityStandard.xml" role="php" />
        <file baseinstalldir="PHP/CodeSniffer" name="NestingLevelStandard.xml" role="php" />
       </dir>
       <dir name="NamingConventions">
        <file baseinstalldir="PHP/CodeSniffer" name="CamelCapsFunctionNameStandard.xml" role="php" />
        <file baseinstalldir="PHP/CodeSniffer" name="ConstructorNameStandard.xml" role="php" />
        <file baseinstalldir="PHP/CodeSniffer" name="UpperCaseConstantNameStandard.xml" role="php" />
       </dir>
       <dir name="PHP">
        <file baseinstalldir="PHP/CodeSniffer" name="CharacterBeforePHPOpeningTagStandard.xml" role="php" />
        <file baseinstalldir="PHP/CodeSniffer" name="ClosingPHPTagStandard.xml" role="php" />
        <file baseinstalldir="PHP/CodeSniffer" name="DeprecatedFunctionsStandard.xml" role="php" />
        <file baseinstalldir="PHP/CodeSniffer" name="DisallowShortOpenTagStandard.xml" role="php" />
        <file baseinstalldir="PHP/CodeSniffer" name="ForbiddenFunctionsStandard.xml" role="php" />
        <file baseinstalldir="PHP/CodeSniffer" name="LowerCaseConstantStandard.xml" role="php" />
        <file baseinstalldir="PHP/CodeSniffer" name="LowerCaseKeywordStandard.xml" role="php" />
        <file baseinstalldir="PHP/CodeSniffer" name="NoSilencedErrorsStandard.xml" role="php" />
        <file baseinstalldir="PHP/CodeSniffer" name="SAPIUsageStandard.xml" role="php" />
        <file baseinstalldir="PHP/CodeSniffer" name="UpperCaseConstantStandard.xml" role="php" />
       </dir>
       <dir name="Strings">
        <file baseinstalldir="PHP/CodeSniffer" name="UnnecessaryStringConcatStandard.xml" role="php" />
       </dir>
       <dir name="VersionControl">
        <file baseinstalldir="PHP/CodeSniffer" name="SubversionPropertiesStandard.xml" role="php" />
       </dir>
       <dir name="WhiteSpace">
        <file baseinstalldir="PHP/CodeSniffer" name="DisallowSpaceIndentStandard.xml" role="php" />
        <file baseinstalldir="PHP/CodeSniffer" name="DisallowTabIndentStandard.xml" role="php" />
        <file baseinstalldir="PHP/CodeSniffer" name="ScopeIndentStandard.xml" role="php" />
       </dir>
      </dir>
      <dir name="Sniffs">
       <dir name="Arrays">
        <file baseinstalldir="PHP/CodeSniffer" name="DisallowLongArraySyntaxSniff.php" role="php" />
        <file baseinstalldir="PHP/CodeSniffer" name="DisallowShortArraySyntaxSniff.php" role="php" />
       </dir>
       <dir name="Classes">
        <file baseinstalldir="PHP/CodeSniffer" name="DuplicateClassNameSniff.php" role="php" />
       </dir>
       <dir name="CodeAnalysis">
        <file baseinstalldir="PHP/CodeSniffer" name="EmptyStatementSniff.php" role="php" />
        <file baseinstalldir="PHP/CodeSniffer" name="ForLoopShouldBeWhileLoopSniff.php" role="php" />
        <file baseinstalldir="PHP/CodeSniffer" name="ForLoopWithTestFunctionCallSniff.php" role="php" />
        <file baseinstalldir="PHP/CodeSniffer" name="JumbledIncrementerSniff.php" role="php" />
        <file baseinstalldir="PHP/CodeSniffer" name="UnconditionalIfStatementSniff.php" role="php" />
        <file baseinstalldir="PHP/CodeSniffer" name="UnnecessaryFinalModifierSniff.php" role="php" />
        <file baseinstalldir="PHP/CodeSniffer" name="UnusedFunctionParameterSniff.php" role="php" />
        <file baseinstalldir="PHP/CodeSniffer" name="UselessOverridingMethodSniff.php" role="php" />
       </dir>
       <dir name="Commenting">
        <file baseinstalldir="PHP/CodeSniffer" name="DocCommentSniff.php" role="php" />
        <file baseinstalldir="PHP/CodeSniffer" name="FixmeSniff.php" role="php" />
        <file baseinstalldir="PHP/CodeSniffer" name="TodoSniff.php" role="php" />
       </dir>
       <dir name="ControlStructures">
        <file baseinstalldir="PHP/CodeSniffer" name="InlineControlStructureSniff.php" role="php" />
       </dir>
       <dir name="Debug">
        <file baseinstalldir="PHP/CodeSniffer" name="ClosureLinterSniff.php" role="php" />
        <file baseinstalldir="PHP/CodeSniffer" name="CSSLintSniff.php" role="php" />
        <file baseinstalldir="PHP/CodeSniffer" name="JSHintSniff.php" role="php" />
       </dir>
       <dir name="Files">
        <file baseinstalldir="PHP/CodeSniffer" name="ByteOrderMarkSniff.php" role="php" />
        <file baseinstalldir="PHP/CodeSniffer" name="EndFileNewlineSniff.php" role="php" />
        <file baseinstalldir="PHP/CodeSniffer" name="EndFileNoNewlineSniff.php" role="php" />
        <file baseinstalldir="PHP/CodeSniffer" name="InlineHTMLSniff.php" role="php" />
        <file baseinstalldir="PHP/CodeSniffer" name="LineEndingsSniff.php" role="php" />
        <file baseinstalldir="PHP/CodeSniffer" name="LineLengthSniff.php" role="php" />
        <file baseinstalldir="PHP/CodeSniffer" name="LowercasedFilenameSniff.php" role="php" />
        <file baseinstalldir="PHP/CodeSniffer" name="OneClassPerFileSniff.php" role="php" />
        <file baseinstalldir="PHP/CodeSniffer" name="OneInterfacePerFileSniff.php" role="php" />
        <file baseinstalldir="PHP/CodeSniffer" name="OneTraitPerFileSniff.php" role="php" />
       </dir>
       <dir name="Formatting">
        <file baseinstalldir="PHP/CodeSniffer" name="DisallowMultipleStatementsSniff.php" role="php" />
        <file baseinstalldir="PHP/CodeSniffer" name="MultipleStatementAlignmentSniff.php" role="php" />
        <file baseinstalldir="PHP/CodeSniffer" name="NoSpaceAfterCastSniff.php" role="php" />
        <file baseinstalldir="PHP/CodeSniffer" name="SpaceAfterCastSniff.php" role="php" />
        <file baseinstalldir="PHP/CodeSniffer" name="SpaceAfterNotSniff.php" role="php" />
       </dir>
       <dir name="Functions">
        <file baseinstalldir="PHP/CodeSniffer" name="CallTimePassByReferenceSniff.php" role="php" />
        <file baseinstalldir="PHP/CodeSniffer" name="FunctionCallArgumentSpacingSniff.php" role="php" />
        <file baseinstalldir="PHP/CodeSniffer" name="OpeningFunctionBraceBsdAllmanSniff.php" role="php" />
        <file baseinstalldir="PHP/CodeSniffer" name="OpeningFunctionBraceKernighanRitchieSniff.php" role="php" />
       </dir>
       <dir name="Metrics">
        <file baseinstalldir="PHP/CodeSniffer" name="CyclomaticComplexitySniff.php" role="php" />
        <file baseinstalldir="PHP/CodeSniffer" name="NestingLevelSniff.php" role="php" />
       </dir>
       <dir name="NamingConventions">
        <file baseinstalldir="PHP/CodeSniffer" name="CamelCapsFunctionNameSniff.php" role="php" />
        <file baseinstalldir="PHP/CodeSniffer" name="ConstructorNameSniff.php" role="php" />
        <file baseinstalldir="PHP/CodeSniffer" name="UpperCaseConstantNameSniff.php" role="php" />
       </dir>
       <dir name="PHP">
        <file baseinstalldir="PHP/CodeSniffer" name="CharacterBeforePHPOpeningTagSniff.php" role="php" />
        <file baseinstalldir="PHP/CodeSniffer" name="ClosingPHPTagSniff.php" role="php" />
        <file baseinstalldir="PHP/CodeSniffer" name="DeprecatedFunctionsSniff.php" role="php" />
        <file baseinstalldir="PHP/CodeSniffer" name="DisallowShortOpenTagSniff.php" role="php" />
        <file baseinstalldir="PHP/CodeSniffer" name="ForbiddenFunctionsSniff.php" role="php" />
        <file baseinstalldir="PHP/CodeSniffer" name="LowerCaseConstantSniff.php" role="php" />
        <file baseinstalldir="PHP/CodeSniffer" name="LowerCaseKeywordSniff.php" role="php" />
        <file baseinstalldir="PHP/CodeSniffer" name="NoSilencedErrorsSniff.php" role="php" />
        <file baseinstalldir="PHP/CodeSniffer" name="SAPIUsageSniff.php" role="php" />
        <file baseinstalldir="PHP/CodeSniffer" name="SyntaxSniff.php" role="php" />
        <file baseinstalldir="PHP/CodeSniffer" name="UpperCaseConstantSniff.php" role="php" />
       </dir>
       <dir name="Strings">
        <file baseinstalldir="PHP/CodeSniffer" name="UnnecessaryStringConcatSniff.php" role="php" />
       </dir>
       <dir name="VersionControl">
        <file baseinstalldir="PHP/CodeSniffer" name="SubversionPropertiesSniff.php" role="php" />
       </dir>
       <dir name="WhiteSpace">
        <file baseinstalldir="PHP/CodeSniffer" name="DisallowSpaceIndentSniff.php" role="php" />
        <file baseinstalldir="PHP/CodeSniffer" name="DisallowTabIndentSniff.php" role="php" />
        <file baseinstalldir="PHP/CodeSniffer" name="ScopeIndentSniff.php" role="php" />
       </dir>
      </dir>
      <dir name="Tests">
       <dir name="Arrays">
        <file baseinstalldir="PHP/CodeSniffer" name="DisallowLongArraySyntaxUnitTest.inc" role="test" />
        <file baseinstalldir="PHP/CodeSniffer" name="DisallowLongArraySyntaxUnitTest.inc.fixed" role="test" />
        <file baseinstalldir="PHP/CodeSniffer" name="DisallowLongArraySyntaxUnitTest.php" role="test" />
        <file baseinstalldir="PHP/CodeSniffer" name="DisallowShortArraySyntaxUnitTest.inc" role="test" />
        <file baseinstalldir="PHP/CodeSniffer" name="DisallowShortArraySyntaxUnitTest.inc.fixed" role="test" />
        <file baseinstalldir="PHP/CodeSniffer" name="DisallowShortArraySyntaxUnitTest.php" role="test" />
       </dir>
       <dir name="Classes">
        <file baseinstalldir="PHP/CodeSniffer" name="DuplicateClassNameUnitTest.1.inc" role="test" />
        <file baseinstalldir="PHP/CodeSniffer" name="DuplicateClassNameUnitTest.2.inc" role="test" />
        <file baseinstalldir="PHP/CodeSniffer" name="DuplicateClassNameUnitTest.3.inc" role="test" />
        <file baseinstalldir="PHP/CodeSniffer" name="DuplicateClassNameUnitTest.4.inc" role="test" />
        <file baseinstalldir="PHP/CodeSniffer" name="DuplicateClassNameUnitTest.5.inc" role="test" />
        <file baseinstalldir="PHP/CodeSniffer" name="DuplicateClassNameUnitTest.6.inc" role="test" />
        <file baseinstalldir="PHP/CodeSniffer" name="DuplicateClassNameUnitTest.php" role="test" />
       </dir>
       <dir name="CodeAnalysis">
        <file baseinstalldir="PHP/CodeSniffer" name="EmptyStatementUnitTest.inc" role="test" />
        <file baseinstalldir="PHP/CodeSniffer" name="EmptyStatementUnitTest.php" role="test" />
        <file baseinstalldir="PHP/CodeSniffer" name="ForLoopShouldBeWhileLoopUnitTest.inc" role="test" />
        <file baseinstalldir="PHP/CodeSniffer" name="ForLoopShouldBeWhileLoopUnitTest.php" role="test" />
        <file baseinstalldir="PHP/CodeSniffer" name="ForLoopWithTestFunctionCallUnitTest.inc" role="test" />
        <file baseinstalldir="PHP/CodeSniffer" name="ForLoopWithTestFunctionCallUnitTest.php" role="test" />
        <file baseinstalldir="PHP/CodeSniffer" name="JumbledIncrementerUnitTest.inc" role="test" />
        <file baseinstalldir="PHP/CodeSniffer" name="JumbledIncrementerUnitTest.php" role="test" />
        <file baseinstalldir="PHP/CodeSniffer" name="UnconditionalIfStatementUnitTest.inc" role="test" />
        <file baseinstalldir="PHP/CodeSniffer" name="UnconditionalIfStatementUnitTest.php" role="test" />
        <file baseinstalldir="PHP/CodeSniffer" name="UnnecessaryFinalModifierUnitTest.inc" role="test" />
        <file baseinstalldir="PHP/CodeSniffer" name="UnnecessaryFinalModifierUnitTest.php" role="test" />
        <file baseinstalldir="PHP/CodeSniffer" name="UnusedFunctionParameterUnitTest.inc" role="test" />
        <file baseinstalldir="PHP/CodeSniffer" name="UnusedFunctionParameterUnitTest.php" role="test" />
        <file baseinstalldir="PHP/CodeSniffer" name="UselessOverridingMethodUnitTest.inc" role="test" />
        <file baseinstalldir="PHP/CodeSniffer" name="UselessOverridingMethodUnitTest.php" role="test" />
       </dir>
       <dir name="Commenting">
        <file baseinstalldir="PHP/CodeSniffer" name="DocCommentUnitTest.inc" role="test" />
        <file baseinstalldir="PHP/CodeSniffer" name="DocCommentUnitTest.js" role="test" />
        <file baseinstalldir="PHP/CodeSniffer" name="DocCommentUnitTest.php" role="test" />
        <file baseinstalldir="PHP/CodeSniffer" name="FixmeUnitTest.inc" role="test" />
        <file baseinstalldir="PHP/CodeSniffer" name="FixmeUnitTest.js" role="test" />
        <file baseinstalldir="PHP/CodeSniffer" name="FixmeUnitTest.php" role="test" />
        <file baseinstalldir="PHP/CodeSniffer" name="TodoUnitTest.inc" role="test" />
        <file baseinstalldir="PHP/CodeSniffer" name="TodoUnitTest.js" role="test" />
        <file baseinstalldir="PHP/CodeSniffer" name="TodoUnitTest.php" role="test" />
       </dir>
       <dir name="ControlStructures">
        <file baseinstalldir="PHP/CodeSniffer" name="InlineControlStructureUnitTest.inc" role="test" />
        <file baseinstalldir="PHP/CodeSniffer" name="InlineControlStructureUnitTest.inc.fixed" role="test" />
        <file baseinstalldir="PHP/CodeSniffer" name="InlineControlStructureUnitTest.js" role="test" />
        <file baseinstalldir="PHP/CodeSniffer" name="InlineControlStructureUnitTest.js.fixed" role="test" />
        <file baseinstalldir="PHP/CodeSniffer" name="InlineControlStructureUnitTest.php" role="test" />
       </dir>
       <dir name="Files">
        <file baseinstalldir="PHP/CodeSniffer" name="ByteOrderMarkUnitTest.inc" role="test" />
        <file baseinstalldir="PHP/CodeSniffer" name="ByteOrderMarkUnitTest.php" role="test" />
        <file baseinstalldir="PHP/CodeSniffer" name="EndFileNewlineUnitTest.1.css" role="test" />
        <file baseinstalldir="PHP/CodeSniffer" name="EndFileNewlineUnitTest.1.js" role="test" />
        <file baseinstalldir="PHP/CodeSniffer" name="EndFileNewlineUnitTest.1.inc" role="test" />
        <file baseinstalldir="PHP/CodeSniffer" name="EndFileNewlineUnitTest.2.css" role="test" />
        <file baseinstalldir="PHP/CodeSniffer" name="EndFileNewlineUnitTest.2.js" role="test" />
        <file baseinstalldir="PHP/CodeSniffer" name="EndFileNewlineUnitTest.2.inc" role="test" />
        <file baseinstalldir="PHP/CodeSniffer" name="EndFileNewlineUnitTest.3.css" role="test" />
        <file baseinstalldir="PHP/CodeSniffer" name="EndFileNewlineUnitTest.3.js" role="test" />
        <file baseinstalldir="PHP/CodeSniffer" name="EndFileNewlineUnitTest.3.inc" role="test" />
        <file baseinstalldir="PHP/CodeSniffer" name="EndFileNewlineUnitTest.php" role="test" />
        <file baseinstalldir="PHP/CodeSniffer" name="EndFileNoNewlineUnitTest.1.css" role="test" />
        <file baseinstalldir="PHP/CodeSniffer" name="EndFileNoNewlineUnitTest.1.js" role="test" />
        <file baseinstalldir="PHP/CodeSniffer" name="EndFileNoNewlineUnitTest.1.inc" role="test" />
        <file baseinstalldir="PHP/CodeSniffer" name="EndFileNoNewlineUnitTest.2.css" role="test" />
        <file baseinstalldir="PHP/CodeSniffer" name="EndFileNoNewlineUnitTest.2.js" role="test" />
        <file baseinstalldir="PHP/CodeSniffer" name="EndFileNoNewlineUnitTest.2.inc" role="test" />
        <file baseinstalldir="PHP/CodeSniffer" name="EndFileNoNewlineUnitTest.3.css" role="test" />
        <file baseinstalldir="PHP/CodeSniffer" name="EndFileNoNewlineUnitTest.3.js" role="test" />
        <file baseinstalldir="PHP/CodeSniffer" name="EndFileNoNewlineUnitTest.3.inc" role="test" />
        <file baseinstalldir="PHP/CodeSniffer" name="EndFileNoNewlineUnitTest.4.inc" role="test" />
        <file baseinstalldir="PHP/CodeSniffer" name="EndFileNoNewlineUnitTest.php" role="test" />
        <file baseinstalldir="PHP/CodeSniffer" name="InlineHTMLUnitTest.1.inc" role="test" />
        <file baseinstalldir="PHP/CodeSniffer" name="InlineHTMLUnitTest.2.inc" role="test" />
        <file baseinstalldir="PHP/CodeSniffer" name="InlineHTMLUnitTest.3.inc" role="test" />
        <file baseinstalldir="PHP/CodeSniffer" name="InlineHTMLUnitTest.4.inc" role="test" />
        <file baseinstalldir="PHP/CodeSniffer" name="InlineHTMLUnitTest.5.inc" role="test" />
        <file baseinstalldir="PHP/CodeSniffer" name="InlineHTMLUnitTest.php" role="test" />
        <file baseinstalldir="PHP/CodeSniffer" name="LineEndingsUnitTest.css" role="test" />
        <file baseinstalldir="PHP/CodeSniffer" name="LineEndingsUnitTest.inc" role="test" />
        <file baseinstalldir="PHP/CodeSniffer" name="LineEndingsUnitTest.js" role="test" />
        <file baseinstalldir="PHP/CodeSniffer" name="LineEndingsUnitTest.php" role="test" />
        <file baseinstalldir="PHP/CodeSniffer" name="LineLengthUnitTest.inc" role="test" />
        <file baseinstalldir="PHP/CodeSniffer" name="LineLengthUnitTest.php" role="test" />
        <file baseinstalldir="PHP/CodeSniffer" name="LowercasedFilenameUnitTest.inc" role="test" />
        <file baseinstalldir="PHP/CodeSniffer" name="LowercasedFilenameUnitTest.php" role="test" />
        <file baseinstalldir="PHP/CodeSniffer" name="OneClassPerFileUnitTest.inc" role="test" />
        <file baseinstalldir="PHP/CodeSniffer" name="OneClassPerFileUnitTest.php" role="test" />
        <file baseinstalldir="PHP/CodeSniffer" name="OneInterfacePerFileUnitTest.inc" role="test" />
        <file baseinstalldir="PHP/CodeSniffer" name="OneInterfacePerFileUnitTest.php" role="test" />
        <file baseinstalldir="PHP/CodeSniffer" name="OneTraitPerFileUnitTest.inc" role="test" />
        <file baseinstalldir="PHP/CodeSniffer" name="OneTraitPerFileUnitTest.php" role="test" />
       </dir>
       <dir name="Formatting">
        <file baseinstalldir="PHP/CodeSniffer" name="DisallowMultipleStatementsUnitTest.inc" role="test" />
        <file baseinstalldir="PHP/CodeSniffer" name="DisallowMultipleStatementsUnitTest.php" role="test" />
        <file baseinstalldir="PHP/CodeSniffer" name="MultipleStatementAlignmentUnitTest.inc" role="test" />
        <file baseinstalldir="PHP/CodeSniffer" name="MultipleStatementAlignmentUnitTest.inc.fixed" role="test" />
        <file baseinstalldir="PHP/CodeSniffer" name="MultipleStatementAlignmentUnitTest.js" role="test" />
        <file baseinstalldir="PHP/CodeSniffer" name="MultipleStatementAlignmentUnitTest.js.fixed" role="test" />
        <file baseinstalldir="PHP/CodeSniffer" name="MultipleStatementAlignmentUnitTest.php" role="test" />
        <file baseinstalldir="PHP/CodeSniffer" name="NoSpaceAfterCastUnitTest.inc" role="test" />
        <file baseinstalldir="PHP/CodeSniffer" name="NoSpaceAfterCastUnitTest.inc.fixed" role="test" />
        <file baseinstalldir="PHP/CodeSniffer" name="NoSpaceAfterCastUnitTest.php" role="test" />
        <file baseinstalldir="PHP/CodeSniffer" name="SpaceAfterCastUnitTest.inc" role="test" />
        <file baseinstalldir="PHP/CodeSniffer" name="SpaceAfterCastUnitTest.inc.fixed" role="test" />
        <file baseinstalldir="PHP/CodeSniffer" name="SpaceAfterCastUnitTest.php" role="test" />
        <file baseinstalldir="PHP/CodeSniffer" name="SpaceAfterNotUnitTest.inc" role="test" />
        <file baseinstalldir="PHP/CodeSniffer" name="SpaceAfterNotUnitTest.inc.fixed" role="test" />
        <file baseinstalldir="PHP/CodeSniffer" name="SpaceAfterNotUnitTest.js" role="test" />
        <file baseinstalldir="PHP/CodeSniffer" name="SpaceAfterNotUnitTest.js.fixed" role="test" />
        <file baseinstalldir="PHP/CodeSniffer" name="SpaceAfterNotUnitTest.php" role="test" />
       </dir>
       <dir name="Functions">
        <file baseinstalldir="PHP/CodeSniffer" name="CallTimePassByReferenceUnitTest.inc" role="test" />
        <file baseinstalldir="PHP/CodeSniffer" name="CallTimePassByReferenceUnitTest.php" role="test" />
        <file baseinstalldir="PHP/CodeSniffer" name="FunctionCallArgumentSpacingUnitTest.inc" role="test" />
        <file baseinstalldir="PHP/CodeSniffer" name="FunctionCallArgumentSpacingUnitTest.inc.fixed" role="test" />
        <file baseinstalldir="PHP/CodeSniffer" name="FunctionCallArgumentSpacingUnitTest.php" role="test" />
        <file baseinstalldir="PHP/CodeSniffer" name="OpeningFunctionBraceBsdAllmanUnitTest.inc" role="test" />
        <file baseinstalldir="PHP/CodeSniffer" name="OpeningFunctionBraceBsdAllmanUnitTest.inc.fixed" role="test" />
        <file baseinstalldir="PHP/CodeSniffer" name="OpeningFunctionBraceBsdAllmanUnitTest.php" role="test" />
        <file baseinstalldir="PHP/CodeSniffer" name="OpeningFunctionBraceKernighanRitchieUnitTest.inc" role="test" />
        <file baseinstalldir="PHP/CodeSniffer" name="OpeningFunctionBraceKernighanRitchieUnitTest.inc.fixed" role="test" />
        <file baseinstalldir="PHP/CodeSniffer" name="OpeningFunctionBraceKernighanRitchieUnitTest.php" role="test" />
       </dir>
       <dir name="Metrics">
        <file baseinstalldir="PHP/CodeSniffer" name="CyclomaticComplexityUnitTest.inc" role="test" />
        <file baseinstalldir="PHP/CodeSniffer" name="CyclomaticComplexityUnitTest.php" role="test" />
        <file baseinstalldir="PHP/CodeSniffer" name="NestingLevelUnitTest.inc" role="test" />
        <file baseinstalldir="PHP/CodeSniffer" name="NestingLevelUnitTest.php" role="test" />
       </dir>
       <dir name="NamingConventions">
        <file baseinstalldir="PHP/CodeSniffer" name="CamelCapsFunctionNameUnitTest.inc" role="test" />
        <file baseinstalldir="PHP/CodeSniffer" name="CamelCapsFunctionNameUnitTest.php" role="test" />
        <file baseinstalldir="PHP/CodeSniffer" name="ConstructorNameUnitTest.inc" role="test" />
        <file baseinstalldir="PHP/CodeSniffer" name="ConstructorNameUnitTest.php" role="test" />
        <file baseinstalldir="PHP/CodeSniffer" name="UpperCaseConstantNameUnitTest.inc" role="test" />
        <file baseinstalldir="PHP/CodeSniffer" name="UpperCaseConstantNameUnitTest.php" role="test" />
       </dir>
       <dir name="PHP">
        <file baseinstalldir="PHP/CodeSniffer" name="CharacterBeforePHPOpeningTagUnitTest.1.inc" role="test" />
        <file baseinstalldir="PHP/CodeSniffer" name="CharacterBeforePHPOpeningTagUnitTest.2.inc" role="test" />
        <file baseinstalldir="PHP/CodeSniffer" name="CharacterBeforePHPOpeningTagUnitTest.php" role="test" />
        <file baseinstalldir="PHP/CodeSniffer" name="ClosingPHPTagUnitTest.inc" role="test" />
        <file baseinstalldir="PHP/CodeSniffer" name="ClosingPHPTagUnitTest.php" role="test" />
        <file baseinstalldir="PHP/CodeSniffer" name="DisallowShortOpenTagUnitTest.inc" role="test" />
        <file baseinstalldir="PHP/CodeSniffer" name="DisallowShortOpenTagUnitTest.php" role="test" />
        <file baseinstalldir="PHP/CodeSniffer" name="ForbiddenFunctionsUnitTest.inc" role="test" />
        <file baseinstalldir="PHP/CodeSniffer" name="ForbiddenFunctionsUnitTest.php" role="test" />
        <file baseinstalldir="PHP/CodeSniffer" name="LowerCaseConstantUnitTest.inc" role="test" />
        <file baseinstalldir="PHP/CodeSniffer" name="LowerCaseConstantUnitTest.inc.fixed" role="test" />
        <file baseinstalldir="PHP/CodeSniffer" name="LowerCaseConstantUnitTest.js" role="test" />
        <file baseinstalldir="PHP/CodeSniffer" name="LowerCaseConstantUnitTest.js.fixed" role="test" />
        <file baseinstalldir="PHP/CodeSniffer" name="LowerCaseConstantUnitTest.php" role="test" />
        <file baseinstalldir="PHP/CodeSniffer" name="LowerCaseKeywordUnitTest.inc" role="test" />
        <file baseinstalldir="PHP/CodeSniffer" name="LowerCaseKeywordUnitTest.inc.fixed" role="test" />
        <file baseinstalldir="PHP/CodeSniffer" name="LowerCaseKeywordUnitTest.php" role="test" />
        <file baseinstalldir="PHP/CodeSniffer" name="NoSilencedErrorsUnitTest.inc" role="test" />
        <file baseinstalldir="PHP/CodeSniffer" name="NoSilencedErrorsUnitTest.php" role="test" />
        <file baseinstalldir="PHP/CodeSniffer" name="SAPIUsageUnitTest.inc" role="test" />
        <file baseinstalldir="PHP/CodeSniffer" name="SAPIUsageUnitTest.php" role="test" />
        <file baseinstalldir="PHP/CodeSniffer" name="SyntaxUnitTest.inc" role="test" />
        <file baseinstalldir="PHP/CodeSniffer" name="SyntaxUnitTest.php" role="test" />
        <file baseinstalldir="PHP/CodeSniffer" name="UpperCaseConstantUnitTest.inc" role="test" />
        <file baseinstalldir="PHP/CodeSniffer" name="UpperCaseConstantUnitTest.inc.fixed" role="test" />
        <file baseinstalldir="PHP/CodeSniffer" name="UpperCaseConstantUnitTest.php" role="test" />
       </dir>
       <dir name="Strings">
        <file baseinstalldir="PHP/CodeSniffer" name="UnnecessaryStringConcatUnitTest.inc" role="test" />
        <file baseinstalldir="PHP/CodeSniffer" name="UnnecessaryStringConcatUnitTest.js" role="test" />
        <file baseinstalldir="PHP/CodeSniffer" name="UnnecessaryStringConcatUnitTest.php" role="test" />
       </dir>
       <dir name="WhiteSpace">
        <file baseinstalldir="PHP/CodeSniffer" name="DisallowSpaceIndentUnitTest.css" role="test" />
        <file baseinstalldir="PHP/CodeSniffer" name="DisallowSpaceIndentUnitTest.inc" role="test" />
        <file baseinstalldir="PHP/CodeSniffer" name="DisallowSpaceIndentUnitTest.inc.fixed" role="test" />
        <file baseinstalldir="PHP/CodeSniffer" name="DisallowSpaceIndentUnitTest.js" role="test" />
        <file baseinstalldir="PHP/CodeSniffer" name="DisallowSpaceIndentUnitTest.php" role="test" />
        <file baseinstalldir="PHP/CodeSniffer" name="DisallowTabIndentUnitTest.css" role="test" />
        <file baseinstalldir="PHP/CodeSniffer" name="DisallowTabIndentUnitTest.css.fixed" role="test" />
        <file baseinstalldir="PHP/CodeSniffer" name="DisallowTabIndentUnitTest.inc" role="test" />
        <file baseinstalldir="PHP/CodeSniffer" name="DisallowTabIndentUnitTest.inc.fixed" role="test" />
        <file baseinstalldir="PHP/CodeSniffer" name="DisallowTabIndentUnitTest.js" role="test" />
        <file baseinstalldir="PHP/CodeSniffer" name="DisallowTabIndentUnitTest.js.fixed" role="test" />
        <file baseinstalldir="PHP/CodeSniffer" name="DisallowTabIndentUnitTest.php" role="test" />
        <file baseinstalldir="PHP/CodeSniffer" name="ScopeIndentUnitTest.1.inc" role="test" />
        <file baseinstalldir="PHP/CodeSniffer" name="ScopeIndentUnitTest.1.inc.fixed" role="test" />
        <file baseinstalldir="PHP/CodeSniffer" name="ScopeIndentUnitTest.1.js" role="test" />
        <file baseinstalldir="PHP/CodeSniffer" name="ScopeIndentUnitTest.1.js.fixed" role="test" />
        <file baseinstalldir="PHP/CodeSniffer" name="ScopeIndentUnitTest.2.inc" role="test" />
        <file baseinstalldir="PHP/CodeSniffer" name="ScopeIndentUnitTest.2.inc.fixed" role="test" />
        <file baseinstalldir="PHP/CodeSniffer" name="ScopeIndentUnitTest.3.inc" role="test" />
        <file baseinstalldir="PHP/CodeSniffer" name="ScopeIndentUnitTest.3.inc.fixed" role="test" />
        <file baseinstalldir="PHP/CodeSniffer" name="ScopeIndentUnitTest.php" role="test" />
       </dir>
      </dir>
      <file baseinstalldir="PHP/CodeSniffer" name="ruleset.xml" role="php" />
     </dir>
     <dir name="MySource">
      <dir name="Sniffs">
       <dir name="Channels">
        <file baseinstalldir="PHP/CodeSniffer" name="DisallowSelfActionsSniff.php" role="php" />
        <file baseinstalldir="PHP/CodeSniffer" name="IncludeOwnSystemSniff.php" role="php" />
        <file baseinstalldir="PHP/CodeSniffer" name="IncludeSystemSniff.php" role="php" />
        <file baseinstalldir="PHP/CodeSniffer" name="UnusedSystemSniff.php" role="php" />
       </dir>
       <dir name="Commenting">
        <file baseinstalldir="PHP/CodeSniffer" name="FunctionCommentSniff.php" role="php" />
       </dir>
       <dir name="CSS">
        <file baseinstalldir="PHP/CodeSniffer" name="BrowserSpecificStylesSniff.php" role="php" />
       </dir>
       <dir name="Debug">
        <file baseinstalldir="PHP/CodeSniffer" name="DebugCodeSniff.php" role="php" />
        <file baseinstalldir="PHP/CodeSniffer" name="FirebugConsoleSniff.php" role="php" />
       </dir>
       <dir name="Objects">
        <file baseinstalldir="PHP/CodeSniffer" name="AssignThisSniff.php" role="php" />
        <file baseinstalldir="PHP/CodeSniffer" name="CreateWidgetTypeCallbackSniff.php" role="php" />
        <file baseinstalldir="PHP/CodeSniffer" name="DisallowNewWidgetSniff.php" role="php" />
       </dir>
       <dir name="PHP">
        <file baseinstalldir="PHP/CodeSniffer" name="AjaxNullComparisonSniff.php" role="php" />
        <file baseinstalldir="PHP/CodeSniffer" name="EvalObjectFactorySniff.php" role="php" />
        <file baseinstalldir="PHP/CodeSniffer" name="GetRequestDataSniff.php" role="php" />
        <file baseinstalldir="PHP/CodeSniffer" name="ReturnFunctionValueSniff.php" role="php" />
       </dir>
       <dir name="Strings">
        <file baseinstalldir="PHP/CodeSniffer" name="JoinStringsSniff.php" role="php" />
       </dir>
      </dir>
      <dir name="Tests">
       <dir name="Channels">
        <file baseinstalldir="PHP/CodeSniffer" name="DisallowSelfActionsUnitTest.inc" role="test" />
        <file baseinstalldir="PHP/CodeSniffer" name="DisallowSelfActionsUnitTest.php" role="test" />
        <file baseinstalldir="PHP/CodeSniffer" name="IncludeSystemUnitTest.inc" role="test" />
        <file baseinstalldir="PHP/CodeSniffer" name="IncludeSystemUnitTest.php" role="test" />
        <file baseinstalldir="PHP/CodeSniffer" name="UnusedSystemUnitTest.inc" role="test" />
        <file baseinstalldir="PHP/CodeSniffer" name="UnusedSystemUnitTest.php" role="test" />
       </dir>
       <dir name="Commenting">
        <file baseinstalldir="PHP/CodeSniffer" name="FunctionCommentUnitTest.inc" role="test" />
        <file baseinstalldir="PHP/CodeSniffer" name="FunctionCommentUnitTest.php" role="test" />
       </dir>
       <dir name="CSS">
        <file baseinstalldir="PHP/CodeSniffer" name="BrowserSpecificStylesUnitTest.css" role="test" />
        <file baseinstalldir="PHP/CodeSniffer" name="BrowserSpecificStylesUnitTest.php" role="test" />
       </dir>
       <dir name="Debug">
        <file baseinstalldir="PHP/CodeSniffer" name="DebugCodeUnitTest.inc" role="test" />
        <file baseinstalldir="PHP/CodeSniffer" name="DebugCodeUnitTest.php" role="test" />
        <file baseinstalldir="PHP/CodeSniffer" name="FirebugConsoleUnitTest.js" role="test" />
        <file baseinstalldir="PHP/CodeSniffer" name="FirebugConsoleUnitTest.php" role="test" />
       </dir>
       <dir name="Objects">
        <file baseinstalldir="PHP/CodeSniffer" name="AssignThisUnitTest.js" role="test" />
        <file baseinstalldir="PHP/CodeSniffer" name="AssignThisUnitTest.php" role="test" />
        <file baseinstalldir="PHP/CodeSniffer" name="CreateWidgetTypeCallbackUnitTest.js" role="test" />
        <file baseinstalldir="PHP/CodeSniffer" name="CreateWidgetTypeCallbackUnitTest.php" role="test" />
        <file baseinstalldir="PHP/CodeSniffer" name="DisallowNewWidgetUnitTest.inc" role="test" />
        <file baseinstalldir="PHP/CodeSniffer" name="DisallowNewWidgetUnitTest.php" role="test" />
       </dir>
       <dir name="PHP">
        <file baseinstalldir="PHP/CodeSniffer" name="AjaxNullComparisonUnitTest.inc" role="test" />
        <file baseinstalldir="PHP/CodeSniffer" name="AjaxNullComparisonUnitTest.php" role="test" />
        <file baseinstalldir="PHP/CodeSniffer" name="EvalObjectFactoryUnitTest.inc" role="test" />
        <file baseinstalldir="PHP/CodeSniffer" name="EvalObjectFactoryUnitTest.php" role="test" />
        <file baseinstalldir="PHP/CodeSniffer" name="GetRequestDataUnitTest.inc" role="test" />
        <file baseinstalldir="PHP/CodeSniffer" name="GetRequestDataUnitTest.php" role="test" />
        <file baseinstalldir="PHP/CodeSniffer" name="ReturnFunctionValueUnitTest.inc" role="test" />
        <file baseinstalldir="PHP/CodeSniffer" name="ReturnFunctionValueUnitTest.php" role="test" />
       </dir>
       <dir name="Strings">
        <file baseinstalldir="PHP/CodeSniffer" name="JoinStringsUnitTest.js" role="test" />
        <file baseinstalldir="PHP/CodeSniffer" name="JoinStringsUnitTest.php" role="test" />
       </dir>
      </dir>
      <file baseinstalldir="PHP/CodeSniffer" name="ruleset.xml" role="php" />
     </dir>
     <dir name="PEAR">
      <dir name="Docs">
       <dir name="Classes">
        <file baseinstalldir="PHP/CodeSniffer" name="ClassDeclarationStandard.xml" role="php" />
       </dir>
       <dir name="Commenting">
        <file baseinstalldir="PHP/CodeSniffer" name="ClassCommentStandard.xml" role="php" />
        <file baseinstalldir="PHP/CodeSniffer" name="FileCommentStandard.xml" role="php" />
        <file baseinstalldir="PHP/CodeSniffer" name="FunctionCommentStandard.xml" role="php" />
        <file baseinstalldir="PHP/CodeSniffer" name="InlineCommentStandard.xml" role="php" />
       </dir>
       <dir name="ControlStructures">
        <file baseinstalldir="PHP/CodeSniffer" name="ControlSignatureStandard.xml" role="php" />
        <file baseinstalldir="PHP/CodeSniffer" name="MultiLineConditionStandard.xml" role="php" />
       </dir>
       <dir name="Files">
        <file baseinstalldir="PHP/CodeSniffer" name="IncludingFileStandard.xml" role="php" />
        <file baseinstalldir="PHP/CodeSniffer" name="LineLengthStandard.xml" role="php" />
       </dir>
       <dir name="Formatting">
        <file baseinstalldir="PHP/CodeSniffer" name="MultiLineAssignmentStandard.xml" role="php" />
       </dir>
       <dir name="Functions">
        <file baseinstalldir="PHP/CodeSniffer" name="FunctionCallSignatureStandard.xml" role="php" />
        <file baseinstalldir="PHP/CodeSniffer" name="FunctionDeclarationStandard.xml" role="php" />
        <file baseinstalldir="PHP/CodeSniffer" name="ValidDefaultValueStandard.xml" role="php" />
       </dir>
       <dir name="NamingConventions">
        <file baseinstalldir="PHP/CodeSniffer" name="ValidClassNameStandard.xml" role="php" />
        <file baseinstalldir="PHP/CodeSniffer" name="ValidFunctionNameStandard.xml" role="php" />
        <file baseinstalldir="PHP/CodeSniffer" name="ValidVariableNameStandard.xml" role="php" />
       </dir>
       <dir name="WhiteSpace">
        <file baseinstalldir="PHP/CodeSniffer" name="ScopeClosingBraceStandard.xml" role="php" />
        <file baseinstalldir="PHP/CodeSniffer" name="ScopeIndentStandard.xml" role="php" />
        <file baseinstalldir="PHP/CodeSniffer" name="ObjectOperatorIndentStandard.xml" role="php" />
       </dir>
      </dir>
      <dir name="Sniffs">
       <dir name="Classes">
        <file baseinstalldir="PHP/CodeSniffer" name="ClassDeclarationSniff.php" role="php" />
       </dir>
       <dir name="Commenting">
        <file baseinstalldir="PHP/CodeSniffer" name="ClassCommentSniff.php" role="php" />
        <file baseinstalldir="PHP/CodeSniffer" name="FileCommentSniff.php" role="php" />
        <file baseinstalldir="PHP/CodeSniffer" name="FunctionCommentSniff.php" role="php" />
        <file baseinstalldir="PHP/CodeSniffer" name="InlineCommentSniff.php" role="php" />
       </dir>
       <dir name="ControlStructures">
        <file baseinstalldir="PHP/CodeSniffer" name="ControlSignatureSniff.php" role="php" />
        <file baseinstalldir="PHP/CodeSniffer" name="MultiLineConditionSniff.php" role="php" />
       </dir>
       <dir name="Files">
        <file baseinstalldir="PHP/CodeSniffer" name="IncludingFileSniff.php" role="php" />
       </dir>
       <dir name="Formatting">
        <file baseinstalldir="PHP/CodeSniffer" name="MultiLineAssignmentSniff.php" role="php" />
       </dir>
       <dir name="Functions">
        <file baseinstalldir="PHP/CodeSniffer" name="FunctionCallSignatureSniff.php" role="php" />
        <file baseinstalldir="PHP/CodeSniffer" name="FunctionDeclarationSniff.php" role="php" />
        <file baseinstalldir="PHP/CodeSniffer" name="ValidDefaultValueSniff.php" role="php" />
       </dir>
       <dir name="NamingConventions">
        <file baseinstalldir="PHP/CodeSniffer" name="ValidClassNameSniff.php" role="php" />
        <file baseinstalldir="PHP/CodeSniffer" name="ValidFunctionNameSniff.php" role="php" />
        <file baseinstalldir="PHP/CodeSniffer" name="ValidVariableNameSniff.php" role="php" />
       </dir>
       <dir name="WhiteSpace">
        <file baseinstalldir="PHP/CodeSniffer" name="ObjectOperatorIndentSniff.php" role="php" />
        <file baseinstalldir="PHP/CodeSniffer" name="ScopeClosingBraceSniff.php" role="php" />
        <file baseinstalldir="PHP/CodeSniffer" name="ScopeIndentSniff.php" role="php" />
       </dir>
      </dir>
      <dir name="Tests">
       <dir name="Classes">
        <file baseinstalldir="PHP/CodeSniffer" name="ClassDeclarationUnitTest.inc" role="test" />
        <file baseinstalldir="PHP/CodeSniffer" name="ClassDeclarationUnitTest.php" role="test" />
       </dir>
       <dir name="Commenting">
        <file baseinstalldir="PHP/CodeSniffer" name="ClassCommentUnitTest.inc" role="test" />
        <file baseinstalldir="PHP/CodeSniffer" name="ClassCommentUnitTest.php" role="test" />
        <file baseinstalldir="PHP/CodeSniffer" name="FileCommentUnitTest.inc" role="test" />
        <file baseinstalldir="PHP/CodeSniffer" name="FileCommentUnitTest.php" role="test" />
        <file baseinstalldir="PHP/CodeSniffer" name="FunctionCommentUnitTest.inc" role="test" />
        <file baseinstalldir="PHP/CodeSniffer" name="FunctionCommentUnitTest.php" role="test" />
        <file baseinstalldir="PHP/CodeSniffer" name="InlineCommentUnitTest.inc" role="test" />
        <file baseinstalldir="PHP/CodeSniffer" name="InlineCommentUnitTest.inc.fixed" role="test" />
        <file baseinstalldir="PHP/CodeSniffer" name="InlineCommentUnitTest.php" role="test" />
       </dir>
       <dir name="ControlStructures">
        <file baseinstalldir="PHP/CodeSniffer" name="ControlSignatureUnitTest.inc" role="test" />
        <file baseinstalldir="PHP/CodeSniffer" name="ControlSignatureUnitTest.php" role="test" />
        <file baseinstalldir="PHP/CodeSniffer" name="MultiLineConditionUnitTest.inc" role="test" />
        <file baseinstalldir="PHP/CodeSniffer" name="MultiLineConditionUnitTest.inc.fixed" role="test" />
        <file baseinstalldir="PHP/CodeSniffer" name="MultiLineConditionUnitTest.js" role="test" />
        <file baseinstalldir="PHP/CodeSniffer" name="MultiLineConditionUnitTest.js.fixed" role="test" />
        <file baseinstalldir="PHP/CodeSniffer" name="MultiLineConditionUnitTest.php" role="test" />
       </dir>
       <dir name="Files">
        <file baseinstalldir="PHP/CodeSniffer" name="IncludingFileUnitTest.inc" role="test" />
        <file baseinstalldir="PHP/CodeSniffer" name="IncludingFileUnitTest.inc.fixed" role="test" />
        <file baseinstalldir="PHP/CodeSniffer" name="IncludingFileUnitTest.php" role="test" />
       </dir>
       <dir name="Formatting">
        <file baseinstalldir="PHP/CodeSniffer" name="MultiLineAssignmentUnitTest.inc" role="test" />
        <file baseinstalldir="PHP/CodeSniffer" name="MultiLineAssignmentUnitTest.php" role="test" />
       </dir>
       <dir name="Functions">
        <file baseinstalldir="PHP/CodeSniffer" name="FunctionCallSignatureUnitTest.inc" role="test" />
        <file baseinstalldir="PHP/CodeSniffer" name="FunctionCallSignatureUnitTest.inc.fixed" role="test" />
        <file baseinstalldir="PHP/CodeSniffer" name="FunctionCallSignatureUnitTest.js" role="test" />
        <file baseinstalldir="PHP/CodeSniffer" name="FunctionCallSignatureUnitTest.js.fixed" role="test" />
        <file baseinstalldir="PHP/CodeSniffer" name="FunctionCallSignatureUnitTest.php" role="test" />
        <file baseinstalldir="PHP/CodeSniffer" name="FunctionDeclarationUnitTest.inc" role="test" />
        <file baseinstalldir="PHP/CodeSniffer" name="FunctionDeclarationUnitTest.inc.fixed" role="test" />
        <file baseinstalldir="PHP/CodeSniffer" name="FunctionDeclarationUnitTest.php" role="test" />
        <file baseinstalldir="PHP/CodeSniffer" name="ValidDefaultValueUnitTest.inc" role="test" />
        <file baseinstalldir="PHP/CodeSniffer" name="ValidDefaultValueUnitTest.php" role="test" />
       </dir>
       <dir name="NamingConventions">
        <file baseinstalldir="PHP/CodeSniffer" name="ValidClassNameUnitTest.inc" role="test" />
        <file baseinstalldir="PHP/CodeSniffer" name="ValidClassNameUnitTest.php" role="test" />
        <file baseinstalldir="PHP/CodeSniffer" name="ValidFunctionNameUnitTest.inc" role="test" />
        <file baseinstalldir="PHP/CodeSniffer" name="ValidFunctionNameUnitTest.php" role="test" />
        <file baseinstalldir="PHP/CodeSniffer" name="ValidVariableNameUnitTest.inc" role="test" />
        <file baseinstalldir="PHP/CodeSniffer" name="ValidVariableNameUnitTest.php" role="test" />
       </dir>
       <dir name="WhiteSpace">
        <file baseinstalldir="PHP/CodeSniffer" name="ObjectOperatorIndentUnitTest.inc" role="test" />
        <file baseinstalldir="PHP/CodeSniffer" name="ObjectOperatorIndentUnitTest.php" role="test" />
        <file baseinstalldir="PHP/CodeSniffer" name="ScopeClosingBraceUnitTest.inc" role="test" />
        <file baseinstalldir="PHP/CodeSniffer" name="ScopeClosingBraceUnitTest.inc.fixed" role="test" />
        <file baseinstalldir="PHP/CodeSniffer" name="ScopeClosingBraceUnitTest.php" role="test" />
        <file baseinstalldir="PHP/CodeSniffer" name="ScopeIndentUnitTest.inc" role="test" />
        <file baseinstalldir="PHP/CodeSniffer" name="ScopeIndentUnitTest.php" role="test" />
       </dir>
      </dir>
      <file baseinstalldir="PHP/CodeSniffer" name="ruleset.xml" role="php" />
     </dir>
     <dir name="PSR1">
      <dir name="Docs">
       <dir name="Classes">
        <file baseinstalldir="PHP/CodeSniffer" name="ClassDeclarationStandard.xml" role="php" />
       </dir>
       <dir name="Files">
        <file baseinstalldir="PHP/CodeSniffer" name="SideEffectsStandard.xml" role="php" />
       </dir>
      </dir>
      <dir name="Sniffs">
       <dir name="Classes">
        <file baseinstalldir="PHP/CodeSniffer" name="ClassDeclarationSniff.php" role="php" />
       </dir>
       <dir name="Files">
        <file baseinstalldir="PHP/CodeSniffer" name="SideEffectsSniff.php" role="php" />
       </dir>
       <dir name="Methods">
        <file baseinstalldir="PHP/CodeSniffer" name="CamelCapsMethodNameSniff.php" role="php" />
       </dir>
      </dir>
      <dir name="Tests">
       <dir name="Classes">
        <file baseinstalldir="PHP/CodeSniffer" name="ClassDeclarationUnitTest.1.inc" role="test" />
        <file baseinstalldir="PHP/CodeSniffer" name="ClassDeclarationUnitTest.2.inc" role="test" />
        <file baseinstalldir="PHP/CodeSniffer" name="ClassDeclarationUnitTest.php" role="test" />
       </dir>
       <dir name="Files">
        <file baseinstalldir="PHP/CodeSniffer" name="SideEffectsUnitTest.1.inc" role="test" />
        <file baseinstalldir="PHP/CodeSniffer" name="SideEffectsUnitTest.2.inc" role="test" />
        <file baseinstalldir="PHP/CodeSniffer" name="SideEffectsUnitTest.3.inc" role="test" />
        <file baseinstalldir="PHP/CodeSniffer" name="SideEffectsUnitTest.4.inc" role="test" />
        <file baseinstalldir="PHP/CodeSniffer" name="SideEffectsUnitTest.5.inc" role="test" />
        <file baseinstalldir="PHP/CodeSniffer" name="SideEffectsUnitTest.6.inc" role="test" />
        <file baseinstalldir="PHP/CodeSniffer" name="SideEffectsUnitTest.7.inc" role="test" />
        <file baseinstalldir="PHP/CodeSniffer" name="SideEffectsUnitTest.php" role="test" />
       </dir>
       <dir name="Methods">
        <file baseinstalldir="PHP/CodeSniffer" name="CamelCapsMethodNameUnitTest.inc" role="test" />
        <file baseinstalldir="PHP/CodeSniffer" name="CamelCapsMethodNameUnitTest.php" role="test" />
       </dir>
      </dir>
      <file baseinstalldir="PHP/CodeSniffer" name="ruleset.xml" role="php" />
     </dir>
     <dir name="PSR2">
      <dir name="Docs">
       <dir name="Classes">
        <file baseinstalldir="PHP/CodeSniffer" name="ClassDeclarationStandard.xml" role="php" />
        <file baseinstalldir="PHP/CodeSniffer" name="PropertyDeclarationStandard.xml" role="php" />
       </dir>
       <dir name="ControlStructures">
        <file baseinstalldir="PHP/CodeSniffer" name="ControlStructureSpacingStandard.xml" role="php" />
        <file baseinstalldir="PHP/CodeSniffer" name="ElseIfDeclarationStandard.xml" role="php" />
        <file baseinstalldir="PHP/CodeSniffer" name="SwitchDeclarationStandard.xml" role="php" />
       </dir>
       <dir name="Files">
        <file baseinstalldir="PHP/CodeSniffer" name="EndFileNewlineStandard.xml" role="php" />
       </dir>
       <dir name="Methods">
        <file baseinstalldir="PHP/CodeSniffer" name="MethodDeclarationStandard.xml" role="php" />
       </dir>
       <dir name="Namespaces">
        <file baseinstalldir="PHP/CodeSniffer" name="NamespaceDeclarationStandard.xml" role="php" />
        <file baseinstalldir="PHP/CodeSniffer" name="UseDeclarationStandard.xml" role="php" />
       </dir>
      </dir>
      <dir name="Sniffs">
       <dir name="Classes">
        <file baseinstalldir="PHP/CodeSniffer" name="ClassDeclarationSniff.php" role="php" />
        <file baseinstalldir="PHP/CodeSniffer" name="PropertyDeclarationSniff.php" role="php" />
       </dir>
       <dir name="ControlStructures">
        <file baseinstalldir="PHP/CodeSniffer" name="ControlStructureSpacingSniff.php" role="php" />
        <file baseinstalldir="PHP/CodeSniffer" name="ElseIfDeclarationSniff.php" role="php" />
        <file baseinstalldir="PHP/CodeSniffer" name="SwitchDeclarationSniff.php" role="php" />
       </dir>
       <dir name="Files">
        <file baseinstalldir="PHP/CodeSniffer" name="ClosingTagSniff.php" role="php" />
        <file baseinstalldir="PHP/CodeSniffer" name="EndFileNewlineSniff.php" role="php" />
       </dir>
       <dir name="Methods">
        <file baseinstalldir="PHP/CodeSniffer" name="FunctionCallSignatureSniff.php" role="php" />
        <file baseinstalldir="PHP/CodeSniffer" name="FunctionClosingBraceSniff.php" role="php" />
        <file baseinstalldir="PHP/CodeSniffer" name="MethodDeclarationSniff.php" role="php" />
       </dir>
       <dir name="Namespaces">
        <file baseinstalldir="PHP/CodeSniffer" name="NamespaceDeclarationSniff.php" role="php" />
        <file baseinstalldir="PHP/CodeSniffer" name="UseDeclarationSniff.php" role="php" />
       </dir>
      </dir>
      <dir name="Tests">
       <dir name="Classes">
        <file baseinstalldir="PHP/CodeSniffer" name="ClassDeclarationUnitTest.inc" role="test" />
        <file baseinstalldir="PHP/CodeSniffer" name="ClassDeclarationUnitTest.inc.fixed" role="test" />
        <file baseinstalldir="PHP/CodeSniffer" name="ClassDeclarationUnitTest.php" role="test" />
        <file baseinstalldir="PHP/CodeSniffer" name="PropertyDeclarationUnitTest.inc" role="test" />
        <file baseinstalldir="PHP/CodeSniffer" name="PropertyDeclarationUnitTest.php" role="test" />
       </dir>
       <dir name="ControlStructures">
        <file baseinstalldir="PHP/CodeSniffer" name="ControlStructureSpacingUnitTest.inc" role="test" />
        <file baseinstalldir="PHP/CodeSniffer" name="ControlStructureSpacingUnitTest.inc.fixed" role="test" />
        <file baseinstalldir="PHP/CodeSniffer" name="ControlStructureSpacingUnitTest.php" role="test" />
        <file baseinstalldir="PHP/CodeSniffer" name="ElseIfDeclarationUnitTest.inc" role="test" />
        <file baseinstalldir="PHP/CodeSniffer" name="ElseIfDeclarationUnitTest.inc.fixed" role="test" />
        <file baseinstalldir="PHP/CodeSniffer" name="ElseIfDeclarationUnitTest.php" role="test" />
        <file baseinstalldir="PHP/CodeSniffer" name="SwitchDeclarationUnitTest.inc" role="test" />
        <file baseinstalldir="PHP/CodeSniffer" name="SwitchDeclarationUnitTest.inc.fixed" role="test" />
        <file baseinstalldir="PHP/CodeSniffer" name="SwitchDeclarationUnitTest.php" role="test" />
       </dir>
       <dir name="Files">
        <file baseinstalldir="PHP/CodeSniffer" name="ClosingTagUnitTest.1.inc" role="test" />
        <file baseinstalldir="PHP/CodeSniffer" name="ClosingTagUnitTest.1.inc.fixed" role="test" />
        <file baseinstalldir="PHP/CodeSniffer" name="ClosingTagUnitTest.2.inc" role="test" />
        <file baseinstalldir="PHP/CodeSniffer" name="ClosingTagUnitTest.3.inc" role="test" />
        <file baseinstalldir="PHP/CodeSniffer" name="ClosingTagUnitTest.4.inc" role="test" />
        <file baseinstalldir="PHP/CodeSniffer" name="ClosingTagUnitTest.4.inc.fixed" role="test" />
        <file baseinstalldir="PHP/CodeSniffer" name="ClosingTagUnitTest.5.inc" role="test" />
        <file baseinstalldir="PHP/CodeSniffer" name="ClosingTagUnitTest.php" role="test" />
        <file baseinstalldir="PHP/CodeSniffer" name="EndFileNewlineUnitTest.1.inc" role="test" />
        <file baseinstalldir="PHP/CodeSniffer" name="EndFileNewlineUnitTest.2.inc" role="test" />
        <file baseinstalldir="PHP/CodeSniffer" name="EndFileNewlineUnitTest.3.inc" role="test" />
        <file baseinstalldir="PHP/CodeSniffer" name="EndFileNewlineUnitTest.4.inc" role="test" />
        <file baseinstalldir="PHP/CodeSniffer" name="EndFileNewlineUnitTest.5.inc" role="test" />
        <file baseinstalldir="PHP/CodeSniffer" name="EndFileNewlineUnitTest.php" role="test" />
       </dir>
       <dir name="Methods">
        <file baseinstalldir="PHP/CodeSniffer" name="FunctionCallSignatureUnitTest.inc" role="test" />
        <file baseinstalldir="PHP/CodeSniffer" name="FunctionCallSignatureUnitTest.inc.fixed" role="test" />
        <file baseinstalldir="PHP/CodeSniffer" name="FunctionCallSignatureUnitTest.php" role="test" />
        <file baseinstalldir="PHP/CodeSniffer" name="FunctionClosingBraceUnitTest.inc" role="test" />
        <file baseinstalldir="PHP/CodeSniffer" name="FunctionClosingBraceUnitTest.inc.fixed" role="test" />
        <file baseinstalldir="PHP/CodeSniffer" name="FunctionClosingBraceUnitTest.php" role="test" />
        <file baseinstalldir="PHP/CodeSniffer" name="MethodDeclarationUnitTest.inc" role="test" />
        <file baseinstalldir="PHP/CodeSniffer" name="MethodDeclarationUnitTest.inc.fixed" role="test" />
        <file baseinstalldir="PHP/CodeSniffer" name="MethodDeclarationUnitTest.php" role="test" />
       </dir>
       <dir name="Namespaces">
        <file baseinstalldir="PHP/CodeSniffer" name="NamespaceDeclarationUnitTest.inc" role="test" />
        <file baseinstalldir="PHP/CodeSniffer" name="NamespaceDeclarationUnitTest.inc.fixed" role="test" />
        <file baseinstalldir="PHP/CodeSniffer" name="NamespaceDeclarationUnitTest.php" role="test" />
        <file baseinstalldir="PHP/CodeSniffer" name="UseDeclarationUnitTest.1.inc" role="test" />
        <file baseinstalldir="PHP/CodeSniffer" name="UseDeclarationUnitTest.2.inc" role="test" />
        <file baseinstalldir="PHP/CodeSniffer" name="UseDeclarationUnitTest.2.inc.fixed" role="test" />
        <file baseinstalldir="PHP/CodeSniffer" name="UseDeclarationUnitTest.3.inc" role="test" />
        <file baseinstalldir="PHP/CodeSniffer" name="UseDeclarationUnitTest.3.inc.fixed" role="test" />
        <file baseinstalldir="PHP/CodeSniffer" name="UseDeclarationUnitTest.4.inc" role="test" />
        <file baseinstalldir="PHP/CodeSniffer" name="UseDeclarationUnitTest.php" role="test" />
       </dir>
      </dir>
      <file baseinstalldir="PHP/CodeSniffer" name="ruleset.xml" role="php" />
     </dir>
     <dir name="Squiz">
      <dir name="Docs">
       <dir name="Arrays">
        <file baseinstalldir="PHP/CodeSniffer" name="ArrayBracketSpacingStandard.xml" role="php" />
        <file baseinstalldir="PHP/CodeSniffer" name="ArrayDeclarationStandard.xml" role="php" />
       </dir>
       <dir name="Classes">
        <file baseinstalldir="PHP/CodeSniffer" name="LowercaseClassKeywordsStandard.xml" role="php" />
        <file baseinstalldir="PHP/CodeSniffer" name="SelfMemberReferenceStandard.xml" role="php" />
       </dir>
       <dir name="Commenting">
        <file baseinstalldir="PHP/CodeSniffer" name="DocCommentAlignmentStandard.xml" role="php" />
        <file baseinstalldir="PHP/CodeSniffer" name="FunctionCommentThrowTagStandard.xml" role="php" />
       </dir>
       <dir name="ControlStructures">
        <file baseinstalldir="PHP/CodeSniffer" name="ForEachLoopDeclarationStandard.xml" role="php" />
        <file baseinstalldir="PHP/CodeSniffer" name="ForLoopDeclarationStandard.xml" role="php" />
        <file baseinstalldir="PHP/CodeSniffer" name="LowercaseDeclarationStandard.xml" role="php" />
       </dir>
       <dir name="Functions">
        <file baseinstalldir="PHP/CodeSniffer" name="FunctionDuplicateArgumentStandard.xml" role="php" />
        <file baseinstalldir="PHP/CodeSniffer" name="LowercaseFunctionKeywordsStandard.xml" role="php" />
       </dir>
       <dir name="Scope">
        <file baseinstalldir="PHP/CodeSniffer" name="StaticThisUsageStandard.xml" role="php" />
       </dir>
       <dir name="Strings">
        <file baseinstalldir="PHP/CodeSniffer" name="EchoedStringsStandard.xml" role="php" />
       </dir>
       <dir name="WhiteSpace">
        <file baseinstalldir="PHP/CodeSniffer" name="CastSpacingStandard.xml" role="php" />
        <file baseinstalldir="PHP/CodeSniffer" name="FunctionOpeningBraceStandard.xml" role="php" />
        <file baseinstalldir="PHP/CodeSniffer" name="LanguageConstructSpacingStandard.xml" role="php" />
        <file baseinstalldir="PHP/CodeSniffer" name="ObjectOperatorSpacingStandard.xml" role="php" />
        <file baseinstalldir="PHP/CodeSniffer" name="ScopeKeywordSpacingStandard.xml" role="php" />
        <file baseinstalldir="PHP/CodeSniffer" name="SemicolonSpacingStandard.xml" role="php" />
       </dir>
      </dir>
      <dir name="Sniffs">
       <dir name="Arrays">
        <file baseinstalldir="PHP/CodeSniffer" name="ArrayBracketSpacingSniff.php" role="php" />
        <file baseinstalldir="PHP/CodeSniffer" name="ArrayDeclarationSniff.php" role="php" />
       </dir>
       <dir name="Classes">
        <file baseinstalldir="PHP/CodeSniffer" name="ClassDeclarationSniff.php" role="php" />
        <file baseinstalldir="PHP/CodeSniffer" name="ClassFileNameSniff.php" role="php" />
        <file baseinstalldir="PHP/CodeSniffer" name="DuplicatePropertySniff.php" role="php" />
        <file baseinstalldir="PHP/CodeSniffer" name="LowercaseClassKeywordsSniff.php" role="php" />
        <file baseinstalldir="PHP/CodeSniffer" name="SelfMemberReferenceSniff.php" role="php" />
        <file baseinstalldir="PHP/CodeSniffer" name="ValidClassNameSniff.php" role="php" />
       </dir>
       <dir name="Commenting">
        <file baseinstalldir="PHP/CodeSniffer" name="BlockCommentSniff.php" role="php" />
        <file baseinstalldir="PHP/CodeSniffer" name="ClassCommentSniff.php" role="php" />
        <file baseinstalldir="PHP/CodeSniffer" name="ClosingDeclarationCommentSniff.php" role="php" />
        <file baseinstalldir="PHP/CodeSniffer" name="DocCommentAlignmentSniff.php" role="php" />
        <file baseinstalldir="PHP/CodeSniffer" name="EmptyCatchCommentSniff.php" role="php" />
        <file baseinstalldir="PHP/CodeSniffer" name="FileCommentSniff.php" role="php" />
        <file baseinstalldir="PHP/CodeSniffer" name="FunctionCommentThrowTagSniff.php" role="php" />
        <file baseinstalldir="PHP/CodeSniffer" name="FunctionCommentSniff.php" role="php" />
        <file baseinstalldir="PHP/CodeSniffer" name="InlineCommentSniff.php" role="php" />
        <file baseinstalldir="PHP/CodeSniffer" name="LongConditionClosingCommentSniff.php" role="php" />
        <file baseinstalldir="PHP/CodeSniffer" name="PostStatementCommentSniff.php" role="php" />
        <file baseinstalldir="PHP/CodeSniffer" name="VariableCommentSniff.php" role="php" />
       </dir>
       <dir name="ControlStructures">
        <file baseinstalldir="PHP/CodeSniffer" name="ControlSignatureSniff.php" role="php" />
        <file baseinstalldir="PHP/CodeSniffer" name="ElseIfDeclarationSniff.php" role="php" />
        <file baseinstalldir="PHP/CodeSniffer" name="ForEachLoopDeclarationSniff.php" role="php" />
        <file baseinstalldir="PHP/CodeSniffer" name="ForLoopDeclarationSniff.php" role="php" />
        <file baseinstalldir="PHP/CodeSniffer" name="InlineIfDeclarationSniff.php" role="php" />
        <file baseinstalldir="PHP/CodeSniffer" name="LowercaseDeclarationSniff.php" role="php" />
        <file baseinstalldir="PHP/CodeSniffer" name="SwitchDeclarationSniff.php" role="php" />
       </dir>
       <dir name="CSS">
        <file baseinstalldir="PHP/CodeSniffer" name="ClassDefinitionClosingBraceSpaceSniff.php" role="php" />
        <file baseinstalldir="PHP/CodeSniffer" name="ClassDefinitionNameSpacingSniff.php" role="php" />
        <file baseinstalldir="PHP/CodeSniffer" name="ClassDefinitionOpeningBraceSpaceSniff.php" role="php" />
        <file baseinstalldir="PHP/CodeSniffer" name="ColonSpacingSniff.php" role="php" />
        <file baseinstalldir="PHP/CodeSniffer" name="ColourDefinitionSniff.php" role="php" />
        <file baseinstalldir="PHP/CodeSniffer" name="DisallowMultipleStyleDefinitionsSniff.php" role="php" />
        <file baseinstalldir="PHP/CodeSniffer" name="DuplicateClassDefinitionSniff.php" role="php" />
        <file baseinstalldir="PHP/CodeSniffer" name="DuplicateStyleDefinitionSniff.php" role="php" />
        <file baseinstalldir="PHP/CodeSniffer" name="EmptyClassDefinitionSniff.php" role="php" />
        <file baseinstalldir="PHP/CodeSniffer" name="EmptyStyleDefinitionSniff.php" role="php" />
        <file baseinstalldir="PHP/CodeSniffer" name="ForbiddenStylesSniff.php" role="php" />
        <file baseinstalldir="PHP/CodeSniffer" name="IndentationSniff.php" role="php" />
        <file baseinstalldir="PHP/CodeSniffer" name="LowercaseStyleDefinitionSniff.php" role="php" />
        <file baseinstalldir="PHP/CodeSniffer" name="MissingColonSniff.php" role="php" />
        <file baseinstalldir="PHP/CodeSniffer" name="NamedColoursSniff.php" role="php" />
        <file baseinstalldir="PHP/CodeSniffer" name="OpacitySniff.php" role="php" />
        <file baseinstalldir="PHP/CodeSniffer" name="SemicolonSpacingSniff.php" role="php" />
        <file baseinstalldir="PHP/CodeSniffer" name="ShorthandSizeSniff.php" role="php" />
       </dir>
       <dir name="Debug">
        <file baseinstalldir="PHP/CodeSniffer" name="JavaScriptLintSniff.php" role="php" />
        <file baseinstalldir="PHP/CodeSniffer" name="JSLintSniff.php" role="php" />
       </dir>
       <dir name="Files">
        <file baseinstalldir="PHP/CodeSniffer" name="FileExtensionSniff.php" role="php" />
       </dir>
       <dir name="Formatting">
        <file baseinstalldir="PHP/CodeSniffer" name="OperatorBracketSniff.php" role="php" />
       </dir>
       <dir name="Functions">
        <file baseinstalldir="PHP/CodeSniffer" name="FunctionDeclarationArgumentSpacingSniff.php" role="php" />
        <file baseinstalldir="PHP/CodeSniffer" name="FunctionDeclarationSniff.php" role="php" />
        <file baseinstalldir="PHP/CodeSniffer" name="FunctionDuplicateArgumentSniff.php" role="php" />
        <file baseinstalldir="PHP/CodeSniffer" name="GlobalFunctionSniff.php" role="php" />
        <file baseinstalldir="PHP/CodeSniffer" name="LowercaseFunctionKeywordsSniff.php" role="php" />
        <file baseinstalldir="PHP/CodeSniffer" name="MultiLineFunctionDeclarationSniff.php" role="php" />
       </dir>
       <dir name="NamingConventions">
        <file baseinstalldir="PHP/CodeSniffer" name="ValidFunctionNameSniff.php" role="php" />
        <file baseinstalldir="PHP/CodeSniffer" name="ValidVariableNameSniff.php" role="php" />
       </dir>
       <dir name="Objects">
        <file baseinstalldir="PHP/CodeSniffer" name="DisallowObjectStringIndexSniff.php" role="php" />
        <file baseinstalldir="PHP/CodeSniffer" name="ObjectInstantiationSniff.php" role="php" />
        <file baseinstalldir="PHP/CodeSniffer" name="ObjectMemberCommaSniff.php" role="php" />
       </dir>
       <dir name="Operators">
        <file baseinstalldir="PHP/CodeSniffer" name="ComparisonOperatorUsageSniff.php" role="php" />
        <file baseinstalldir="PHP/CodeSniffer" name="IncrementDecrementUsageSniff.php" role="php" />
        <file baseinstalldir="PHP/CodeSniffer" name="ValidLogicalOperatorsSniff.php" role="php" />
       </dir>
       <dir name="PHP">
        <file baseinstalldir="PHP/CodeSniffer" name="CommentedOutCodeSniff.php" role="php" />
        <file baseinstalldir="PHP/CodeSniffer" name="DisallowBooleanStatementSniff.php" role="php" />
        <file baseinstalldir="PHP/CodeSniffer" name="DisallowComparisonAssignmentSniff.php" role="php" />
        <file baseinstalldir="PHP/CodeSniffer" name="DisallowInlineIfSniff.php" role="php" />
        <file baseinstalldir="PHP/CodeSniffer" name="DisallowMultipleAssignmentsSniff.php" role="php" />
        <file baseinstalldir="PHP/CodeSniffer" name="DisallowObEndFlushSniff.php" role="php" />
        <file baseinstalldir="PHP/CodeSniffer" name="DisallowSizeFunctionsInLoopsSniff.php" role="php" />
        <file baseinstalldir="PHP/CodeSniffer" name="DiscouragedFunctionsSniff.php" role="php" />
        <file baseinstalldir="PHP/CodeSniffer" name="EmbeddedPhpSniff.php" role="php" />
        <file baseinstalldir="PHP/CodeSniffer" name="EvalSniff.php" role="php" />
        <file baseinstalldir="PHP/CodeSniffer" name="ForbiddenFunctionsSniff.php" role="php" />
        <file baseinstalldir="PHP/CodeSniffer" name="GlobalKeywordSniff.php" role="php" />
        <file baseinstalldir="PHP/CodeSniffer" name="HeredocSniff.php" role="php" />
        <file baseinstalldir="PHP/CodeSniffer" name="InnerFunctionsSniff.php" role="php" />
        <file baseinstalldir="PHP/CodeSniffer" name="LowercasePHPFunctionsSniff.php" role="php" />
        <file baseinstalldir="PHP/CodeSniffer" name="NonExecutableCodeSniff.php" role="php" />
       </dir>
       <dir name="Scope">
        <file baseinstalldir="PHP/CodeSniffer" name="MemberVarScopeSniff.php" role="php" />
        <file baseinstalldir="PHP/CodeSniffer" name="MethodScopeSniff.php" role="php" />
        <file baseinstalldir="PHP/CodeSniffer" name="StaticThisUsageSniff.php" role="php" />
       </dir>
       <dir name="Strings">
        <file baseinstalldir="PHP/CodeSniffer" name="ConcatenationSpacingSniff.php" role="php" />
        <file baseinstalldir="PHP/CodeSniffer" name="DoubleQuoteUsageSniff.php" role="php" />
        <file baseinstalldir="PHP/CodeSniffer" name="EchoedStringsSniff.php" role="php" />
       </dir>
       <dir name="WhiteSpace">
        <file baseinstalldir="PHP/CodeSniffer" name="CastSpacingSniff.php" role="php" />
        <file baseinstalldir="PHP/CodeSniffer" name="ControlStructureSpacingSniff.php" role="php" />
        <file baseinstalldir="PHP/CodeSniffer" name="FunctionClosingBraceSpaceSniff.php" role="php" />
        <file baseinstalldir="PHP/CodeSniffer" name="FunctionOpeningBraceSpaceSniff.php" role="php" />
        <file baseinstalldir="PHP/CodeSniffer" name="FunctionSpacingSniff.php" role="php" />
        <file baseinstalldir="PHP/CodeSniffer" name="LanguageConstructSpacingSniff.php" role="php" />
        <file baseinstalldir="PHP/CodeSniffer" name="LogicalOperatorSpacingSniff.php" role="php" />
        <file baseinstalldir="PHP/CodeSniffer" name="MemberVarSpacingSniff.php" role="php" />
        <file baseinstalldir="PHP/CodeSniffer" name="ObjectOperatorSpacingSniff.php" role="php" />
        <file baseinstalldir="PHP/CodeSniffer" name="OperatorSpacingSniff.php" role="php" />
        <file baseinstalldir="PHP/CodeSniffer" name="PropertyLabelSpacingSniff.php" role="php" />
        <file baseinstalldir="PHP/CodeSniffer" name="ScopeClosingBraceSniff.php" role="php" />
        <file baseinstalldir="PHP/CodeSniffer" name="ScopeKeywordSpacingSniff.php" role="php" />
        <file baseinstalldir="PHP/CodeSniffer" name="SemicolonSpacingSniff.php" role="php" />
        <file baseinstalldir="PHP/CodeSniffer" name="SuperfluousWhitespaceSniff.php" role="php" />
       </dir>
      </dir>
      <dir name="Tests">
       <dir name="Arrays">
        <file baseinstalldir="PHP/CodeSniffer" name="ArrayBracketSpacingUnitTest.inc" role="test" />
        <file baseinstalldir="PHP/CodeSniffer" name="ArrayBracketSpacingUnitTest.php" role="test" />
        <file baseinstalldir="PHP/CodeSniffer" name="ArrayDeclarationUnitTest.1.inc" role="test" />
        <file baseinstalldir="PHP/CodeSniffer" name="ArrayDeclarationUnitTest.1.inc.fixed" role="test" />
        <file baseinstalldir="PHP/CodeSniffer" name="ArrayDeclarationUnitTest.2.inc" role="test" />
        <file baseinstalldir="PHP/CodeSniffer" name="ArrayDeclarationUnitTest.2.inc.fixed" role="test" />
        <file baseinstalldir="PHP/CodeSniffer" name="ArrayDeclarationUnitTest.php" role="test" />
       </dir>
       <dir name="Classes">
        <file baseinstalldir="PHP/CodeSniffer" name="ClassDeclarationUnitTest.inc" role="test" />
        <file baseinstalldir="PHP/CodeSniffer" name="ClassDeclarationUnitTest.inc.fixed" role="test" />
        <file baseinstalldir="PHP/CodeSniffer" name="ClassDeclarationUnitTest.php" role="test" />
        <file baseinstalldir="PHP/CodeSniffer" name="ClassFileNameUnitTest.inc" role="test" />
        <file baseinstalldir="PHP/CodeSniffer" name="ClassFileNameUnitTest.php" role="test" />
        <file baseinstalldir="PHP/CodeSniffer" name="DuplicatePropertyUnitTest.js" role="test" />
        <file baseinstalldir="PHP/CodeSniffer" name="DuplicatePropertyUnitTest.php" role="test" />
        <file baseinstalldir="PHP/CodeSniffer" name="LowercaseClassKeywordsUnitTest.inc" role="test" />
        <file baseinstalldir="PHP/CodeSniffer" name="LowercaseClassKeywordsUnitTest.php" role="test" />
        <file baseinstalldir="PHP/CodeSniffer" name="SelfMemberReferenceUnitTest.inc" role="test" />
        <file baseinstalldir="PHP/CodeSniffer" name="SelfMemberReferenceUnitTest.inc.fixed" role="test" />
        <file baseinstalldir="PHP/CodeSniffer" name="SelfMemberReferenceUnitTest.php" role="test" />
        <file baseinstalldir="PHP/CodeSniffer" name="ValidClassNameUnitTest.inc" role="test" />
        <file baseinstalldir="PHP/CodeSniffer" name="ValidClassNameUnitTest.php" role="test" />
       </dir>
       <dir name="Commenting">
        <file baseinstalldir="PHP/CodeSniffer" name="BlockCommentUnitTest.inc" role="test" />
        <file baseinstalldir="PHP/CodeSniffer" name="BlockCommentUnitTest.inc.fixed" role="test" />
        <file baseinstalldir="PHP/CodeSniffer" name="BlockCommentUnitTest.php" role="test" />
        <file baseinstalldir="PHP/CodeSniffer" name="ClassCommentUnitTest.inc" role="test" />
        <file baseinstalldir="PHP/CodeSniffer" name="ClassCommentUnitTest.php" role="test" />
        <file baseinstalldir="PHP/CodeSniffer" name="ClosingDeclarationCommentUnitTest.inc" role="test" />
        <file baseinstalldir="PHP/CodeSniffer" name="ClosingDeclarationCommentUnitTest.php" role="test" />
        <file baseinstalldir="PHP/CodeSniffer" name="DocCommentAlignmentUnitTest.inc" role="test" />
        <file baseinstalldir="PHP/CodeSniffer" name="DocCommentAlignmentUnitTest.inc.fixed" role="test" />
        <file baseinstalldir="PHP/CodeSniffer" name="DocCommentAlignmentUnitTest.js" role="test" />
        <file baseinstalldir="PHP/CodeSniffer" name="DocCommentAlignmentUnitTest.js.fixed" role="test" />
        <file baseinstalldir="PHP/CodeSniffer" name="DocCommentAlignmentUnitTest.php" role="test" />
        <file baseinstalldir="PHP/CodeSniffer" name="EmptyCatchCommentUnitTest.inc" role="test" />
        <file baseinstalldir="PHP/CodeSniffer" name="EmptyCatchCommentUnitTest.php" role="test" />
        <file baseinstalldir="PHP/CodeSniffer" name="FileCommentUnitTest.inc" role="test" />
        <file baseinstalldir="PHP/CodeSniffer" name="FileCommentUnitTest.1.inc" role="test" />
        <file baseinstalldir="PHP/CodeSniffer" name="FileCommentUnitTest.js" role="test" />
        <file baseinstalldir="PHP/CodeSniffer" name="FileCommentUnitTest.1.js" role="test" />
        <file baseinstalldir="PHP/CodeSniffer" name="FileCommentUnitTest.php" role="test" />
        <file baseinstalldir="PHP/CodeSniffer" name="FunctionCommentThrowTagUnitTest.inc" role="test" />
        <file baseinstalldir="PHP/CodeSniffer" name="FunctionCommentThrowTagUnitTest.php" role="test" />
        <file baseinstalldir="PHP/CodeSniffer" name="FunctionCommentUnitTest.inc" role="test" />
        <file baseinstalldir="PHP/CodeSniffer" name="FunctionCommentUnitTest.php" role="test" />
        <file baseinstalldir="PHP/CodeSniffer" name="InlineCommentUnitTest.inc" role="test" />
        <file baseinstalldir="PHP/CodeSniffer" name="InlineCommentUnitTest.inc.fixed" role="test" />
        <file baseinstalldir="PHP/CodeSniffer" name="InlineCommentUnitTest.js" role="test" />
        <file baseinstalldir="PHP/CodeSniffer" name="InlineCommentUnitTest.php" role="test" />
        <file baseinstalldir="PHP/CodeSniffer" name="LongConditionClosingCommentUnitTest.inc" role="test" />
        <file baseinstalldir="PHP/CodeSniffer" name="LongConditionClosingCommentUnitTest.js" role="test" />
        <file baseinstalldir="PHP/CodeSniffer" name="LongConditionClosingCommentUnitTest.php" role="test" />
        <file baseinstalldir="PHP/CodeSniffer" name="PostStatementCommentUnitTest.inc" role="test" />
        <file baseinstalldir="PHP/CodeSniffer" name="PostStatementCommentUnitTest.js" role="test" />
        <file baseinstalldir="PHP/CodeSniffer" name="PostStatementCommentUnitTest.php" role="test" />
        <file baseinstalldir="PHP/CodeSniffer" name="VariableCommentUnitTest.inc" role="test" />
        <file baseinstalldir="PHP/CodeSniffer" name="VariableCommentUnitTest.php" role="test" />
       </dir>
       <dir name="ControlStructures">
        <file baseinstalldir="PHP/CodeSniffer" name="ControlSignatureUnitTest.inc" role="test" />
        <file baseinstalldir="PHP/CodeSniffer" name="ControlSignatureUnitTest.inc.fixed" role="test" />
        <file baseinstalldir="PHP/CodeSniffer" name="ControlSignatureUnitTest.js" role="test" />
        <file baseinstalldir="PHP/CodeSniffer" name="ControlSignatureUnitTest.js.fixed" role="test" />
        <file baseinstalldir="PHP/CodeSniffer" name="ControlSignatureUnitTest.php" role="test" />
        <file baseinstalldir="PHP/CodeSniffer" name="ElseIfDeclarationUnitTest.inc" role="test" />
        <file baseinstalldir="PHP/CodeSniffer" name="ElseIfDeclarationUnitTest.php" role="test" />
        <file baseinstalldir="PHP/CodeSniffer" name="ForEachLoopDeclarationUnitTest.inc" role="test" />
        <file baseinstalldir="PHP/CodeSniffer" name="ForEachLoopDeclarationUnitTest.inc.fixed" role="test" />
        <file baseinstalldir="PHP/CodeSniffer" name="ForEachLoopDeclarationUnitTest.php" role="test" />
        <file baseinstalldir="PHP/CodeSniffer" name="ForLoopDeclarationUnitTest.inc" role="test" />
        <file baseinstalldir="PHP/CodeSniffer" name="ForLoopDeclarationUnitTest.js" role="test" />
        <file baseinstalldir="PHP/CodeSniffer" name="ForLoopDeclarationUnitTest.php" role="test" />
        <file baseinstalldir="PHP/CodeSniffer" name="InlineIfDeclarationUnitTest.inc" role="test" />
        <file baseinstalldir="PHP/CodeSniffer" name="InlineIfDeclarationUnitTest.php" role="test" />
        <file baseinstalldir="PHP/CodeSniffer" name="LowercaseDeclarationUnitTest.inc" role="test" />
        <file baseinstalldir="PHP/CodeSniffer" name="LowercaseDeclarationUnitTest.php" role="test" />
        <file baseinstalldir="PHP/CodeSniffer" name="SwitchDeclarationUnitTest.inc" role="test" />
        <file baseinstalldir="PHP/CodeSniffer" name="SwitchDeclarationUnitTest.js" role="test" />
        <file baseinstalldir="PHP/CodeSniffer" name="SwitchDeclarationUnitTest.php" role="test" />
       </dir>
       <dir name="CSS">
        <file baseinstalldir="PHP/CodeSniffer" name="ClassDefinitionClosingBraceSpaceUnitTest.css" role="test" />
        <file baseinstalldir="PHP/CodeSniffer" name="ClassDefinitionClosingBraceSpaceUnitTest.php" role="test" />
        <file baseinstalldir="PHP/CodeSniffer" name="ClassDefinitionNameSpacingUnitTest.css" role="test" />
        <file baseinstalldir="PHP/CodeSniffer" name="ClassDefinitionNameSpacingUnitTest.php" role="test" />
        <file baseinstalldir="PHP/CodeSniffer" name="ClassDefinitionOpeningBraceSpaceUnitTest.css" role="test" />
        <file baseinstalldir="PHP/CodeSniffer" name="ClassDefinitionOpeningBraceSpaceUnitTest.php" role="test" />
        <file baseinstalldir="PHP/CodeSniffer" name="ColonSpacingUnitTest.css" role="test" />
        <file baseinstalldir="PHP/CodeSniffer" name="ColonSpacingUnitTest.php" role="test" />
        <file baseinstalldir="PHP/CodeSniffer" name="ColourDefinitionUnitTest.css" role="test" />
        <file baseinstalldir="PHP/CodeSniffer" name="ColourDefinitionUnitTest.php" role="test" />
        <file baseinstalldir="PHP/CodeSniffer" name="DisallowMultipleStyleDefinitionsUnitTest.css" role="test" />
        <file baseinstalldir="PHP/CodeSniffer" name="DisallowMultipleStyleDefinitionsUnitTest.php" role="test" />
        <file baseinstalldir="PHP/CodeSniffer" name="DuplicateClassDefinitionUnitTest.css" role="test" />
        <file baseinstalldir="PHP/CodeSniffer" name="DuplicateClassDefinitionUnitTest.php" role="test" />
        <file baseinstalldir="PHP/CodeSniffer" name="DuplicateStyleDefinitionUnitTest.css" role="test" />
        <file baseinstalldir="PHP/CodeSniffer" name="DuplicateStyleDefinitionUnitTest.php" role="test" />
        <file baseinstalldir="PHP/CodeSniffer" name="EmptyClassDefinitionUnitTest.css" role="test" />
        <file baseinstalldir="PHP/CodeSniffer" name="EmptyClassDefinitionUnitTest.php" role="test" />
        <file baseinstalldir="PHP/CodeSniffer" name="EmptyStyleDefinitionUnitTest.css" role="test" />
        <file baseinstalldir="PHP/CodeSniffer" name="EmptyStyleDefinitionUnitTest.php" role="test" />
        <file baseinstalldir="PHP/CodeSniffer" name="ForbiddenStylesUnitTest.css" role="test" />
        <file baseinstalldir="PHP/CodeSniffer" name="ForbiddenStylesUnitTest.php" role="test" />
        <file baseinstalldir="PHP/CodeSniffer" name="IndentationUnitTest.css" role="test" />
        <file baseinstalldir="PHP/CodeSniffer" name="IndentationUnitTest.css.fixed" role="test" />
        <file baseinstalldir="PHP/CodeSniffer" name="IndentationUnitTest.php" role="test" />
        <file baseinstalldir="PHP/CodeSniffer" name="LowercaseStyleDefinitionUnitTest.css" role="test" />
        <file baseinstalldir="PHP/CodeSniffer" name="LowercaseStyleDefinitionUnitTest.php" role="test" />
        <file baseinstalldir="PHP/CodeSniffer" name="MissingColonUnitTest.css" role="test" />
        <file baseinstalldir="PHP/CodeSniffer" name="MissingColonUnitTest.php" role="test" />
        <file baseinstalldir="PHP/CodeSniffer" name="NamedColoursUnitTest.css" role="test" />
        <file baseinstalldir="PHP/CodeSniffer" name="NamedColoursUnitTest.php" role="test" />
        <file baseinstalldir="PHP/CodeSniffer" name="OpacityUnitTest.css" role="test" />
        <file baseinstalldir="PHP/CodeSniffer" name="OpacityUnitTest.php" role="test" />
        <file baseinstalldir="PHP/CodeSniffer" name="SemicolonSpacingUnitTest.css" role="test" />
        <file baseinstalldir="PHP/CodeSniffer" name="SemicolonSpacingUnitTest.php" role="test" />
        <file baseinstalldir="PHP/CodeSniffer" name="ShorthandSizeUnitTest.css" role="test" />
        <file baseinstalldir="PHP/CodeSniffer" name="ShorthandSizeUnitTest.php" role="test" />
       </dir>
       <dir name="Debug">
        <file baseinstalldir="PHP/CodeSniffer" name="JavaScriptLintUnitTest.js" role="test" />
        <file baseinstalldir="PHP/CodeSniffer" name="JavaScriptLintUnitTest.php" role="test" />
        <file baseinstalldir="PHP/CodeSniffer" name="JSLintUnitTest.js" role="test" />
        <file baseinstalldir="PHP/CodeSniffer" name="JSLintUnitTest.php" role="test" />
       </dir>
       <dir name="Files">
        <file baseinstalldir="PHP/CodeSniffer" name="FileExtensionUnitTest.1.inc" role="test" />
        <file baseinstalldir="PHP/CodeSniffer" name="FileExtensionUnitTest.2.inc" role="test" />
        <file baseinstalldir="PHP/CodeSniffer" name="FileExtensionUnitTest.3.inc" role="test" />
        <file baseinstalldir="PHP/CodeSniffer" name="FileExtensionUnitTest.4.inc" role="test" />
        <file baseinstalldir="PHP/CodeSniffer" name="FileExtensionUnitTest.php" role="test" />
       </dir>
       <dir name="Formatting">
        <file baseinstalldir="PHP/CodeSniffer" name="OperatorBracketUnitTest.inc" role="test" />
        <file baseinstalldir="PHP/CodeSniffer" name="OperatorBracketUnitTest.js" role="test" />
        <file baseinstalldir="PHP/CodeSniffer" name="OperatorBracketUnitTest.php" role="test" />
       </dir>
       <dir name="Functions">
        <file baseinstalldir="PHP/CodeSniffer" name="FunctionDeclarationArgumentSpacingUnitTest.inc" role="test" />
        <file baseinstalldir="PHP/CodeSniffer" name="FunctionDeclarationArgumentSpacingUnitTest.inc.fixed" role="test" />
        <file baseinstalldir="PHP/CodeSniffer" name="FunctionDeclarationArgumentSpacingUnitTest.php" role="test" />
        <file baseinstalldir="PHP/CodeSniffer" name="FunctionDeclarationUnitTest.inc" role="test" />
        <file baseinstalldir="PHP/CodeSniffer" name="FunctionDeclarationUnitTest.php" role="test" />
        <file baseinstalldir="PHP/CodeSniffer" name="FunctionDuplicateArgumentUnitTest.inc" role="test" />
        <file baseinstalldir="PHP/CodeSniffer" name="FunctionDuplicateArgumentUnitTest.php" role="test" />
        <file baseinstalldir="PHP/CodeSniffer" name="GlobalFunctionUnitTest.inc" role="test" />
        <file baseinstalldir="PHP/CodeSniffer" name="GlobalFunctionUnitTest.php" role="test" />
        <file baseinstalldir="PHP/CodeSniffer" name="LowercaseFunctionKeywordsUnitTest.inc" role="test" />
        <file baseinstalldir="PHP/CodeSniffer" name="LowercaseFunctionKeywordsUnitTest.php" role="test" />
        <file baseinstalldir="PHP/CodeSniffer" name="MultiLineFunctionDeclarationUnitTest.inc" role="test" />
        <file baseinstalldir="PHP/CodeSniffer" name="MultiLineFunctionDeclarationUnitTest.js" role="test" />
        <file baseinstalldir="PHP/CodeSniffer" name="MultiLineFunctionDeclarationUnitTest.php" role="test" />
       </dir>
       <dir name="NamingConventions">
        <file baseinstalldir="PHP/CodeSniffer" name="ValidFunctionNameUnitTest.inc" role="test" />
        <file baseinstalldir="PHP/CodeSniffer" name="ValidFunctionNameUnitTest.php" role="test" />
        <file baseinstalldir="PHP/CodeSniffer" name="ValidVariableNameUnitTest.inc" role="test" />
        <file baseinstalldir="PHP/CodeSniffer" name="ValidVariableNameUnitTest.php" role="test" />
       </dir>
       <dir name="Objects">
        <file baseinstalldir="PHP/CodeSniffer" name="DisallowObjectStringIndexUnitTest.js" role="test" />
        <file baseinstalldir="PHP/CodeSniffer" name="DisallowObjectStringIndexUnitTest.php" role="test" />
        <file baseinstalldir="PHP/CodeSniffer" name="ObjectInstantiationUnitTest.inc" role="test" />
        <file baseinstalldir="PHP/CodeSniffer" name="ObjectInstantiationUnitTest.php" role="test" />
        <file baseinstalldir="PHP/CodeSniffer" name="ObjectMemberCommaUnitTest.js" role="test" />
        <file baseinstalldir="PHP/CodeSniffer" name="ObjectMemberCommaUnitTest.php" role="test" />
       </dir>
       <dir name="Operators">
        <file baseinstalldir="PHP/CodeSniffer" name="ComparisonOperatorUsageUnitTest.inc" role="test" />
        <file baseinstalldir="PHP/CodeSniffer" name="ComparisonOperatorUsageUnitTest.js" role="test" />
        <file baseinstalldir="PHP/CodeSniffer" name="ComparisonOperatorUsageUnitTest.php" role="test" />
        <file baseinstalldir="PHP/CodeSniffer" name="IncrementDecrementUsageUnitTest.inc" role="test" />
        <file baseinstalldir="PHP/CodeSniffer" name="IncrementDecrementUsageUnitTest.php" role="test" />
        <file baseinstalldir="PHP/CodeSniffer" name="ValidLogicalOperatorsUnitTest.inc" role="test" />
        <file baseinstalldir="PHP/CodeSniffer" name="ValidLogicalOperatorsUnitTest.php" role="test" />
       </dir>
       <dir name="PHP">
        <file baseinstalldir="PHP/CodeSniffer" name="CommentedOutCodeUnitTest.css" role="test" />
        <file baseinstalldir="PHP/CodeSniffer" name="CommentedOutCodeUnitTest.inc" role="test" />
        <file baseinstalldir="PHP/CodeSniffer" name="CommentedOutCodeUnitTest.php" role="test" />
        <file baseinstalldir="PHP/CodeSniffer" name="DisallowBooleanStatementUnitTest.inc" role="test" />
        <file baseinstalldir="PHP/CodeSniffer" name="DisallowBooleanStatementUnitTest.php" role="test" />
        <file baseinstalldir="PHP/CodeSniffer" name="DisallowComparisonAssignmentUnitTest.inc" role="test" />
        <file baseinstalldir="PHP/CodeSniffer" name="DisallowComparisonAssignmentUnitTest.php" role="test" />
        <file baseinstalldir="PHP/CodeSniffer" name="DisallowInlineIfUnitTest.inc" role="test" />
        <file baseinstalldir="PHP/CodeSniffer" name="DisallowInlineIfUnitTest.js" role="test" />
        <file baseinstalldir="PHP/CodeSniffer" name="DisallowInlineIfUnitTest.php" role="test" />
        <file baseinstalldir="PHP/CodeSniffer" name="DisallowMultipleAssignmentsUnitTest.inc" role="test" />
        <file baseinstalldir="PHP/CodeSniffer" name="DisallowMultipleAssignmentsUnitTest.php" role="test" />
        <file baseinstalldir="PHP/CodeSniffer" name="DisallowObEndFlushUnitTest.inc" role="test" />
        <file baseinstalldir="PHP/CodeSniffer" name="DisallowObEndFlushUnitTest.php" role="test" />
        <file baseinstalldir="PHP/CodeSniffer" name="DisallowSizeFunctionsInLoopsUnitTest.inc" role="test" />
        <file baseinstalldir="PHP/CodeSniffer" name="DisallowSizeFunctionsInLoopsUnitTest.js" role="test" />
        <file baseinstalldir="PHP/CodeSniffer" name="DisallowSizeFunctionsInLoopsUnitTest.php" role="test" />
        <file baseinstalldir="PHP/CodeSniffer" name="DiscouragedFunctionsUnitTest.inc" role="test" />
        <file baseinstalldir="PHP/CodeSniffer" name="DiscouragedFunctionsUnitTest.php" role="test" />
        <file baseinstalldir="PHP/CodeSniffer" name="EmbeddedPhpUnitTest.inc" role="test" />
        <file baseinstalldir="PHP/CodeSniffer" name="EmbeddedPhpUnitTest.inc.fixed" role="test" />
        <file baseinstalldir="PHP/CodeSniffer" name="EmbeddedPhpUnitTest.php" role="test" />
        <file baseinstalldir="PHP/CodeSniffer" name="EvalUnitTest.inc" role="test" />
        <file baseinstalldir="PHP/CodeSniffer" name="EvalUnitTest.php" role="test" />
        <file baseinstalldir="PHP/CodeSniffer" name="ForbiddenFunctionsUnitTest.inc" role="test" />
        <file baseinstalldir="PHP/CodeSniffer" name="ForbiddenFunctionsUnitTest.php" role="test" />
        <file baseinstalldir="PHP/CodeSniffer" name="GlobalKeywordUnitTest.inc" role="test" />
        <file baseinstalldir="PHP/CodeSniffer" name="GlobalKeywordUnitTest.php" role="test" />
        <file baseinstalldir="PHP/CodeSniffer" name="HeredocUnitTest.inc" role="test" />
        <file baseinstalldir="PHP/CodeSniffer" name="HeredocUnitTest.php" role="test" />
        <file baseinstalldir="PHP/CodeSniffer" name="InnerFunctionsUnitTest.inc" role="test" />
        <file baseinstalldir="PHP/CodeSniffer" name="InnerFunctionsUnitTest.php" role="test" />
        <file baseinstalldir="PHP/CodeSniffer" name="LowercasePHPFunctionsUnitTest.inc" role="test" />
        <file baseinstalldir="PHP/CodeSniffer" name="LowercasePHPFunctionsUnitTest.php" role="test" />
        <file baseinstalldir="PHP/CodeSniffer" name="NonExecutableCodeUnitTest.inc" role="test" />
        <file baseinstalldir="PHP/CodeSniffer" name="NonExecutableCodeUnitTest.php" role="test" />
       </dir>
       <dir name="Scope">
        <file baseinstalldir="PHP/CodeSniffer" name="MemberVarScopeUnitTest.inc" role="test" />
        <file baseinstalldir="PHP/CodeSniffer" name="MemberVarScopeUnitTest.php" role="test" />
        <file baseinstalldir="PHP/CodeSniffer" name="MethodScopeUnitTest.inc" role="test" />
        <file baseinstalldir="PHP/CodeSniffer" name="MethodScopeUnitTest.php" role="test" />
        <file baseinstalldir="PHP/CodeSniffer" name="StaticThisUsageUnitTest.inc" role="test" />
        <file baseinstalldir="PHP/CodeSniffer" name="StaticThisUsageUnitTest.php" role="test" />
       </dir>
       <dir name="Strings">
        <file baseinstalldir="PHP/CodeSniffer" name="ConcatenationSpacingUnitTest.inc" role="test" />
        <file baseinstalldir="PHP/CodeSniffer" name="ConcatenationSpacingUnitTest.inc.fixed" role="test" />
        <file baseinstalldir="PHP/CodeSniffer" name="ConcatenationSpacingUnitTest.php" role="test" />
        <file baseinstalldir="PHP/CodeSniffer" name="DoubleQuoteUsageUnitTest.inc" role="test" />
        <file baseinstalldir="PHP/CodeSniffer" name="DoubleQuoteUsageUnitTest.inc.fixed" role="test" />
        <file baseinstalldir="PHP/CodeSniffer" name="DoubleQuoteUsageUnitTest.php" role="test" />
        <file baseinstalldir="PHP/CodeSniffer" name="EchoedStringsUnitTest.inc" role="test" />
        <file baseinstalldir="PHP/CodeSniffer" name="EchoedStringsUnitTest.php" role="test" />
       </dir>
       <dir name="WhiteSpace">
        <file baseinstalldir="PHP/CodeSniffer" name="CastSpacingUnitTest.inc" role="test" />
        <file baseinstalldir="PHP/CodeSniffer" name="CastSpacingUnitTest.php" role="test" />
        <file baseinstalldir="PHP/CodeSniffer" name="ControlStructureSpacingUnitTest.inc" role="test" />
        <file baseinstalldir="PHP/CodeSniffer" name="ControlStructureSpacingUnitTest.js" role="test" />
        <file baseinstalldir="PHP/CodeSniffer" name="ControlStructureSpacingUnitTest.php" role="test" />
        <file baseinstalldir="PHP/CodeSniffer" name="FunctionClosingBraceSpaceUnitTest.inc" role="test" />
        <file baseinstalldir="PHP/CodeSniffer" name="FunctionClosingBraceSpaceUnitTest.inc.fixed" role="test" />
        <file baseinstalldir="PHP/CodeSniffer" name="FunctionClosingBraceSpaceUnitTest.js" role="test" />
        <file baseinstalldir="PHP/CodeSniffer" name="FunctionClosingBraceSpaceUnitTest.js.fixed" role="test" />
        <file baseinstalldir="PHP/CodeSniffer" name="FunctionClosingBraceSpaceUnitTest.php" role="test" />
        <file baseinstalldir="PHP/CodeSniffer" name="FunctionOpeningBraceSpaceUnitTest.inc" role="test" />
        <file baseinstalldir="PHP/CodeSniffer" name="FunctionOpeningBraceSpaceUnitTest.js" role="test" />
        <file baseinstalldir="PHP/CodeSniffer" name="FunctionOpeningBraceSpaceUnitTest.php" role="test" />
        <file baseinstalldir="PHP/CodeSniffer" name="FunctionSpacingUnitTest.inc" role="test" />
        <file baseinstalldir="PHP/CodeSniffer" name="FunctionSpacingUnitTest.inc.fixed" role="test" />
        <file baseinstalldir="PHP/CodeSniffer" name="FunctionSpacingUnitTest.php" role="test" />
        <file baseinstalldir="PHP/CodeSniffer" name="LanguageConstructSpacingUnitTest.inc" role="test" />
        <file baseinstalldir="PHP/CodeSniffer" name="LanguageConstructSpacingUnitTest.inc.fixed" role="test" />
        <file baseinstalldir="PHP/CodeSniffer" name="LanguageConstructSpacingUnitTest.php" role="test" />
        <file baseinstalldir="PHP/CodeSniffer" name="LogicalOperatorSpacingUnitTest.inc" role="test" />
        <file baseinstalldir="PHP/CodeSniffer" name="LogicalOperatorSpacingUnitTest.js" role="test" />
        <file baseinstalldir="PHP/CodeSniffer" name="LogicalOperatorSpacingUnitTest.php" role="test" />
        <file baseinstalldir="PHP/CodeSniffer" name="MemberVarSpacingUnitTest.inc" role="test" />
        <file baseinstalldir="PHP/CodeSniffer" name="MemberVarSpacingUnitTest.inc.fixed" role="test" />
        <file baseinstalldir="PHP/CodeSniffer" name="MemberVarSpacingUnitTest.php" role="test" />
        <file baseinstalldir="PHP/CodeSniffer" name="ObjectOperatorSpacingUnitTest.inc" role="test" />
        <file baseinstalldir="PHP/CodeSniffer" name="ObjectOperatorSpacingUnitTest.php" role="test" />
        <file baseinstalldir="PHP/CodeSniffer" name="OperatorSpacingUnitTest.inc" role="test" />
        <file baseinstalldir="PHP/CodeSniffer" name="OperatorSpacingUnitTest.inc.fixed" role="test" />
        <file baseinstalldir="PHP/CodeSniffer" name="OperatorSpacingUnitTest.js" role="test" />
        <file baseinstalldir="PHP/CodeSniffer" name="OperatorSpacingUnitTest.js.fixed" role="test" />
        <file baseinstalldir="PHP/CodeSniffer" name="OperatorSpacingUnitTest.php" role="test" />
        <file baseinstalldir="PHP/CodeSniffer" name="PropertyLabelSpacingUnitTest.js" role="test" />
        <file baseinstalldir="PHP/CodeSniffer" name="PropertyLabelSpacingUnitTest.js.fixed" role="test" />
        <file baseinstalldir="PHP/CodeSniffer" name="PropertyLabelSpacingUnitTest.php" role="test" />
        <file baseinstalldir="PHP/CodeSniffer" name="ScopeClosingBraceUnitTest.inc" role="test" />
        <file baseinstalldir="PHP/CodeSniffer" name="ScopeClosingBraceUnitTest.php" role="test" />
        <file baseinstalldir="PHP/CodeSniffer" name="ScopeKeywordSpacingUnitTest.inc" role="test" />
        <file baseinstalldir="PHP/CodeSniffer" name="ScopeKeywordSpacingUnitTest.php" role="test" />
        <file baseinstalldir="PHP/CodeSniffer" name="SemicolonSpacingUnitTest.inc" role="test" />
        <file baseinstalldir="PHP/CodeSniffer" name="SemicolonSpacingUnitTest.js" role="test" />
        <file baseinstalldir="PHP/CodeSniffer" name="SemicolonSpacingUnitTest.php" role="test" />
        <file baseinstalldir="PHP/CodeSniffer" name="SuperfluousWhitespaceUnitTest.1.css" role="test" />
        <file baseinstalldir="PHP/CodeSniffer" name="SuperfluousWhitespaceUnitTest.1.css.fixed" role="test" />
        <file baseinstalldir="PHP/CodeSniffer" name="SuperfluousWhitespaceUnitTest.1.js" role="test" />
        <file baseinstalldir="PHP/CodeSniffer" name="SuperfluousWhitespaceUnitTest.1.js.fixed" role="test" />
        <file baseinstalldir="PHP/CodeSniffer" name="SuperfluousWhitespaceUnitTest.2.css" role="test" />
        <file baseinstalldir="PHP/CodeSniffer" name="SuperfluousWhitespaceUnitTest.2.css.fixed" role="test" />
        <file baseinstalldir="PHP/CodeSniffer" name="SuperfluousWhitespaceUnitTest.2.js" role="test" />
        <file baseinstalldir="PHP/CodeSniffer" name="SuperfluousWhitespaceUnitTest.2.js.fixed" role="test" />
        <file baseinstalldir="PHP/CodeSniffer" name="SuperfluousWhitespaceUnitTest.3.css" role="test" />
        <file baseinstalldir="PHP/CodeSniffer" name="SuperfluousWhitespaceUnitTest.3.css.fixed" role="test" />
        <file baseinstalldir="PHP/CodeSniffer" name="SuperfluousWhitespaceUnitTest.3.js" role="test" />
        <file baseinstalldir="PHP/CodeSniffer" name="SuperfluousWhitespaceUnitTest.3.js.fixed" role="test" />
        <file baseinstalldir="PHP/CodeSniffer" name="SuperfluousWhitespaceUnitTest.inc" role="test" />
        <file baseinstalldir="PHP/CodeSniffer" name="SuperfluousWhitespaceUnitTest.inc.fixed" role="test" />
        <file baseinstalldir="PHP/CodeSniffer" name="SuperfluousWhitespaceUnitTest.php" role="test" />
       </dir>
      </dir>
      <file baseinstalldir="PHP/CodeSniffer" name="ruleset.xml" role="php" />
     </dir>
     <dir name="Zend">
      <dir name="Docs">
       <dir name="Debug">
        <file baseinstalldir="PHP/CodeSniffer" name="CodeAnalyzerStandard.xml" role="php" />
       </dir>
       <dir name="Files">
        <file baseinstalldir="PHP/CodeSniffer" name="ClosingTagStandard.xml" role="php" />
       </dir>
       <dir name="NamingConventions">
        <file baseinstalldir="PHP/CodeSniffer" name="ValidVariableNameStandard.xml" role="php" />
       </dir>
      </dir>
      <dir name="Sniffs">
       <dir name="Debug">
        <file baseinstalldir="PHP/CodeSniffer" name="CodeAnalyzerSniff.php" role="php" />
       </dir>
       <dir name="Files">
        <file baseinstalldir="PHP/CodeSniffer" name="ClosingTagSniff.php" role="php" />
       </dir>
       <dir name="NamingConventions">
        <file baseinstalldir="PHP/CodeSniffer" name="ValidVariableNameSniff.php" role="php" />
       </dir>
      </dir>
      <dir name="Tests">
       <dir name="Debug">
        <file baseinstalldir="PHP/CodeSniffer" name="CodeAnalyzerUnitTest.inc" role="test" />
        <file baseinstalldir="PHP/CodeSniffer" name="CodeAnalyzerUnitTest.php" role="test" />
       </dir>
       <dir name="Files">
        <file baseinstalldir="PHP/CodeSniffer" name="ClosingTagUnitTest.1.inc" role="test" />
        <file baseinstalldir="PHP/CodeSniffer" name="ClosingTagUnitTest.2.inc" role="test" />
        <file baseinstalldir="PHP/CodeSniffer" name="ClosingTagUnitTest.php" role="test" />
       </dir>
       <dir name="NamingConventions">
        <file baseinstalldir="PHP/CodeSniffer" name="ValidVariableNameUnitTest.inc" role="test" />
        <file baseinstalldir="PHP/CodeSniffer" name="ValidVariableNameUnitTest.php" role="test" />
       </dir>
      </dir>
      <file baseinstalldir="PHP/CodeSniffer" name="ruleset.xml" role="php" />
     </dir>
    </dir>
    <dir name="Tokenizers">
     <file baseinstalldir="PHP/CodeSniffer" name="Comment.php" role="php" />
     <file baseinstalldir="PHP/CodeSniffer" name="CSS.php" role="php" />
     <file baseinstalldir="PHP/CodeSniffer" name="JS.php" role="php" />
     <file baseinstalldir="PHP/CodeSniffer" name="PHP.php" role="php" />
     <file baseinstalldir="PHP/CodeSniffer" name="Tokenizer.php" role="php" />
    </dir>
    <dir name="Util">
     <file baseinstalldir="PHP/CodeSniffer" name="Cache.php" role="php" />
     <file baseinstalldir="PHP/CodeSniffer" name="Common.php" role="php" />
     <file baseinstalldir="PHP/CodeSniffer" name="Standards.php" role="php" />
     <file baseinstalldir="PHP/CodeSniffer" name="Timing.php" role="php" />
     <file baseinstalldir="PHP/CodeSniffer" name="Tokens.php" role="php" />
    </dir>
   </dir>
  </dir>
 </contents>
 <dependencies>
  <required>
   <php>
    <min>5.4.0</min>
   </php>
   <pearinstaller>
    <min>1.4.0b1</min>
   </pearinstaller>
   <extension>
    <name>tokenizer</name>
   </extension>
   <extension>
    <name>xmlwriter</name>
   </extension>
   <extension>
    <name>simplexml</name>
   </extension>
  </required>
 </dependencies>
 <phprelease>
  <installconditions>
   <os>
    <name>windows</name>
   </os>
  </installconditions>
  <filelist>
   <install as="phpcs" name="bin/phpcs" />
   <install as="phpcbf" name="bin/phpcbf" />
   <install as="phpcs.bat" name="bin/phpcs.bat" />
   <install as="phpcbf.bat" name="bin/phpcbf.bat" />
   <install as="README" name="README.md" />
   <install as="CONTRIBUTING" name="CONTRIBUTING.md" />
   <install as="LICENCE" name="licence.txt" />
   <install as="AllTests.php" name="tests/AllTests.php" />
   <install as="TestSuite.php" name="tests/TestSuite.php" />
   <install as="CodeSniffer/Core/AllTests.php" name="tests/Core/AllTests.php" />
   <install as="CodeSniffer/Core/IsCamelCapsTest.php" name="tests/Core/IsCamelCapsTest.php" />
   <install as="CodeSniffer/Core/ErrorSuppressionTest.php" name="tests/Core/ErrorSuppressionTest.php" />
   <install as="CodeSniffer/Core/File/GetMethodParametersTest.php" name="tests/Core/File/GetMethodParametersTest.php" />
   <install as="CodeSniffer/Standards/AllSniffs.php" name="tests/Standards/AllSniffs.php" />
   <install as="CodeSniffer/Standards/AbstractSniffUnitTest.php" name="tests/Standards/AbstractSniffUnitTest.php" />
  </filelist>
 </phprelease>
 <phprelease>
  <filelist>
   <install as="phpcs" name="bin/phpcs" />
   <install as="phpcbf" name="bin/phpcbf" />
   <install as="README" name="README.md" />
   <install as="CONTRIBUTING" name="CONTRIBUTING.md" />
   <install as="LICENCE" name="licence.txt" />
   <install as="AllTests.php" name="tests/AllTests.php" />
   <install as="TestSuite.php" name="tests/TestSuite.php" />
   <install as="CodeSniffer/Core/AllTests.php" name="tests/Core/AllTests.php" />
   <install as="CodeSniffer/Core/IsCamelCapsTest.php" name="tests/Core/IsCamelCapsTest.php" />
   <install as="CodeSniffer/Core/ErrorSuppressionTest.php" name="tests/Core/ErrorSuppressionTest.php" />
   <install as="CodeSniffer/Core/File/GetMethodParametersTest.php" name="tests/Core/File/GetMethodParametersTest.php" />
   <install as="CodeSniffer/Standards/AllSniffs.php" name="tests/Standards/AllSniffs.php" />
   <install as="CodeSniffer/Standards/AbstractSniffUnitTest.php" name="tests/Standards/AbstractSniffUnitTest.php" />
   <ignore name="bin/phpcs.bat" />
   <ignore name="bin/phpcbf.bat" />
  </filelist>
 </phprelease>
 <changelog>
  <release>
   <version>
    <release>3.0.0a1</release>
    <api>3.0.0a1</api>
   </version>
   <stability>
    <release>alpha</release>
    <api>alpha</api>
   </stability>
   <date>2016-07-20</date>
   <license uri="https://github.com/squizlabs/PHP_CodeSniffer/blob/master/licence.txt">BSD License</license>
   <notes>
    - Min PHP version increased from 5.1.2 to 5.4.0
    - Added optional caching of results between runs (request #530)
      -- Enable the cache by using the --cache command line argument
      -- If you want the cache file written somewhere specific, use --cache=/path/to/cacheFile
      -- Use the command "phpcs --config-set cache true" to turn caching on by default
      -- Use the --no-cache command line argument to disable caching if it is being turned on automatically
    - Add support for checking file in parallel (request #421)
      -- Tell PHPCS how many files to check at once using the --parallel command line argument
      -- To check 100 files at once, using --parallel=100
      -- To disable parallel checking if it is being turned on automatically, use --parallel=1
      -- Requires PHP to be compiled with the PCNTL package
    - The default encoding has been changed from iso-8859-1 to utf-8 (request #760)
      -- The --encoding command line argument still works, but you no longer have to set it to process files as utf-8
      -- If encoding is being set to utf-8 in a ruleset or on the CLI, it can be safely removed
      -- If the iconv PHP extension is not installed, standard non-multibyte aware functions will be used
    - Added a new "code" report type to show a code snippet for each error (request #419)
      -- The line containing the error is printed, along with 2 lines above and below it to show context
      -- The location of the errors is underlined in the code snippet if you also use --colors
      -- Use --report=code to generate this report
    - Added support for custom filtering of the file list
      -- Developers can write their own filter classes to perform custom filtering of the list before the run starts
      -- Use the command line arg --filter=/path/to/filter.php to specify a filter to use
      -- Extend \PHP_CodeSniffer\Filters\Filter to also support the core PHPCS extension and path filtering
      -- Extend \PHP_CodeSniffer\Filters\ExactMatch to get the core filtering and the ability to use blacklists and whitelists
      -- The included \PHP_CodeSniffer\Filters\GitModified filter is a good example of an ExactMatch filter
    - Added support for only checking files that have been locally modified or added in a git repo
      -- Use --filter=gitmodified to check these files
      -- You still need to give PHPCS a list of files or directories in which to check
    - Added automatic discovery of executable paths (request #571)
      -- Thanks to Sergey Morozov for the patch
    - You must now pass "-" on the command line to have PHPCS wait for STDIN
      -- E.g., phpcs --standard=PSR2 -
      -- You can still pipe content via STDIN as normal as PHPCS will see this and process it
      -- But without the "-", PHPCS will throw an error if no content or files are passed to it
    - All PHP errors generated by sniffs are caught, re-thrown as exceptions, and reported in the standard error reports
      -- This should stop bugs inside sniffs causing infinite loops
      -- Also stops invalid reports being produced as errors don't print to the screen directly
    - Sniff codes are no longer optional
      -- If a sniff throws and error or a warning, it must specify an internal code for that message
    - The installed_paths config setting can now point directly to a standard
      -- Previously, it had to always point to the directory in which the standard lives
    - Multiple reports can now be specified using the --report command line argument
      -- Report types are separated by commas
      -- E.g., --report=full,summary,info
      -- Previously, you had to use one argument for each report such as --report=full --report=summary --report=info
    - You can now set the severity, message type, and exclude patterns for and entire sniff, category, or standard
      -- Previously, this was only available for a single message
    - You can now include a single sniff code in a ruleset instead of having to include an entire sniff
      -- Including a sniff code will automatically exclude all other messages from that sniff
      -- If the sniff is already included by an imported standard, set the sniff severity to 0 and include the specific message you want
    - PHPCBF no longer uses patch
      -- Files are now always overwritten
      -- The --no-patch option has been removed
    - Added a --basepath option to strip a directory from the front of file paths in output (request #470)
      -- The basepath is absolute or relative to the current directory
      -- E.g., to output paths relative to current dir in reports, use --basepath=.
    - Ignore rules are now checked when using STDIN (request #733)
    - Added an include-pattern tag to rulesets to include a sniff for specific files and folders only (request #656)
      -- This is the exact opposite of the exclude-pattern tag
      -- This option is only usable within sniffs, not globally like exclude-patterns are
    - Added a new -m option to stop error messages from being recorded, which saves a lot of memory
      -- PHPCBF always uses this setting to reduce memory as it never outputs error messages
      -- Setting the $recordErrors member var inside custom report classes is no longer supported (use -m instead)
    - Exit code 2 is now used to indicate fixable errors were found (request #930)
      -- Exit code 3 is now used for general script execution errors
      -- Exit code 1 is used to indicate that coding standard errors were found, but none are fixable
      -- Exit code 0 is unchanged and continues to mean no coding standard errors found
    - The included PHPCS standard has been removed
      -- All rules are now found inside the phpcs.xml.dist file
      -- Running "phpcs" without any arguments from a git clone will use this ruleset
    - The included SVN pre-commit hook has been removed
      -- Hooks for version control systems will no longer be maintained within the PHPCS project
    </notes>
  </release>
  <release>
   <version>
    <release>2.6.2</release>
    <api>2.6.2</api>
   </version>
   <stability>
    <release>stable</release>
    <api>stable</api>
   </stability>
   <date>2016-07-14</date>
   <license uri="https://github.com/squizlabs/PHP_CodeSniffer/blob/master/licence.txt">BSD License</license>
   <notes>
    - Added a new --exclude CLI argument to exclude a list of sniffs from checking and fixing (request #904)
      -- Accepts the same sniff codes as the --sniffs command line argument, but provides the opposite functionality
    - Added a new -q command line argument to disable progress and verbose information from being printed (request #969)
      -- Useful if a coding standard hard-codes progess or verbose output but you want PHPCS to be quiet
      -- Use the command "phpcs --config-set quiet true" to turn quiet mode on by default
    - Generic LineLength sniff no longer errors for comments that cannot be broken out onto a new line (request #766)
      -- A typical case is a comment that contains a very long URL
      -- The comment is ignored if putting the URL on a indented new comment line would be longer than the allowed length
    - Settings extensions in a ruleset no longer causes PHP notices during unit testing
      -- Thanks to Klaus Purer for the patch
    - Version control reports now show which errors are fixable if you are showing sources
    - Added a new sniff to enforce a single space after a NOT operator (request #1051)
      -- Include in a ruleset using the code Generic.Formatting.SpaceAfterNot
    - The Squiz.Commenting.BlockComment sniff now supports tabs for indenting comment lines (request #1056)
    - Fixed bug #790 : Incorrect missing @throws error in methods that use closures
    - Fixed bug #908 : PSR2 standard is not checking that closing brace is on line following the body
    - Fixed bug #945 : Incorrect indent behavior using deep-nested function and arrays
    - Fixed bug #961 : Two anonymous functions passed as function/method arguments cause indentation false positive
    - Fixed bug #1005 : Using global composer vendor autoload breaks PHP lowercase built-in function sniff
      -- Thanks to Michael Butler for the patch
    - Fixed bug #1007 : Squiz Unreachable code detection is not working properly with a closure inside a case
    - Fixed bug #1023 : PSR2.Classes.ClassDeclaration fails if class extends base class and "implements" is on trailing line
    - Fixed bug #1026 : Arrays in comma delimited class properties cause ScopeIndent to increase indent
    - Fixed bug #1028 : Squiz ArrayDeclaration incorrectly fixes multi-line array where end bracket is not on a new line
    - Fixed bug #1034 : Squiz FunctionDeclarationArgumentSpacing gives incorrect error when first arg is a variadic
    - Fixed bug #1036 : Adjacent assignments aligned analysis statement wrong
    - Fixed bug #1049 : Version control reports can show notices when the report width is very small
    - Fixed bug #21050 : PEAR MultiLineCondition sniff suppresses errors on last condition line
    </notes>
  </release>
  <release>
   <version>
    <release>2.6.1</release>
    <api>2.6.1</api>
   </version>
   <stability>
    <release>stable</release>
    <api>stable</api>
   </stability>
   <date>2016-05-31</date>
   <license uri="https://github.com/squizlabs/PHP_CodeSniffer/blob/master/licence.txt">BSD License</license>
   <notes>
    - The PHP-supplied T_COALESCE token has been replicated for PHP versions before 7.0
    - Function return types of self, parent and callable are now tokenized as T_RETURN_TYPE
      -- Thanks to Jaroslav Hanslík for the patch
    - The default_standard config setting now allows multiple standards to be listed, like on the command line
      -- Thanks to Michael Mayer for the patch
    - Installations done via composer now only include the composer autoloader for PHP 5.3.2+ (request #942)
    - Added a rollbackChangeset() method to the Fixer class to purposely rollback the active changeset
    - Fixed bug #940 : Auto-fixing issue encountered with inconsistent use of braces
    - Fixed bug #943 : Squiz.PHP.InnerFunctions.NotAllowed reported in anonymous classes
    - Fixed bug #944 : PHP warning when running the latest phar
    - Fixed bug #951 : InlineIfDeclaration: invalid error produced with UTF-8 string
    - Fixed bug #957 : Operator spacing sniff errors when plus is used as part of a number
      -- Thanks to Klaus Purer for the patch
    - Fixed bug #959 : Call-time pass-by-reference false positive if there is a square bracket before the ampersand
      -- Thanks to Konstantin Leboev for the patch
    - Fixed bug #962 : Null coalescing operator (??) not detected as a token
      -- Thanks to Joel Posti for the patch
    - Fixed bug #973 : Anonymous class declaration and PSR1.Files.SideEffects.FoundWithSymbols
    - Fixed bug #974 : Error when file ends with "function"
    - Fixed bug #979 : Anonymous function with return type hint is not refactored as expected
    - Fixed bug #983 : Squiz.WhiteSpace.MemberVarSpacing.AfterComment fails to fix error when comment is not a docblock
    - Fixed bug #1010 : Squiz NonExectuableCode sniff does not detect boolean OR
      -- Thanks to Derek Henderson for the patch
    - Fixed bug #1015 : The Squiz.Commenting.FunctionComment sniff doesn't allow description in @return tag
      -- Thanks to Alexander Obuhovich for the patch
    - Fixed bug #1022 : Duplicate spaces after opening bracket error with PSR2 standard
    - Fixed bug #1025 : Syntax error in JS file can cause undefined index for parenthesis_closer
    </notes>
  </release>
  <release>
   <version>
    <release>2.6.0</release>
    <api>2.6.0</api>
   </version>
   <stability>
    <release>stable</release>
    <api>stable</api>
   </stability>
   <date>2016-04-04</date>
   <license uri="https://github.com/squizlabs/PHP_CodeSniffer/blob/master/licence.txt">BSD License</license>
   <notes>
    - Paths used when setting CLI arguments inside ruleset.xml files are now relative to the ruleset location (request #847)
      -- This change only applies to paths within ARG tags, used to set CLI arguments
      -- Previously, the paths were relative to the directory PHPCS was being run from
      -- Absolute paths are still allowed and work the same way they always have
      -- This change allows ruleset.xml files to be more portable
    - Content passed via STDIN will now be processed even if files are specified on the command line or in a ruleset
    - When passing content via STDIN, you can now specify the file path to use on the command line (request #934)
      -- This allows sniffs that check file paths to work correctly
      -- This is the same functionality provided by the phpcs_input_file line, except it is available on the command line
    - Files processed with custom tokenizers will no longer be skipped if they appear minified (request #877)
      -- If the custom tokenizer wants minified files skipped, it can set a $skipMinified member var to TRUE
      -- See the included JS and CSS tokenizers for an example
    - Config vars set in ruleset.xml files are now processed earlier, allowing them to be used during sniff registration
      -- Among other things, this allows the installed_paths config var to be set in ruleset.xml files
      -- Thanks to Pieter Frenssen for the patch
    - Improved detection of regular expressions in the JS tokenizer
    - Generic PHP Syntax sniff now uses PHP_BINARY (if available) to determine the path to PHP if no other path is available
      -- You can still manually set php_path to use a specific binary for testing
      -- Thanks to Andrew Berry for the patch
    - The PHP-supplied T_POW_EQUAL token has been replicated for PHP versions before 5.6
    - Added support for PHP7 use group declarations (request #878)
      -- New tokens T_OPEN_USE_GROUP and T_CLOSE_USE_GROUP are assigned to the open and close curly braces
    - Generic ScopeIndent sniff now reports errors for every line that needs the indent changed (request #903)
      -- Previously, it ignored lines that were indented correctly in the context of their block
      -- This change produces more technically accurate error messages, but is much more verbose
    - The PSR2 and Squiz standards now allow multi-line default values in function declarations (request #542)
      -- Previously, these would automatically make the function a multi-line declaration
    - Squiz InlineCommentSniff now allows docblocks on require(_once) and include(_once) statements
      -- Thanks to Gary Jones for the patch
    - Squiz and PEAR Class and File sniffs no longer assume the first comment in a file is always a file comment
      -- phpDocumentor assigns the comment to the file only if it is not followed by a structural element
      -- These sniffs now follow this same rule
    - Squiz ClassCommentSniff no longer checks for blank lines before class comments
      -- Removes the error Squiz.Commenting.ClassComment.SpaceBefore
    - Renamed Squiz.CSS.Opacity.SpacingAfterPoint to Squiz.CSS.Opacity.DecimalPrecision
      -- Please update your ruleset if you are referencing this error code directly
    - Fixed PHP tokenizer problem that caused an infinite loop when checking a comment with specific content
    - Generic Disallow Space and Tab indent sniffs now detect and fix indents inside embedded HTML chunks (request #882)
    - Squiz CSS IndentationSniff no longer assumes the class opening brace is at the end of a line
    - Squiz FunctionCommentThrowTagSniff now ignores non-docblock comments
    - Squiz ComparisonOperatorUsageSniff now allows conditions like while(true)
    - PEAR FunctionCallSignatureSniff (and the Squiz and PSR2 sniffs that use it) now correctly check the first argument
      -- Further fix for bug #698
    - Fixed bug #791 : codingStandardsChangeSetting settings not working with namespaces
    - Fixed bug #872 : Incorrect detection of blank lines between CSS class names
    - Fixed bug #879 : Generic InlineControlStructureSniff can create parse error when case/if/elseif/else have mixed brace and braceless definitions
    - Fixed bug #883 : PSR2 is not checking for blank lines at the start and end of control structures
    - Fixed bug #884 : Incorrect indentation notice for anonymous classes
    - Fixed bug #887 : Using curly braces for a shared CASE/DEFAULT statement can generate an error in PSR2 SwitchDeclaration
    - Fixed bug #889 : Closure inside catch/else/elseif causes indentation error
    - Fixed bug #890 : Function call inside returned short array value can cause indentation error inside CASE statements
    - Fixed bug #897 : Generic.Functions.CallTimePassByReference.NotAllowed false positive when short array syntax
    - Fixed bug #900 : Squiz.Functions.FunctionDeclarationArgumentSpacing bug when no space between type hint and argument
    - Fixed bug #902 : T_OR_EQUAL and T_POW_EQUAL are not seen as assignment tokens
    - Fixed bug #910 : Unrecognized "extends" and indentation on anonymous classes
    - Fixed bug #915 : JS Tokenizer generates errors when processing some decimals
    - Fixed bug #928 : Endless loop when sniffing a PHP file with a git merge conflict inside a function
    - Fixed bug #937 : Shebang can cause PSR1 SideEffects warning
      -- Thanks to Clay Loveless for the patch
    - Fixed bug #938 : CallTimePassByReferenceSniff ignores functions with return value
    </notes>
  </release>
  <release>
   <version>
    <release>2.5.1</release>
    <api>2.5.1</api>
   </version>
   <stability>
    <release>stable</release>
    <api>stable</api>
   </stability>
   <date>2016-01-20</date>
   <license uri="https://github.com/squizlabs/PHP_CodeSniffer/blob/master/licence.txt">BSD License</license>
   <notes>
    - The PHP-supplied T_SPACESHIP token has been replicated for PHP versions before 7.0
    - T_SPACESHIP is now correctly identified as an operator
      -- Thanks to Alexander Obuhovich for the patch
    - Generic LowerCaseKeyword now ensures array type hints are lowercase as well
      -- Thanks to Mathieu Rochette for the patch
    - Squiz ComparisonOperatorUsageSniff no longer hangs on JS FOR loops that don't use semicolons
    - PHP_CodesSniffer now includes the composer autoload.php file, if there is one
      -- Thanks to Klaus Purer for the patch
    - Added error Squiz.Commenting.FunctionComment.ScalarTypeHintMissing for PHP7 only (request #858)
      -- These errors were previously reported as Squiz.Commenting.FunctionComment.TypeHintMissing on PHP7
      -- Disable this error message in a ruleset.xml file if your code needs to run on both PHP5 and PHP7
    - The PHP 5.6 __debugInfo magic method no longer produces naming convention errors
      -- Thanks to Michael Nowack for the patch
    - PEAR and Squiz FunctionComment sniffs now support variadic functions (request #841)
    - Fixed bug #622 : Wrong detection of Squiz.CSS.DuplicateStyleDefinition with media queries
    - Fixed bug #752 : The missing exception error is reported in first found DocBlock
    - Fixed bug #794 : PSR2 MultiLineFunctionDeclaration forbids comments after opening parenthesis of a multiline call
    - Fixed bug #820 : PEAR/PSR2 FunctionCallSignature sniffs suggest wrong indent when there are multiple arguments on a line
    - Fixed bug #822 : Ruleset hard-coded file paths are not used if not running from the same directory as the ruleset
    - Fixed bug #825 : FunctionCallArgumentSpacing sniff complains about more than one space before comment in multi-line function call
    - Fixed bug #828 : Null classname is tokenized as T_NULL instead of T_STRING
    - Fixed bug #829 : Short array argument not fixed correctly when multiple function arguments are on the same line
    - Fixed bug #831 : PHPCS freezes in an infinite loop under Windows if no standard is passed
    - Fixed bug #832 : Tokenizer does not support context sensitive parsing
      -- Thanks to Jaroslav Hanslík for the patch
    - Fixed bug #835 : PEAR.Functions.FunctionCallSignature broken when closure uses return types
    - Fixed bug #838 : CSS indentation fixer changes color codes
      -- Thanks to Klaus Purer for the patch
    - Fixed bug #839 : "__()" method is marked as not camel caps
      -- Thanks to Tim Bezhashvyly for the patch
    - Fixed bug #852 : Generic.Commenting.DocComment not finding errors when long description is omitted
    - Fixed bug #854 : Return typehints in interfaces are not reported as T_RETURN_TYPE
      -- Thanks to Jaroslav Hanslík for the patch
    - Fixed bug #855 : Capital letter detection for multibyte strings doesn't work correctly
    - Fixed bug #857 : PSR2.ControlStructure.SwitchDeclaration shouldn't check indent of curly brace closers
    - Fixed bug #859 : Switch statement indention issue when returning function call with closure
    - Fixed bug #861 : Single-line arrays and function calls can generate incorrect indentation errors
    - Fixed bug #867 : Squiz.Strings.DoubleQuoteUsage broken for some escape codes
      -- Thanks to Jack Blower for the help with the fix
    - Fixed bug #21005 : Incorrect indent detection when multiple properties are initialized to arrays
    - Fixed bug #21010 : Incorrect missing colon detection in CSS when first style is not on new line
    - Fixed bug #21011 : Incorrect error message text when newline found after opening brace
    </notes>
  </release>
  <release>
   <version>
    <release>2.5.0</release>
    <api>2.5.0</api>
   </version>
   <stability>
    <release>stable</release>
    <api>stable</api>
   </stability>
   <date>2015-12-11</date>
   <license uri="https://github.com/squizlabs/PHP_CodeSniffer/blob/master/licence.txt">BSD License</license>
   <notes>
    - PHPCS will now look for a phpcs.xml file in parent directories as well as the current directory (request #626)
    - PHPCS will now use a phpcs.xml file even if files are specified on the command line
      -- This file is still only used if no standard is specified on the command line
    - Added support for a phpcs.xml.dist file (request #583)
      -- If both a phpcs.xml and phpcs.xml.dist file are present, the phpcs.xml file will be used
    - Added support for setting PHP ini values in ruleset.xml files (request #560)
      -- Setting the value of the new ini tags to name="memory_limit" value="32M" is the same as -d memory_limit=32M
    - Added support for one or more bootstrap files to be run before processing begins
      -- Use the --bootstrap=file,file,file command line argument to include bootstrap files
      -- Useful if you want to override some of the high-level settings of PHPCS or PHPCBF
      -- Thanks to John Maguire for the patch
    - Added additional verbose output for CSS tokenizing
    - Squiz ComparisonOperatorUsageSniff now checks FOR, WHILE and DO-WHILE statements
      -- Thanks to Arnout Boks for the patch
    - Fixed bug #660 : Syntax checks can fail on Windows with PHP5.6
    - Fixed bug #784 : $this->trait is seen as a T_TRAIT token
    - Fixed bug #786 : Switch indent issue with short array notation
    - Fixed bug #787 : SpacingAfterDefaultBreak confused by multi-line statements
    - Fixed bug #797 : Parsing CSS url() value breaks further parsing
    - Fixed bug #805 : Squiz.Commenting.FunctionComment.InvalidTypeHint on Scalar types on PHP7
    - Fixed bug #807 : Cannot fix line endings when open PHP tag is not on the first line
    - Fixed bug #808 : JS tokeniser incorrectly setting some function and class names to control structure tokens
    - Fixed bug #809 : PHPCBF can break a require_once statement with a space before the open parenthesis
    - Fixed bug #813 : PEAR FunctionCallSignature checks wrong indent when first token on line is part of a multi-line string
    </notes>
  </release>
  <release>
   <version>
    <release>2.4.0</release>
    <api>2.4.0</api>
   </version>
   <stability>
    <release>stable</release>
    <api>stable</api>
   </stability>
   <date>2015-11-24</date>
   <license uri="https://github.com/squizlabs/PHP_CodeSniffer/blob/master/licence.txt">BSD License</license>
   <notes>
    - Added support for PHP 7 anonymous classes
      -- Anonymous classes are now tokenized as T_ANON_CLASS and ignored by normal class sniffs
    - Added support for PHP 7 function return type declarations
      -- Return types are now tokenized as T_RETURN_TYPE
    - Fixed tokenizing of the XOR operator, which was incorrectly identified as a power operator (bug #765)
      -- The T_POWER token has been removed and replaced by the T_BITWISE_XOR token
      -- The PHP-supplied T_POW token has been replicated for PHP versions before 5.6
    - Traits are now tokenized in PHP versions before 5.4 to make testing easier
    - Improved regular expression detection in JS files
    - PEAR FunctionCallSignatureSniff now properly detects indents in more mixed HTML/PHP code blocks
    - Full report now properly indents lines when newlines are found inside error messages
    - Generating documentation without specifying a standard now uses the default standard instead
      -- Thanks to Ken Guest for the patch
    - Generic InlineControlStructureSniff now supports braceless do/while loops in JS
      -- Thanks to Pieter Frenssen for the patch
    - Added more guard code for function declarations with syntax errors
      -- Thanks to Yun Young-jin for the patch
    - Added more guard code for foreach declarations with syntax errors
      -- Thanks to Johan de Ruijter for the patch
    - Added more guard code for class declarations with syntax errors
    - Squiz ArrayDeclarationSniff now has guard code for arrays with syntax errors
    - Generic InlineControlStructureSniff now correctly fixes ELSEIF statements
    - Fixed bug #601 : Expected type hint int[]; found array in Squiz FunctionCommentSniff
      -- Thanks to Scato Eggen for the patch
    - Fixed bug #625 : Consider working around T_HASHBANG in HHVM 3.5.x and 3.6.x
      -- Thanks to Kunal Mehta for the patch
    - Fixed bug #692 : Comment tokenizer can break when using mbstring function overloading
    - Fixed bug #694 : Long sniff codes can cause PHP warnings in source report when showing error codes
    - Fixed bug #698 : PSR2.Methods.FunctionCallSignature.Indent forces exact indent of ternary operator parameters
    - Fixed bug #704 : ScopeIndent can fail when an opening parenthesis is on a line by itself
    - Fixed bug #707 : Squiz MethodScopeSniff doesn't handle nested functions
    - Fixed bug #709 : Squiz.Sniffs.Whitespace.ScopeClosingBraceSniff marking indented endif in mixed inline HTML blocks
    - Fixed bug #711 : Sniffing from STDIN shows Generic.Files.LowercasedFilename.NotFound error
    - Fixed bug #714 : Fixes suppression of errors using docblocks
      -- Thanks to Andrzej Karmazyn for the patch
    - Fixed bug #716 : JSON report is invalid when messages contain newlines or tabs
      -- Thanks to Pieter Frenssen for the patch
    - Fixed bug #723 : ScopeIndent can fail when multiple array closers are on the same line
    - Fixed bug #730 : ScopeIndent can fail when a short array opening square bracket is on a line by itself
    - Fixed bug #732 : PHP Notice if @package name is made up of all invalid characters
      -- Adds new error code PEAR.Commenting.FileComment.InvalidPackageValue
    - Fixed bug #748 : Auto fix for Squiz.Commenting.BlockComment.WrongEnd is incorrect
      -- Thanks to J.D. Grimes for the patch
    - Fixed bug #753 : PSR2 standard shouldn't require space after USE block when next code is a closing tag
    - Fixed bug #768 : PEAR FunctionCallSignature sniff forbids comments after opening parenthesis of a multiline call
    - Fixed bug #769 : Incorrect detection of variable reference operator when used with short array syntax
      -- Thanks to Klaus Purer for the patch
    - Fixed bug #772 : Syntax error when using PHPCBF on alternative style foreach loops
    - Fixed bug #773 : Syntax error when stripping trailing PHP close tag and previous statement has no semicolon
    - Fixed bug #778 : PHPCBF creates invalid PHP for inline FOREACH containing multiple control structures
    - Fixed bug #781 : Incorrect checking for PHP7 return types on multi-line function declartions
    - Fixed bug #782 : Conditional function declarations cause fixing conflicts in Squiz standard
      -- Squiz.ControlStructures.ControlSignature no longer enforces a single newline after open brace
      -- Squiz.WhiteSpace.ControlStructureSpacing can be used to checl spacing at the start/end of control structures
    </notes>
  </release>
  <release>
   <version>
    <release>2.3.4</release>
    <api>2.3.4</api>
   </version>
   <stability>
    <release>stable</release>
    <api>stable</api>
   </stability>
   <date>2015-09-09</date>
   <license uri="https://github.com/squizlabs/PHP_CodeSniffer/blob/master/licence.txt">BSD License</license>
   <notes>
    - JSON report format now includes the fixable status for each error message and the total number of fixable errors
    - Added more guard code for function declarations with syntax errors
    - Added tokenizer support for the PHP declare construct
      -- Thanks to Andy Blyler for the patch
    - Generic UnnecessaryStringConcatSniff can now allow strings concatenated over multiple lines
      -- Set the allowMultiline property to TRUE (default is FALSE) in your ruleset.xml file to enable this
      -- By default, concat used only for getting around line length limits still generates an error
      -- Thanks to Stefan Lenselink for the contribution
    - Invalid byte sequences no longer throw iconv_strlen() errors (request #639)
      -- Thanks to Willem Stuursma for the patch
    - Generic TodoSniff and FixmeSniff are now better at processing strings with invalid characters
    - PEAR FunctionCallSignatureSniff now ignores indentation of inline HTML content
    - Squiz ControlSignatureSniff now supports control structures with only inline HTML content
    - Fixed bug #636 : Some class names cause CSS tokenizer to hang
    - Fixed bug #638 : VCS blame reports output error content from the blame commands for files not under VC
    - Fixed bug #642 : Method params incorrectly detected when default value uses short array syntax
      -- Thanks to Josh Davis for the patch
    - Fixed bug #644 : PEAR ScopeClosingBrace sniff does not work with mixed HTML/PHP
    - Fixed bug #645 : FunctionSignature and ScopeIndent sniffs don't detect indents correctly when PHP open tag is not on a line by itself
    - Fixed bug #648 : Namespace not tokenized correctly when followed by multiple use statements
    - Fixed bug #654 : Comments affect indent check for BSDAllman brace style
    - Fixed bug #658 : Squiz.Functions.FunctionDeclarationSpacing error for multi-line declarations with required spaces greater than zero
      -- Thanks to J.D. Grimes for the patch
    - Fixed bug #663 : No space after class name generates: Class name "" is not in camel caps format
    - Fixed bug #667 : Scope indent check can go into infinite loop due to some parse errors
    - Fixed bug #670 : Endless loop in PSR1 SideEffects sniffer if no semicolon after last statement
      -- Thanks to Thomas Jarosch for the patch
    - Fixed bug #672 : Call-time pass-by-reference false positive
    - Fixed bug #683 : Comments are incorrectly reported by PSR2.ControlStructures.SwitchDeclaration sniff
    - Fixed bug #687 : ScopeIndent does not check indent correctly for method prefixes like public and abstract
    - Fixed bug #689 : False error on some comments after class closing brace
    </notes>
  </release>
  <release>
   <version>
    <release>2.3.3</release>
    <api>2.3.3</api>
   </version>
   <stability>
    <release>stable</release>
    <api>stable</api>
   </stability>
   <date>2015-06-24</date>
   <license uri="https://github.com/squizlabs/PHP_CodeSniffer/blob/master/licence.txt">BSD License</license>
   <notes>
    - Improved the performance of the CSS tokenizer, especially on very large CSS files (thousands of lines)
      -- Thanks to Klaus Purer for the patch
    - Defined tokens for lower PHP versions are now phpcs-specific strings instead of ints
      -- Stops conflict with other projects, like PHP_CodeCoverage
    - Added more guard code for syntax errors to various sniffs
    - Improved support for older HHVM versions
      -- Thanks to Kunal Mehta for the patch
    - Squiz ValidLogicalOperatorsSniff now ignores XOR as type casting is different when using the ^ operator (request #567)
    - Squiz CommentedOutCodeSniff is now better at ignoring URLs inside comments
    - Squiz ControlSignatureSniff is now better at checking embedded PHP code
    - Squiz ScopeClosingBraceSniff is now better at checking embedded PHP code
    - Fixed bug #584 : Squiz.Arrays.ArrayDeclaration sniff gives incorrect NoComma error for multiline string values
    - Fixed bug #589 : PEAR.Functions.FunctionCallSignature sniff not checking all function calls
    - Fixed bug #592 : USE statement tokenising can sometimes result in mismatched scopes
    - Fixed bug #594 : Tokenizer issue on closure that returns by reference
    - Fixed bug #595 : Colons in CSS selectors within media queries throw false positives
      -- Thanks to Klaus Purer for the patch
    - Fixed bug #598 : PHPCBF can break function/use closure brace placement
    - Fixed bug #603 : Squiz ControlSignatureSniff hard-codes opener type while fixing
    - Fixed bug #605 : Auto report-width specified in ruleset.xml ignored
    - Fixed bug #611 : Invalid numeric literal on CSS files under PHP7
    - Fixed bug #612 : Multi-file diff generating incorrectly if files do not end with EOL char
    - Fixed bug #615 : Squiz OperatorBracketSniff incorrectly reports and fixes operations using self::
    - Fixed bug #616 : Squiz DisallowComparisonAssignmentSniff inconsistent errors with inline IF statements
    - Fixed bug #617 : Space after switch keyword in PSR-2 is not being enforced
    - Fixed bug #621 : PSR2 SwitchDeclaration sniff doesn't detect, or correctly fix, case body on same line as statement
    </notes>
  </release>
  <release>
   <version>
    <release>2.3.2</release>
    <api>2.3.2</api>
   </version>
   <stability>
    <release>stable</release>
    <api>stable</api>
   </stability>
   <date>2015-04-29</date>
   <license uri="https://github.com/squizlabs/PHP_CodeSniffer/blob/master/licence.txt">BSD License</license>
   <notes>
    - The error message for PSR2.ControlStructures.SwitchDeclaration.WrongOpenercase is now clearer (request #579)
    - Fixed bug #545 : Long list of CASE statements can cause tokenizer to reach a depth limit
    - Fixed bug #565 : Squiz.WhiteSpace.OperatorSpacing reports negative number in short array
      -- Thanks to Vašek Purchart for the patch
      -- Same fix also applied to Squiz.Formatting.OperatorBracket
    - Fixed bug #569 : Generic ScopeIndentSniff throws PHP notices in JS files
    - Fixed bug #570 : Phar class fatals in PHP less than 5.3
    </notes>
  </release>
  <release>
   <version>
    <release>2.3.1</release>
    <api>2.3.1</api>
   </version>
   <stability>
    <release>stable</release>
    <api>stable</api>
   </stability>
   <date>2015-04-23</date>
   <license uri="https://github.com/squizlabs/PHP_CodeSniffer/blob/master/licence.txt">BSD License</license>
   <notes>
    - PHPCS can now exit with 0 even if errors are found
      -- Set the ignore_errors_on_exit config variable to 1 to set this behaviour
      -- Use with the ignore_warnings_on_exit config variable to never return a non-zero exit code
    - Added Generic DisallowLongArraySyntaxSniff to enforce the use of the PHP short array syntax (request #483)
      -- Thanks to Xaver Loppenstedt for helping with tests
    - Added Generic DisallowShortArraySyntaxSniff to ban the use of the PHP short array syntax (request #483)
      -- Thanks to Xaver Loppenstedt for helping with tests
    - Generic ScopeIndentSniff no longer does exact checking for content inside parenthesis (request #528)
      -- Only applies to custom coding standards that set the "exact" flag to TRUE
    - Squiz ConcatenationSpacingSniff now has a setting to ignore newline characters around operators (request #511)
        -- Default remains FALSE, so newlines are not allowed
        -- Override the "ignoreNewlines" setting in a ruleset.xml file to change
    - Squiz InlineCommentSniff no longer checks the last char of a comment if the first char is not a letter (request #505)
    - The Squiz standard has increased the max padding for statement alignment from 12 to 20
    - Fixed bug #479 : Yielded values are not recognised as returned values in Squiz FunctionComment sniff
    - Fixed bug #512 : Endless loop whilst parsing mixture of control structure styles
    - Fixed bug #515 : Spaces in JS block incorrectly flagged as indentation error
    - Fixed bug #523 : Generic ScopeIndent errors for IF in FINALLY
    - Fixed bug #527 : Closure inside IF statement is not tokenized correctly
    - Fixed bug #529 : Squiz.Strings.EchoedStrings gives false positive when echo'ing using an inline condition
    - Fixed bug #537 : Using --config-set is breaking phpcs.phar
    - Fixed bug #543 : SWITCH with closure in condition generates inline control structure error
    - Fixed bug #551 : Multiple catch blocks not checked in Squiz.ControlStructures.ControlSignature sniff
    - Fixed bug #554 : ScopeIndentSniff causes errors when encountering an unmatched parenthesis
    - Fixed bug #558 : PHPCBF adds brace for ELSE IF split over multiple lines
    - Fixed bug #564 : Generic MultipleStatementAlignment sniff reports incorrect errors for multiple assignments on a single line
    </notes>
  </release>
  <release>
   <version>
    <release>2.3.0</release>
    <api>2.3.0</api>
   </version>
   <stability>
    <release>stable</release>
    <api>stable</api>
   </stability>
   <date>2015-03-04</date>
   <license uri="https://github.com/squizlabs/PHP_CodeSniffer/blob/master/licence.txt">BSD License</license>
   <notes>
    - The existence of the main config file is now cached to reduce is_file() calls when it doesn't exist (request #486)
    - Abstract classes inside the Sniffs directory are now ignored even if they are named [Name]Sniff.php (request #476)
      -- Thanks to David Vernet for the patch
    - PEAR and Squiz FileComment sniffs no longer have @ in their error codes
      -- e.g., PEAR.Commenting.FileComment.Duplicate@categoryTag becomes PEAR.Commenting.FileComment.DuplicateCategoryTag
      -- e.g., Squiz.Commenting.FileComment.Missing@categoryTag becomes Squiz.Commenting.FileComment.MissingCategoryTag
    - PEAR MultiLineConditionSniff now allows comment lines inside multi-line IF statement conditions
      -- Thanks to Klaus Purer for the patch
    - Generic ForbiddenFunctionsSniff now supports setting null replacements in ruleset files (request #263)
    - Generic opening function brace sniffs now support checking of closures
      -- Set the checkClosures property to TRUE (default is FALSE) in your ruleset.xml file to enable this
      -- Can also set the checkFunctions property to FALSE (default is TRUE) in your ruleset.xml file to only check closures
      -- Affects OpeningFunctionBraceBsdAllmanSniff and OpeningFunctionBraceKernighanRitchieSniff
    - Generic OpeningFunctionBraceKernighanRitchieSniff can now fix all the errors it finds
    - Generic OpeningFunctionBraceKernighanRitchieSniff now allows empty functions with braces next to each other
    - Generic OpeningFunctionBraceBsdAllmanSniff now allows empty functions with braces next to each other
    - Improved auto report width for the "full" report
    - Improved conflict detection during auto fixing
    - Generic ScopeIndentSniff is no longer confused by empty closures
    - Squiz ControlSignatureSniff now always ignores comments (fixes bug #490)
      -- Include the Squiz.Commenting.PostStatementComment sniff in your ruleset.xml to ban these comments again
    - Squiz OperatorSpacingSniff no longer throws errors for code in the form ($foo || -1 === $bar)
    - Fixed errors tokenizing T_ELSEIF tokens on HHVM 3.5
    - Squiz ArrayDeclarationSniff is no longer tricked by comments after array values
    - PEAR IncludingFileSniff no longer produces invalid code when removing parenthesis from require/include statements
    - Fixed bug #415 : The @codingStandardsIgnoreStart has no effect during fixing
    - Fixed bug #432 : Properties of custom sniffs cannot be configured
    - Fixed bug #453 : PSR2 standard does not allow closing tag for mixed PHP/HTML files
    - Fixed bug #457 : FunctionCallSignature sniffs do not support here/nowdoc syntax and can cause syntax error when fixing
    - Fixed bug #466 : PropertyLabelSpacing JS fixer issue when there is no space after colon
    - Fixed bug #473 : Writing a report for an empty folder to existing file includes the existing contents
    - Fixed bug #485 : PHP notice in Squiz.Commenting.FunctionComment when checking malformed @throws comment
    - Fixed bug #491 : Generic InlineControlStructureSniff can correct with missing semicolon
      -- Thanks to Jesse Donat for the patch
    - Fixed bug #492 : Use statements don't increase the scope indent
    - Fixed bug #493 : PSR1_Sniffs_Methods_CamelCapsMethodNameSniff false positives for some magic method detection
      -- Thanks to Andreas Möller for the patch
    - Fixed bug #496 : Closures in PSR2 are not checked for a space after the function keyword
    - Fixed bug #497 : Generic InlineControlStructureSniff does not support alternative SWITCH syntax
    - Fixed bug #500 : Functions not supported as values in Squiz ArrayDeclaration sniff
    - Fixed bug #501 : ScopeClosingBrace and ScopeIndent conflict with closures used as array values
      -- Generic ScopeIndentSniff may now report fewer errors for closures, but perform the same fixes
    - Fixed bug #502 : PSR1 SideEffectsSniff sees declare() statements as side effects
    </notes>
  </release>
  <release>
   <version>
    <release>2.2.0</release>
    <api>2.2.0</api>
   </version>
   <stability>
    <release>stable</release>
    <api>stable</api>
   </stability>
   <date>2015-01-22</date>
   <license uri="https://github.com/squizlabs/PHP_CodeSniffer/blob/master/licence.txt">BSD License</license>
   <notes>
    - Added (hopefully) tastefully used colors to report and progress output for the phpcs command
      -- Use the --colors command line argument to use colors in output
      -- Use the command "phpcs --config-set colors true" to turn colors on by default
      -- Use the --no-colors command line argument to turn colors off when the config value is set
    - Added support for using the full terminal width for report output
      -- Use the --report-width=auto command line argument to auto-size the reports
      -- Use the command "phpcs --config-set report_width auto" to use auto-sizing by default
    - Reports will now size to fit inside the report width setting instead of always using padding to fill the space
    - If no files or standards are specified, PHPCS will now look for a phpcs.xml file in the current directory
      -- This file has the same format as a standard ruleset.xml file
      -- The phpcs.xml file should specify (at least) files to process and a standard/sniffs to use
      -- Useful for running the phpcs and phpcbf commands without any arguments at the top of a repository
    - Default file paths can now be specified in a ruleset.xml file using the "file" tag
      -- File paths are only processed if no files were specified on the command line
    - Extensions specified on the CLI are now merged with those set in ruleset.xml files
      -- Previously, the ruleset.xml file setting replaced the CLI setting completely
    - Squiz coding standard now requires lowercase PHP constants (true, false and null)
      -- Removed Squiz.NamingConventions.ConstantCase sniff as the rule is now consistent across PHP and JS files
    - Squiz FunctionOpeningBraceSpaceSniff no longer does additional checks for JS functions
      -- PHP and JS functions and closures are now treated the same way
    - Squiz MultiLineFunctionDeclarationSniff now supports JS files
    - Interactive mode no longer breaks if you also specify a report type on the command line
    - PEAR InlineCommentSniff now fixes the Perl-style comments that it finds (request #375)
    - PSR2 standard no longer fixes the placement of docblock open tags as comments are excluded from this standard
    - PSR2 standard now sets a default tab width of 4 spaces
    - Generic DocCommentSniff now only disallows lowercase letters at the start of a long/short comment (request #377)
      -- All non-letter characters are now allowed, including markdown special characters and numbers
    - Generic DisallowMultipleStatementsSniff now allows multiple open/close tags on the same line (request #423)
    - Generic CharacterBeforePHPOpeningTagSniff now only checks the first PHP tag it finds (request #423)
    - Generic CharacterBeforePHPOpeningTagSniff now allows a shebang line at the start of the file (request #20481)
    - Generic InlineHTMLUnitTest now allows a shebang line at the start of the file (request #20481)
    - PEAR ObjectOperatorIndentSniff now only checks object operators at the start of a line
    - PEAR FileComment and ClassComment sniffs no longer have @ in their error codes
      -- E.g., PEAR.Commenting.FileComment.Missing@categoryTag becomes PEAR.Commenting.FileComment.MissingCategoryTag
      -- Thanks to Grzegorz Rygielski for the patch
    - Squiz ControlStructureSpacingSniff no longer enforces a blank line before CATCH statements
    - Squiz FunctionCommentSniff now fixes the return type in the @return tag (request #392)
    - Squiz BlockCommentSniff now only disallows lowercase letters at the start of the comment
    - Squiz InlineCommentSniff now only disallows lowercase letters at the start of the comment
    - Squiz OperatorSpacingSniff now has a setting to ignore newline characters around operators (request #348)
      -- Default remains FALSE, so newlines are not allowed
      -- Override the "ignoreNewlines" setting in a ruleset.xml file to change
    - PSR2 ControlStructureSpacingSniff now checks for, and fixes, newlines after the opening parenthesis
    - Added a markdown document generator (--generator=markdown to use)
      -- Thanks to Stefano Kowalke for the contribution
    - Fixed bug #379 : Squiz.Arrays.ArrayDeclaration.NoCommaAfterLast incorrectly detects comments
    - Fixed bug #382 : JS tokenizer incorrect for inline conditionally created immediately invoked anon function
    - Fixed bug #383 : Squiz.Arrays.ArrayDeclaration.ValueNoNewline incorrectly detects nested arrays
    - Fixed bug #386 : Undefined offset in Squiz.FunctionComment sniff when param has no comment
    - Fixed bug #390 : Indentation of non-control structures isn't adjusted when containing structure is fixed
    - Fixed bug #400 : InlineControlStructureSniff fails to fix when statement has no semicolon
    - Fixed bug #401 : PHPCBF no-patch option shows an error when there are no fixable violations in a file
    - Fixed bug #405 : The "Squiz.WhiteSpace.FunctionSpacing" sniff removes class "}" during fixing
    - Fixed bug #407 : PEAR.ControlStructures.MultiLineCondition doesn't account for comments at the end of lines
    - Fixed bug #410 : The "Squiz.WhiteSpace.MemberVarSpacing" not respecting "var"
    - Fixed bug #411 : Generic.WhiteSpace.ScopeIndent.Incorrect - false positive with multiple arrays in argument list
    - Fixed bug #412 : PSR2 multi-line detection doesn't work for inline IF and string concats
    - Fixed bug #414 : Squiz.WhiteSpace.MemberVarSpacing - inconsistent checking of member vars with comment
    - Fixed bug #433 : Wrong detection of Squiz.Arrays.ArrayDeclaration.KeyNotAligned when key contains space
    - Fixed bug #434 : False positive for spacing around "=>" in inline array within foreach
    - Fixed bug #452 : Ruleset exclude-pattern for specific sniff code ignored when using CLI --ignore option
    - Fixed bug #20482 : Scope indent sniff can get into infinite loop when processing a parse error
    </notes>
  </release>
  <release>
   <version>
    <release>2.1.0</release>
    <api>2.1.0</api>
   </version>
   <stability>
    <release>stable</release>
    <api>stable</api>
   </stability>
   <date>2014-12-18</date>
   <license uri="https://github.com/squizlabs/PHP_CodeSniffer/blob/master/licence.txt">BSD License</license>
   <notes>
    - Time and memory output is now shown if progress information is also shown (request #335)
    - A tilde can now be used to reference a user's home directory in a path to a standard (request #353)
    - Added PHP_CodeSniffer_File::findStartOfStatement() to find the first non-whitespace token in a statement
      -- Possible alternative for code using PHP_CodeSniffer_File::findPrevious() with the local flag set
    - Added PHP_CodeSniffer_File::findEndOfStatement() to find the last non-whitespace token in a statement
      -- Possible alternative for code using PHP_CodeSniffer_File::findNext() with the local flag set
    - Generic opening function brace sniffs now ensure the opening brace is the last content on the line
      -- Affects OpeningFunctionBraceBsdAllmanSniff and OpeningFunctionBraceKernighanRitchieSniff
      -- Also enforced in PEAR FunctionDeclarationSniff and Squiz MultiLineFunctionDeclarationSniff
    - Generic DisallowTabIndentSniff now replaces tabs everywhere it finds them, except in strings and here/now docs
    - Generic EmptyStatementSniff error codes now contain the type of empty statement detected (request #314)
      -- All messages generated by this sniff are now errors (empty CATCH was previously a warning)
      -- Message code Generic.CodeAnalysis.EmptyStatement.NotAllowed has been removed
      -- Message code Generic.CodeAnalysis.EmptyStatement.NotAllowedWarning has been removed
      -- New message codes have the format Generic.CodeAnalysis.EmptyStatement.Detected[TYPE]
      -- Example code is Generic.CodeAnalysis.EmptyStatement.DetectedCATCH
      -- You can now use a custom ruleset to change messages to warnings and to exclude them
    - PEAR and Squiz FunctionCommentSniffs no longer ban @return tags for constructors and destructors
      -- Removed message PEAR.Commenting.FunctionComment.ReturnNotRequired
      -- Removed message Squiz.Commenting.FunctionComment.ReturnNotRequired
      -- Change initiated by request #324 and request #369
    - Squiz EmptyStatementSniff has been removed
      -- Squiz standard now includes Generic EmptyStatementSniff and turns off the empty CATCH error
    - Squiz ControlSignatureSniff fixes now retain comments between the closing parenthesis and open brace
    - Squiz SuperfluousWhitespaceSniff now checks for extra blank lines inside closures
      -- Thanks to Sertan Danis for the patch
    - Squiz ArrayDeclarationSniff now skips function calls while checking multi-line arrays
    - Fixed bug #337 : False positive with anonymous functions in Generic_Sniffs_WhiteSpace_ScopeIndentSniff
    - Fixed bug #339 : reformatting brace location can result in broken code
    - Fixed bug #342 : Nested ternary operators not tokenized correctly
    - Fixed bug #345 : Javascript regex not tokenized when inside array
    - Fixed bug #346 : PHP path can't be determined in some cases in "phpcs.bat" (on Windows XP)
    - Fixed bug #358 : False positives for Generic_Sniffs_WhiteSpace_ScopeIndentSniff
    - Fixed bug #361 : Sniff-specific exclude patterns don't work for Windows
    - Fixed bug #364 : Don't interpret "use function" as declaration
    - Fixed bug #366 : phpcbf with PSR2 errors on control structure alternative syntax
    - Fixed bug #367 : Nested Anonymous Functions Causing False Negative
    - Fixed bug #371 : Shorthand binary cast causes tokenizer errors
      -- New token T_BINARY_CAST added for the b"string" cast format (the 'b' is the T_BINARY_CAST token)
    - Fixed bug #372 : phpcbf parse problem, wrong brace placement for inline IF
    - Fixed bug #373 : Double quote usage fix removing too many double quotes
    - Fixed bug #20196 : 1.5.2 breaks scope_closer position
    </notes>
  </release>
  <release>
   <version>
    <release>2.0.0</release>
    <api>2.0.0</api>
   </version>
   <stability>
    <release>stable</release>
    <api>stable</api>
   </stability>
   <date>2014-12-05</date>
   <license uri="https://github.com/squizlabs/PHP_CodeSniffer/blob/master/licence.txt">BSD License</license>
   <notes>
    - JS tokenizer now sets functions as T_CLOSUREs if the function is anonymous
    - JS tokenizer now sets all objects to T_OBJECT
      -- Object end braces are set to a new token T_CLOSE_OBJECT
      -- T_OBJECT tokens no longer act like scopes; i.e., they have no condition/opener/closer
      -- T_PROPERTY tokens no longer act like scopes; i.e., they have no condition/opener/closer
      -- T_OBJECT tokens have a bracket_closer instead, which can be used to find the ending
      -- T_CLOSE_OBJECT tokens have a bracket_opener
    - Improved regular expression detection in the JS tokenizer
    - You can now get PHP_CodeSniffer to ignore a single line by putting @codingStandardsIgnoreLine in a comment
      -- When the comment is found, the comment line and the following line will be ignored
      -- Thanks to Andy Bulford for the contribution
    - PHPCBF now prints output when it is changing into directories
    - Improved conflict detection during auto fixing
    - The -vvv command line argument will now output the current file content for each loop during fixing
    - Generic ScopeIndentSniff now checks that open/close PHP tags are aligned to the correct column
    - PEAR FunctionCallSignatureSniff now checks indent of closing parenthesis even if it is not on a line by itself
    - PEAR FunctionCallSignatureSniff now supports JS files
    - PEAR MultiLineConditionSniff now supports JS files
    - Squiz DocCommentAlignmentSniff now supports JS files
    - Fixed a problem correcting the closing brace line in Squiz ArrayDeclarationSniff
    - Fixed a problem auto-fixing the Squiz.WhiteSpace.FunctionClosingBraceSpace.SpacingBeforeNestedClose error
    - Squiz EmbeddedPhpSniff no longer reports incorrect alignment of tags when they are not on new lines
    - Squiz EmbeddedPhpSniff now aligns open tags correctly when moving them onto a new line
    - Improved fixing of arrays with multiple values in Squiz ArrayDeclarationSniff
    - Improved detection of function comments in Squiz FunctionCommentSpacingSniff
    - Improved fixing of lines after cases statements in Squiz SwitchDeclarationSniff
    - Fixed bug #311 : Suppression of function prototype breaks checking of lines within function
    - Fixed bug #320 : Code sniffer identation issue
    - Fixed bug #333 : Nested ternary operators causing problems
    </notes>
  </release>
  <release>
   <version>
    <release>2.0.0RC4</release>
    <api>2.0.0RC4</api>
   </version>
   <stability>
    <release>beta</release>
    <api>beta</api>
   </stability>
   <date>2014-11-07</date>
   <license uri="https://github.com/squizlabs/PHP_CodeSniffer/blob/master/licence.txt">BSD License</license>
   <notes>
    - JS tokenizer now detects xor statements correctly
    - Improved detection of properties and objects in the JS tokenizer
    - Generic ScopeIndentSniff can now fix indents using tabs instead of spaces
      -- Set the tabIndent property to TRUE in your ruleset.xml file to enable this
      -- It is important to also set a tab-width setting, either in the ruleset or on the command line, for accuracy
    - Generic ScopeIndentSniff now checks and auto-fixes JS files
    - Generic DisallowSpaceIndentSniff is now able to replace space indents with tab indents during fixing
    - Support for phpcs-only and phpcbf-only attributes has been added to all ruleset.xml elements
      -- Allows parts of the ruleset to only apply when using a specific tool
      -- Useful for doing things like excluding indent fixes but still reporting indent errors
    - Unit tests can now set command line arguments during a test run
      -- Override getCliValues() and pass an array of CLI arguments for each file being tested
    - File-wide sniff properties can now be set using T_INLINE_HTML content during unit test runs
      -- Sniffs that start checking at the open tag can only, normally, have properties set using a ruleset
    - Generic ConstructorNameSniff no longer errors for PHP4 style constructors when __construct() is present
      -- Thanks to Thibaud Fabre for the patch
    - Generic DocCommentSniff now checks that the end comment tag is on a new line
    - Generic MultipleStatementAlignmentSniff no longer skips assignments for closures
    - Squiz DocCommentAlignment sniff now has better checking for single line doc block
    - Running unit tests with the -v CLI argument no longer generates PHP errors
    - Fixed bug #295 : ScopeIndentSniff hangs when processing nested closures
    - Fixed bug #298 : False positive in ScopeIndentSniff when anonymous functions are used with method chaining
    - Fixed bug #302 : Fixing code in Squiz InlineComment sniff can remove some comment text
    - Fixed bug #303 : Open and close tag on same line can cause a PHP notice checking scope indent
    - Fixed bug #306 : File containing only a namespace declaration raises undefined index notice
    - Fixed bug #307 : Conditional breaks in case statements get incorrect indentions
    - Fixed bug #308 : Squiz InlineIfDeclarationSniff fails on ternary operators inside closure
    - Fixed bug #310 : Variadics not recognized by tokenizer
    </notes>
  </release>
  <release>
   <version>
    <release>2.0.0RC3</release>
    <api>2.0.0RC3</api>
   </version>
   <stability>
    <release>beta</release>
    <api>beta</api>
   </stability>
   <date>2014-10-16</date>
   <license uri="https://github.com/squizlabs/PHP_CodeSniffer/blob/master/licence.txt">BSD License</license>
   <notes>
    - Improved default output for PHPCBF and removed the options to print verbose and progress output
    - If a .fixed file is supplied for a unit test file, the auto fixes will be checked against it during testing
      -- See Generic ScopeIndentUnitTest.inc and ScopeIndentUnitTest.inc.fixed for an example
    - Fixer token replacement methods now return TRUE if the change was accepted and FALSE if rejected
    - The --config-show command now pretty-prints the config values
      -- Thanks to Ken Guest for the patch
    - Setting and removing config values now catches exceptions if the config file is not writable
      -- Thanks to Ken Guest for the patch
    - Setting and removing config values now prints a message to confirm the action and show old values
    - Generic ScopeIndentSniff has been completely rewritten to improve fixing and embedded PHP detection
    - Generic DisallowTabIndent and DisallowSpaceIndent sniffs now detect indents at the start of block comments
    - Generic DisallowTabIndent and DisallowSpaceIndent sniffs now detect indents inside multi-line strings
    - Generic DisallowTabIndentSniff now replaces tabs inside doc block comments
    - Squiz ControlStructureSpacingSniff error codes have been corrected; they were reversed
    - Squiz EmbeddedPhpSniff now checks open and close tag indents and fixes some errors
    - Squiz FileCommentSniff no longer throws incorrect blank line before comment errors in JS files
    - Squiz ClassDeclarationSniff now has better checking for blank lines after a closing brace
    - Removed error Squiz.Classes.ClassDeclaration.NoNewlineAfterCloseBrace (request #285)
      -- Already handled by Squiz.Classes.ClassDeclaration.CloseBraceSameLine
    - Fixed bug #280 : The --config-show option generates error when there is no config file
    </notes>
  </release>
  <release>
   <version>
    <release>2.0.0RC2</release>
    <api>2.0.0RC2</api>
   </version>
   <stability>
    <release>beta</release>
    <api>beta</api>
   </stability>
   <date>2014-09-26</date>
   <license uri="https://github.com/squizlabs/PHP_CodeSniffer/blob/master/licence.txt">BSD License</license>
   <notes>
    - Minified JS and CSS files are now detected and skipped (fixes bug #252 and bug #19899)
      -- A warning will be added to the file so it can be found in the report and ignored in the future
    - Fixed incorrect length of JS object operator tokens
    - PHP tokenizer no longer converts class/function names to special tokens types
      -- Class/function names such as parent and true would become special tokens such as T_PARENT and T_TRUE
    - PHPCS can now exit with 0 if only warnings were found (request #262)
      -- Set the ignore_warnings_on_exit config variable to 1 to set this behaviour
      -- Default remains at exiting with 0 only if no errors and no warnings were found
      -- Also changes return value of PHP_CodeSniffer_Reporting::printReport()
    - Rulesets can now set associative array properties
      -- property name="[property]" type="array" value="foo=>bar,baz=>qux"
    - Generic ForbiddenFunctionsSniff now has a public property called forbiddenFunctions (request #263)
      -- Override the property in a ruleset.xml file to define forbidden functions and their replacements
      -- A replacement of NULL indicates that no replacement is available
      -- e.g., value="delete=>unset,print=>echo,create_function=>null"
      -- Custom sniffs overriding this one will need to change the visibility of their member var
    - Improved closure support in Generic ScopeIndentSniff
    - Improved indented PHP tag support in Generic ScopeIndentSniff
    - Improved fixing of mixed line indents in Generic ScopeIndentSniff
    - Added conflict detection to the file fixer
      -- If 2 sniffs look to be conflicting, one change will be ignored to allow a fix to occur
    - Generic CamelCapsFunctionNameSniff now ignores a single leading underscore
      -- Thanks to Alex Slobodiskiy for the patch
    - Standards can now be located within hidden directories (further fix for bug #20323)
      -- Thanks to Klaus Purer for the patch
    - Sniff ignore patterns now replace Win dir separators like file ignore patterns already did
    - Exclude patterns now use backtick delimiters, allowing all special characters to work correctly again
      -- Thanks to Jeremy Edgell for the patch
    - Errors converted to warnings in a ruleset (and vice versa) now retain their fixable status
      -- Thanks to Alexander Obuhovich for the patch
    - Squiz ConcatenationSpacingSniff now has a setting to specify how many spaces there should around concat operators
      -- Default remains at 0
      -- Override the "spacing" setting in a ruleset.xml file to change
    - Added auto-fixes for Squiz InlineCommentSniff
    - Generic DocCommentSniff now correctly fixes additional blank lines at the end of a comment
    - Squiz OperatorBracketSniff now correctly fixes operations that include arrays
    - Zend ClosingTagSniff fix now correctly leaves closing tags when followed by HTML
    - Added Generic SyntaxSniff to check for syntax errors in PHP files
      -- Thanks to Blaine Schmeisser for the contribution
    - Added Generic OneTraitPerFileSniff to check that only one trait is defined in each file
      -- Thanks to Alexander Obuhovich for the contribution
    - Squiz DiscouragedFunctionsSniff now warns about var_dump()
    - PEAR ValidFunctionNameSniff no longer throws an error for _()
    - Squiz and PEAR FunctionCommentSniffs now support _()
    - Generic DisallowTabIndentSniff now checks for, and fixes, mixed indents again
    - Generic UpperCaseConstantSniff and LowerCaseConstantSniff now ignore function names
    - Fixed bug #243 : Missing DocBlock not detected
    - Fixed bug #248 : FunctionCommentSniff expects ampersand on param name
    - Fixed bug #265 : False positives with type hints in ForbiddenFunctionsSniff
    - Fixed bug #20373 : Inline comment sniff tab handling way
    - Fixed bug #20377 : Error when trying to execute phpcs with report=json
    - Fixed bug #20378 : Report appended to existing file if no errors found in run
    - Fixed bug #20381 : Invalid "Comment closer must be on a new line"
      -- Thanks to Brad Kent for the patch
    - Fixed bug #20402 : SVN pre-commit hook fails due to unknown argument error
    </notes>
  </release>
  <release>
   <version>
    <release>2.0.0RC1</release>
    <api>2.0.0RC1</api>
   </version>
   <stability>
    <release>beta</release>
    <api>beta</api>
   </stability>
   <date>2014-08-06</date>
   <license uri="https://github.com/squizlabs/PHP_CodeSniffer/blob/master/licence.txt">BSD License</license>
   <notes>
    - PHPCBF will now fix incorrect newline characters in a file
    - PHPCBF now exists cleanly when there are no errors to fix
    - Added phpcbf.bat file for Windows
    - Verbose option no longer errors when using a phar file with a space in the path
    - Fixed a reporting error when using HHVM
      -- Thanks to Martins Sipenko for the patch
    - addFixableError() and addFixableWarning() now only return true if the fixer is enabled
      -- Saves checking ($phpcsFile->fixer->enabled === true) before every fix
    - Added addErrorOnLine() and addWarningOnLine() to add a non-fixable violation to a line at column 1
      -- Useful if you are generating errors using an external tool or parser and only know line numbers
      -- Thanks to Ondřej Mirtes for the patch
    - CSS tokenizer now identifies embedded PHP code using the new T_EMBEDDED_PHP token type
      -- The entire string of PHP is contained in a single token
    - PHP tokenizer contains better detection of short array syntax
    - Unit test runner now also test any standards installed under the installed_paths config var
    - Exclude patterns now use {} delimiters, allowing the | special character to work correctly again
    - The filtering component of the --extensions argument is now ignored again when passing filenames
      -- Can still be used to specify a custom tokenizer for each extension when passing filenames
      -- If no tokenizer is specified, default values will be used for common file extensions
    - Diff report now produces relative paths on Windows, where possible (further fix for bug #20234)
    - If a token's content has been modified by the tab-width setting, it will now have an orig_content in the tokens array
    - Generic DisallowSpaceIndent and DisallowTabIndent sniffs now check original indent content even when tab-width is set
      -- Previously, setting --tab-width would force both to check the indent as spaces
    - Fixed a problem where PHPCBF could replace tabs with too many spaces when changing indents
    - Fixed a problem that could occur with line numbers when using HHVM to check files with Windows newline characters
    - Removed use of sys_get_temp_dir() as this is not supported by the min PHP version
    - Squiz ArrayDeclarationSniff now supports short array syntax
    - Squiz ControlSignatureSniff no longer uses the Abstract Pattern sniff
      -- If you are extending this sniff, you'll need to rewrite your code
      -- The rewrite allows this sniff to fix all control structure formatting issues it finds
    - The installed_paths config var now accepts relative paths
      -- The paths are relative to the PHP_CodeSniffer install directory
      -- Thanks to Weston Ruter for the patch
    - Generic ScopeIndentSniff now accounts for different open tag indents
    - PEAR FunctionDeclarationSniff now ignores short arrays when checking indent
      -- Thanks to Daniel Tschinder for the patch
    - PSR2 FunctionCallSignatureSniff now treats multi-line strings as a single-line argument, like arrays and closures
      -- Thanks to Dawid Nowak for the patch
    - PSR2 UseDeclarationSniff now checks for a single space after the USE keyword
    - Generic ForbiddenFunctionsSniff now detects calls to functions in the global namespace
      -- Thanks to Ole Martin Handeland for the patch
    - Generic LowerCaseConstantSniff and UpperCaseConstantSniff now ignore namespaces beginning with TRUE/FALSE/NULL
      -- Thanks to Renan Gonçalves for the patch
    - Squiz InlineCommentSniff no longer requires a blank line after post-statement comments (request #20299)
    - Squiz SelfMemberReferenceSniff now works correctly with namespaces
    - Squiz FunctionCommentSniff is now more relaxed when checking namespaced type hints
    - Tab characters are now encoded in abstract pattern errors messages
      -- Thanks to Blaine Schmeisser for the patch
    - Invalid sniff codes passed to --sniffs now show a friendly error message (request #20313)
    - Generic LineLengthSniff now shows a warning if the iconv module is disabled (request #20314)
    - Source report no longer shows errors if category or sniff names ends in an uppercase error
      -- Thanks to Jonathan Marcil for the patch
    - Fixed bug #20261 : phpcbf has an endless fixing loop
    - Fixed bug #20268 : Incorrect documentation titles in PEAR documentation
    - Fixed bug #20296 : new array notion in function comma check fails
    - Fixed bug #20297 : phar does not work when renamed it to phpcs
    - Fixed bug #20307 : PHP_CodeSniffer_Standards_AbstractVariableSniff analyze traits
    - Fixed bug #20308 : Squiz.ValidVariableNameSniff - wrong variable usage
    - Fixed bug #20309 : Use "member variable" term in sniff "processMemberVar" method
    - Fixed bug #20310 : PSR2 does not check for space after function name
    - Fixed bug #20322 : Display rules set to type=error even when suppressing warnings
    - Fixed bug #20323 : PHPCS tries to load sniffs from hidden directories
    - Fixed bug #20346 : Fixer endless loop with Squiz.CSS sniffs
    - Fixed bug #20355 : No sniffs are registered with PHAR on Windows
    </notes>
  </release>
  <release>
   <version>
    <release>2.0.0a2</release>
    <api>2.0.0a2</api>
   </version>
   <stability>
    <release>alpha</release>
    <api>alpha</api>
   </stability>
   <date>2014-05-01</date>
   <license uri="https://github.com/squizlabs/PHP_CodeSniffer/blob/master/licence.txt">BSD License</license>
   <notes>
    - Added report type --report=info to show information about the checked code to make building a standard easier
      -- Checks a number of things, such as what line length you use, and spacing are brackets, but not everything
      -- Still highly experimental
    - Generic LineLengthSniff now shows warnings for long lines referring to licence and VCS information
      -- It previously ignored these lines, but at the expense of performance
    - Generic DisallowTabIndent and DisallowSpaceIndent sniffs no longer error when detecting mixed indent types
      -- Only the first type of indent found on a line (space or indent) is considered
    - Lots of little performance improvements that can add up to a substantial saving over large code bases
      -- Added a "length" array index to tokens so you don't need to call strlen() of them, or deal with encoding
      -- Can now use isset() to find tokens inside the PHP_CodeSniffer_Tokens static vars instead of in_array()
    - Custom reports can now specify a $recordErrors member var; this previously only worked for built-in reports
      -- When set to FALSE, error messages will not be recorded and only totals will be returned
      -- This can save significant memory while processing a large code base
    - Removed dependence on PHP_Timer
    - PHP tokenizer now supports DEFAULT statements opened with a T_SEMICOLON
    - The Squiz and PHPCS standards have increased the max padding for statement alignment from 8 to 12
    - Squiz EchoedStringsSniff now supports statments without a semicolon, such as PHP embedded in HTML
    - Squiz DoubleQuoteUsageSniff now properly replaces escaped double quotes when fixing a doubled quoted string
    - Improved detection of nested IF statements that use the alternate IF/ENDIF syntax
    - PSR1 CamelCapsMethodNameSniff now ignores magic methods
      -- Thanks to Eser Ozvataf for the patch
    - PSR1 SideEffectsSniff now ignores methods named define()
    - PSR1 and PEAR ClassDeclarationSniffs now support traits (request #20208)
    - PSR2 ControlStructureSpacingSniff now allows newlines before/after parentheses
      -- Thanks to Maurus Cuelenaere for the patch
    - PSR2 ControlStructureSpacingSniff now checks TRY and CATCH statements
    - Squiz SuperfluousWhitespaceSniff now detects whitespace at the end of block comment lines
      -- Thanks to Klaus Purer for the patch
    - Squiz LowercasePHPFunctionsSniff no longer reports errors for namespaced functions
      -- Thanks to Max Galbusera for the patch
    - Squiz SwitchDeclarationSniff now allows exit() as a breaking statement for case/default
    - Squiz ValidVariableNameSniff and Zend ValidVariableNameSniff now ignore additional PHP reserved vars
      -- Thanks to Mikuláš Dítě and Adrian Crepaz for the patch
    - Sniff code Squiz.WhiteSpace.MemberVarSpacing.After changed to Squiz.WhiteSpace.MemberVarSpacing.Incorrect (request #20241)
    - Fixed bug #20200 : Invalid JSON produced with specific error message
    - Fixed bug #20204 : Ruleset exclude checks are case sensitive
    - Fixed bug #20213 : Invalid error, Inline IF must be declared on single line
    - Fixed bug #20225 : array_merge() that takes more than one line generates error
    - Fixed bug #20230 : Squiz ControlStructureSpacing sniff assumes specific condition formatting
    - Fixed bug #20234 : phpcbf patch command absolute paths
    - Fixed bug #20240 : Squiz block comment sniff fails when newline present
    - Fixed bug #20247 : The Squiz.WhiteSpace.ControlStructureSpacing sniff and do-while
      -- Thanks to Alexander Obuhovich for the patch
    - Fixed bug #20248 : The Squiz_Sniffs_WhiteSpace_ControlStructureSpacingSniff sniff and empty scope
    - Fixed bug #20252 : Unitialized string offset when package name starts with underscore
    </notes>
  </release>
  <release>
   <version>
    <release>2.0.0a1</release>
    <api>2.0.0a1</api>
   </version>
   <stability>
    <release>alpha</release>
    <api>alpha</api>
   </stability>
   <date>2014-02-05</date>
   <license uri="https://github.com/squizlabs/PHP_CodeSniffer/blob/master/licence.txt">BSD License</license>
   <notes>
    - Added the phpcbf script to automatically fix many errors found by the phpcs script
    - Added report type --report=diff to show suggested changes to fix coding standard violations
    - The --report argument now allows for custom reports to be used
      -- Use the full path to your custom report class as the report name
    - The --extensions argument is now respected when passing filenames; not just with directories
    - The --extensions argument now allows you to specify the tokenizer for each extension
      -- e.g., --extensions=module/php,es/js
    - Command line arguments can now be set in ruleset files
      -- e.g., arg name="report" value="summary" (print summary report; same as --report=summary)
      -- e.g., arg value="sp" (print source and progress information; same as -sp)
      -- The -vvv, --sniffs, --standard and -l command line arguments cannot be set in this way
    - Sniff process() methods can not optionally return a token to ignore up to
      -- If returned, the sniff will not be executed again until the passed token is reached in the file
      -- Useful if you are looking for tokens like T_OPEN_TAG but only want to process the first one
    - Removed the comment parser classes and replaced it with a simple comment tokenier
      -- T_DOC_COMMENT tokens are now tokenized into T_DOC_COMMENT_* tokens so they can be used more easily
      -- This change requires a significant rewrite of sniffs that use the comment parser
      -- This change requires minor changes to sniffs that listen for T_DOC_COMMENT tokens directly
    - Added Generic DocCommentSniff to check generic doc block formatting
      -- Removed doc block formatting checks from PEAR ClassCommentSniff
      -- Removed doc block formatting checks from PEAR FileCommentSniff
      -- Removed doc block formatting checks from PEAR FunctionCommentSniff
      -- Removed doc block formatting checks from Squiz ClassCommentSniff
      -- Removed doc block formatting checks from Squiz FileCommentSniff
      -- Removed doc block formatting checks from Squiz FunctionCommentSniff
      -- Removed doc block formatting checks from Squiz VariableCommentSniff
    - Squiz DocCommentAlignmentSniff has had its error codes changed
      -- NoSpaceBeforeTag becomes NoSpaceAfterStar
      -- SpaceBeforeTag becomes SpaceAfterStar
      -- SpaceBeforeAsterisk becomes SpaceBeforeStar
    - Generic MultipleStatementAlignment now aligns assignments within a block so they fit within their max padding setting
      -- The sniff previously requested the padding as 1 space if max padding was exceeded
      -- It now aligns the assignment with surrounding assignments if it can
      -- Removed property ignoreMultiline as multi-line assignments are now handled correctly and should not be ignored
    - Squiz FunctionClosingBraceSpaceSniff now requires a blank line before the brace in all cases except function args
    - Added error Squiz.Commenting.ClassComment.SpacingAfter to ensure there are no blank lines after a class comment
    - Added error Squiz.WhiteSpace.MemberVarSpacing.AfterComment to ensure there are no blank lines after a member var comment
      -- Fixes have also been corrected to not strip the member var comment or indent under some circumstances
      -- Thanks to Mark Scherer for help with this fix
    - Added error Squiz.Commenting.FunctionCommentThrowTag.Missing to ensure a throw is documented
    - Removed error Squiz.Commenting.FunctionCommentThrowTag.WrongType
    - Content passed via STDIN can now specify the filename to use so that sniffs can run the correct filename checks
      -- Ensure the first line of the content is: phpcs_input_file: /path/to/file
    - Squiz coding standard now enforces no closing PHP tag at the end of a pure PHP file
    - Squiz coding standard now enforces a single newline character at the end of the file
    - Squiz ClassDeclarationSniff no longer checks for a PHP ending tag after a class definition
    - Squiz ControlStructureSpacingSniff now checks TRY and CATCH statements as well
    - Removed MySource ChannelExceptionSniff
    </notes>
  </release>
  <release>
   <version>
    <release>1.5.6</release>
    <api>1.5.6</api>
   </version>
   <stability>
    <release>stable</release>
    <api>stable</api>
   </stability>
   <date>2014-12-05</date>
   <license uri="https://github.com/squizlabs/PHP_CodeSniffer/blob/master/licence.txt">BSD License</license>
   <notes>
    - JS tokenizer now detects xor statements correctly
    - The --config-show command now pretty-prints the config values
      -- Thanks to Ken Guest for the patch
    - Setting and removing config values now catches exceptions if the config file is not writable
      -- Thanks to Ken Guest for the patch
    - Setting and removing config values now prints a message to confirm the action and show old values
    - You can now get PHP_CodeSniffer to ignore a single line by putting @codingStandardsIgnoreLine in a comment
      -- When the comment is found, the comment line and the following line will be ignored
      -- Thanks to Andy Bulford for the contribution
    - Generic ConstructorNameSniff no longer errors for PHP4 style constructors when __construct() is present
      -- Thanks to Thibaud Fabre for the patch
    - Fixed bug #280 : The --config-show option generates error when there is no config file
    - Fixed bug #306 : File containing only a namespace declaration raises undefined index notice
    - Fixed bug #308 : Squiz InlineIfDeclarationSniff fails on ternary operators inside closure
    - Fixed bug #310 : Variadics not recognized by tokenizer
    - Fixed bug #311 : Suppression of function prototype breaks checking of lines within function
   </notes>
  </release>
  <release>
   <version>
    <release>1.5.5</release>
    <api>1.5.5</api>
   </version>
   <stability>
    <release>stable</release>
    <api>stable</api>
   </stability>
   <date>2014-09-25</date>
   <license uri="https://github.com/squizlabs/PHP_CodeSniffer/blob/master/licence.txt">BSD License</license>
   <notes>
    - PHP tokenizer no longer converts class/function names to special tokens types
      -- Class/function names such as parent and true would become special tokens such as T_PARENT and T_TRUE
    - Improved closure support in Generic ScopeIndentSniff
    - Improved indented PHP tag support in Generic ScopeIndentSniff
    - Generic CamelCapsFunctionNameSniff now ignores a single leading underscore
      -- Thanks to Alex Slobodiskiy for the patch
    - Standards can now be located within hidden directories (further fix for bug #20323)
      -- Thanks to Klaus Purer for the patch
    - Added Generic SyntaxSniff to check for syntax errors in PHP files
      -- Thanks to Blaine Schmeisser for the contribution
    - Squiz DiscouragedFunctionsSniff now warns about var_dump()
    - PEAR ValidFunctionNameSniff no longer throws an error for _()
    - Squiz and PEAR FunctionCommentSnif now support _()
    - Generic UpperCaseConstantSniff and LowerCaseConstantSniff now ignore function names
    - Fixed bug #248 : FunctionCommentSniff expects ampersand on param name
    - Fixed bug #265 : False positives with type hints in ForbiddenFunctionsSniff
    - Fixed bug #20373 : Inline comment sniff tab handling way
    - Fixed bug #20378 : Report appended to existing file if no errors found in run
    - Fixed bug #20381 : Invalid "Comment closer must be on a new line"
      -- Thanks to Brad Kent for the patch
    - Fixed bug #20386 : Squiz.Commenting.ClassComment.SpacingBefore thrown if first block comment
   </notes>
  </release>
  <release>
   <version>
    <release>1.5.4</release>
    <api>1.5.4</api>
   </version>
   <stability>
    <release>stable</release>
    <api>stable</api>
   </stability>
   <date>2014-08-06</date>
   <license uri="https://github.com/squizlabs/PHP_CodeSniffer/blob/master/licence.txt">BSD License</license>
   <notes>
    - Removed use of sys_get_temp_dir() as this is not supported by the min PHP version
    - The installed_paths config var now accepts relative paths
      -- The paths are relative to the PHP_CodeSniffer install directory
      -- Thanks to Weston Ruter for the patch
    - Generic ScopeIndentSniff now accounts for different open tag indents
    - PEAR FunctionDeclarationSniff now ignores short arrays when checking indent
      -- Thanks to Daniel Tschinder for the patch
    - PSR2 FunctionCallSignatureSniff now treats multi-line strings as a single-line argument, like arrays and closures
      -- Thanks to Dawid Nowak for the patch
    - Generic ForbiddenFunctionsSniff now detects calls to functions in the global namespace
      -- Thanks to Ole Martin Handeland for the patch
    - Generic LowerCaseConstantSniff and UpperCaseConstantSniff now ignore namespaces beginning with TRUE/FALSE/NULL
      -- Thanks to Renan Gonçalves for the patch
    - Squiz InlineCommentSniff no longer requires a blank line after post-statement comments (request #20299)
    - Squiz SelfMemberReferenceSniff now works correctly with namespaces
    - Tab characters are now encoded in abstract pattern errors messages
      -- Thanks to Blaine Schmeisser for the patch
    - Invalid sniff codes passed to --sniffs now show a friendly error message (request #20313)
    - Generic LineLengthSniff now shows a warning if the iconv module is disabled (request #20314)
    - Source report no longer shows errors if category or sniff names ends in an uppercase error
      -- Thanks to Jonathan Marcil for the patch
    - Fixed bug #20268 : Incorrect documentation titles in PEAR documentation
    - Fixed bug #20296 : new array notion in function comma check fails
    - Fixed bug #20307 : PHP_CodeSniffer_Standards_AbstractVariableSniff analyze traits
    - Fixed bug #20308 : Squiz.ValidVariableNameSniff - wrong variable usage
    - Fixed bug #20309 : Use "member variable" term in sniff "processMemberVar" method
    - Fixed bug #20310 : PSR2 does not check for space after function name
    - Fixed bug #20322 : Display rules set to type=error even when suppressing warnings
    - Fixed bug #20323 : PHPCS tries to load sniffs from hidden directories
   </notes>
  </release>
  <release>
   <version>
    <release>1.5.3</release>
    <api>1.5.3</api>
   </version>
   <stability>
    <release>stable</release>
    <api>stable</api>
   </stability>
   <date>2014-05-01</date>
   <license uri="https://github.com/squizlabs/PHP_CodeSniffer/blob/master/licence.txt">BSD License</license>
   <notes>
    - Improved detection of nested IF statements that use the alternate IF/ENDIF syntax
    - PHP tokenizer now supports DEFAULT statements opened with a T_SEMICOLON
    - PSR1 CamelCapsMethodNameSniff now ignores magic methods
      -- Thanks to Eser Ozvataf for the patch
    - PSR1 SideEffectsSniff now ignores methods named define()
    - PSR1 and PEAR ClassDeclarationSniffs now support traits (request #20208)
    - PSR2 ControlStructureSpacingSniff now allows newlines before/after parentheses
      -- Thanks to Maurus Cuelenaere for the patch
    - Squiz LowercasePHPFunctionsSniff no longer reports errors for namespaced functions
      -- Thanks to Max Galbusera for the patch
    - Squiz SwitchDeclarationSniff now allows exit() as a breaking statement for case/default
    - Squiz ValidVariableNameSniff and Zend ValidVariableNameSniff now ignore additional PHP reserved vars
      -- Thanks to Mikuláš Dítě and Adrian Crepaz for the patch
    - Sniff code Squiz.WhiteSpace.MemberVarSpacing.After changed to Squiz.WhiteSpace.MemberVarSpacing.Incorrect (request #20241)
    - Fixed bug #20200 : Invalid JSON produced with specific error message
    - Fixed bug #20204 : Ruleset exclude checks are case sensitive
    - Fixed bug #20213 : Invalid error, Inline IF must be declared on single line
    - Fixed bug #20225 : array_merge() that takes more than one line generates error
    - Fixed bug #20230 : Squiz ControlStructureSpacing sniff assumes specific condition formatting
    - Fixed bug #20240 : Squiz block comment sniff fails when newline present
    - Fixed bug #20247 : The Squiz.WhiteSpace.ControlStructureSpacing sniff and do-while
      -- Thanks to Alexander Obuhovich for the patch
    - Fixed bug #20248 : The Squiz_Sniffs_WhiteSpace_ControlStructureSpacingSniff sniff and empty scope
    - Fixed bug #20252 : Unitialized string offset when package name starts with underscore
   </notes>
  </release>
  <release>
   <version>
    <release>1.5.2</release>
    <api>1.5.2</api>
   </version>
   <stability>
    <release>stable</release>
    <api>stable</api>
   </stability>
   <date>2014-02-05</date>
   <license uri="https://github.com/squizlabs/PHP_CodeSniffer/blob/master/licence.txt">BSD License</license>
   <notes>
    - Improved support for the PHP 5.5. classname::class syntax
      -- PSR2 SwitchDeclarationSniff no longer throws errors when this syntax is used in CASE conditions
    - Improved support for negative checks of instanceOf in Squiz ComparisonOperatorUsageSniff
      -- Thanks to Martin Winkel for the patch
    - Generic FunctionCallArgumentSpacingSniff now longer complains about space before comma when using here/nowdocs
      -- Thanks to Richard van Velzen for the patch
    - Generic LowerCaseConstantSniff and UpperCaseConstantSniff now ignore class constants
      -- Thanks to Kristopher Wilson for the patch
    - PEAR FunctionCallSignatureSniff now has settings to specify how many spaces should appear before/after parentheses
      -- Override the 'requiredSpacesAfterOpen' and 'requiredSpacesBeforeClose' settings in a ruleset.xml file to change
      -- Default remains at 0 for both
      -- Thanks to Astinus Eberhard for the patch
    - PSR2 ControlStructureSpacingSniff now has settings to specify how many spaces should appear before/after parentheses
      -- Override the 'requiredSpacesAfterOpen' and 'requiredSpacesBeforeClose' settings in a ruleset.xml file to change
      -- Default remains at 0 for both
      -- Thanks to Astinus Eberhard for the patch
    - Squiz ForEachLoopDeclarationSniff now has settings to specify how many spaces should appear before/after parentheses
      -- Override the 'requiredSpacesAfterOpen' and 'requiredSpacesBeforeClose' settings in a ruleset.xml file to change
      -- Default remains at 0 for both
      -- Thanks to Astinus Eberhard for the patch
    - Squiz ForLoopDeclarationSniff now has settings to specify how many spaces should appear before/after parentheses
      -- Override the 'requiredSpacesAfterOpen' and 'requiredSpacesBeforeClose' settings in a ruleset.xml file to change
      -- Default remains at 0 for both
      -- Thanks to Astinus Eberhard for the patch
    - Squiz FunctionDeclarationArgumentSpacingSniff now has settings to specify how many spaces should appear before/after parentheses
      -- Override the 'requiredSpacesAfterOpen' and 'requiredSpacesBeforeClose' settings in a ruleset.xml file to change
      -- Default remains at 0 for both
      -- Thanks to Astinus Eberhard for the patch
    - Removed UnusedFunctionParameter, CyclomaticComplexity and NestingLevel from the Squiz standard
    - Generic FixmeSniff and TodoSniff now work correctly with accented characters
    - Fixed bug #20145 : Custom ruleset preferences directory over installed standard
    - Fixed bug #20147 : phpcs-svn-pre-commit - no more default error report
    - Fixed bug #20151 : Problem handling "if(): ... else: ... endif;" syntax
    - Fixed bug #20190 : Invalid regex in Squiz_Sniffs_WhiteSpace_SuperfluousWhitespaceSniff
   </notes>
  </release>
  <release>
   <version>
    <release>1.5.1</release>
    <api>1.5.1</api>
   </version>
   <stability>
    <release>stable</release>
    <api>stable</api>
   </stability>
   <date>2013-12-12</date>
   <license uri="https://github.com/squizlabs/PHP_CodeSniffer/blob/master/licence.txt">BSD License</license>
   <notes>
    - Config values can now be set at runtime using the command line argument [--runtime-set key value]
      -- Runtime values are the same as config values, but are not written to the main config file
      -- Thanks to Wim Godden for the patch
    - Config values can now be set in ruleset files
      -- e.g., config name="zend_ca_path" value="/path/to/ZendCodeAnalyzer"
      -- Can not be used to set config values that override command line values, such as show_warnings
      -- Thanks to Jonathan Marcil for helping with the patch
    - Added a new installed_paths config value to allow for the setting of directories that contain standards
      -- By default, standards have to be installed into the CodeSniffer/Standards directory to be considered installed
      -- New config value allows a list of paths to be set in addition to this internal path
      -- Installed standards appear when using the -i arg, and can be referenced in rulesets using only their name
      -- Set paths by running: phpcs --config-set installed_paths /path/one,/path/two,...
    - PSR2 ClassDeclarationSniff now allows a list of extended interfaces to be split across multiple lines
    - Squiz DoubleQuoteUsageSniff now allows \b in double quoted strings
    - Generic ForbiddenFunctionsSniff now ignores object creation
      -- This is a further fix for bug #20100 : incorrect Function mysql() has been deprecated report
    - Fixed bug #20136 : Squiz_Sniffs_WhiteSpace_ScopeKeywordSpacingSniff and Traits
    - Fixed bug #20138 : Protected property underscore and camel caps issue (in trait with Zend)
      -- Thanks to Gaetan Rousseau for the patch
    - Fixed bug #20139 : No report file generated on success
   </notes>
  </release>
  <release>
   <version>
    <release>1.5.0</release>
    <api>1.5.0</api>
   </version>
   <stability>
    <release>stable</release>
    <api>stable</api>
   </stability>
   <date>2013-11-28</date>
   <license uri="https://github.com/squizlabs/PHP_CodeSniffer/blob/master/licence.txt">BSD License</license>
   <notes>
    - Doc generation is now working again for installed standards
      -- Includes a fix for limiting the docs to specific sniffs
    - Generic ScopeIndentSniff now allows for ignored tokens to be set via ruleset.xml files
      -- E.g., to ignore comments, override a property using:
      -- name="ignoreIndentationTokens" type="array" value="T_COMMENT,T_DOC_COMMENT"
    - PSR2 standard now ignores comments when checking indentation rules
    - Generic UpperCaseConstantNameSniff no longer reports errors where constants are used (request #20090)
      -- It still reports errors where constants are defined
    - Individual messages can now be excluded in ruleset.xml files using the exclude tag (request #20091)
      -- Setting message severity to 0 continues to be supported
    - Squiz OperatorSpacingSniff no longer throws errors for the ?: short ternary operator
      -- Thanks to Antoine Musso for the patch
    - Comment parser now supports non-English characters when splitting comment lines into words
      -- Thanks to Nik Sun for the patch
    - Exit statements are now recognised as valid closers for CASE and DEFAULT blocks
      -- Thanks to Maksim Kochkin for the patch
    - PHP_CodeSniffer_CLI::process() can now be passed an incomplete array of CLI values
      -- Missing values will be set to the CLI defaults
      -- Thanks to Maksim Kochkin for the patch
    - Fixed bug #20093 : Bug with ternary operator token
    - Fixed bug #20097 : CLI.php throws error in php 5.2
    - Fixed bug #20100 : incorrect Function mysql() has been deprecated report
    - Fixed bug #20119 : PHP warning: invalid argument to str_repeat() in SVN blame report with -s
    - Fixed bug #20123 : PSR2 complains about an empty second statement in for-loop
    - Fixed bug #20131 : PHP errors in svnblame report, if there are files not under version control
    - Fixed bug #20133 : Allow "HG: hg_id" as value for @version tag
   </notes>
  </release>
  <release>
   <version>
    <release>1.5.0RC4</release>
    <api>1.5.0RC4</api>
   </version>
   <stability>
    <release>beta</release>
    <api>beta</api>
   </stability>
   <date>2013-09-26</date>
   <license uri="https://github.com/squizlabs/PHP_CodeSniffer/blob/master/licence.txt">BSD License</license>
   <notes>
    - You can now restrict violations to individual sniff codes using the --sniffs command line argument
     -- Previously, this only restricted violations to an entire sniff and not individual messages
     -- If you have scripts calling PHP_CodeSniffer::process() or creating PHP_CodeSniffer_File objects, you must update your code
     -- The array of restrictions passed to PHP_CodeSniffer::process() must now be an array of sniff codes instead of class names
     -- The PHP_CodeSniffer_File::__construct() method now requires an array of restrictions to be passed
    - Doc generation is now working again
    - Progress information now shows the percentage complete at the end of each line
    - Added report type --report=junit to show the error list in a JUnit compatible format
      -- Thanks to Oleg Lobach for the contribution
    - Added support for the PHP 5.4 callable type hint
    - Fixed problem where some file content could be ignored when checking STDIN
    - Version information is now printed when installed via composer or run from a Git clone (request #20050)
    - Added Squiz DisallowBooleanStatementSniff to ban boolean operators outside of control structure conditions
    - The CSS tokenizer is now more reliable when encountering 'list' and 'break' strings
    - Coding standard ignore comments can now appear instead doc blocks as well as inline comments
      -- Thanks to Stuart Langley for the patch
    - Generic LineLengthSniff now ignores SVN URL and Head URL comments
      -- Thanks to Karl DeBisschop for the patch
    - PEAR MultiLineConditionSniff now has a setting to specify how many spaces code should be indented
      -- Default remains at 4; override the 'indent' setting in a ruleset.xml file to change
      -- Thanks to Szabolcs Sulik for the patch
    - PEAR MultiLineAssignmentSniff now has a setting to specify how many spaces code should be indented
      -- Default remains at 4; override the 'indent' setting in a ruleset.xml file to change
      -- Thanks to Szabolcs Sulik for the patch
    - PEAR FunctionDeclarationSniff now has a setting to specify how many spaces code should be indented
      -- Default remains at 4; override the 'indent' setting in a ruleset.xml file to change
      -- Thanks to Szabolcs Sulik for the patch
    - Squiz SwitchDeclarationSniff now has a setting to specify how many spaces code should be indented
      -- Default remains at 4; override the 'indent' setting in a ruleset.xml file to change
      -- Thanks to Szabolcs Sulik for the patch
    - Squiz CSS IndentationSniff now has a setting to specify how many spaces code should be indented
      -- Default remains at 4; override the 'indent' setting in a ruleset.xml file to change
      -- Thanks to Hugo Fonseca for the patch
    - Squiz and MySource File and Function comment sniffs now allow all tags and don't require a particular licence
    - Squiz standard now allows lines to be 120 characters long before warning; up from 85
    - Squiz LowercaseStyleDefinitionSniff no longer throws errors for class names in nested style definitions
    - Squiz ClassFileNameSniff no longer throws errors when checking STDIN
    - Squiz CSS sniffs no longer generate errors for IE filters
    - Squiz CSS IndentationSniff no longer sees comments as blank lines
    - Squiz LogicalOperatorSpacingSniff now ignores whitespace at the end of a line
    - Squiz.Scope.MethodScope.Missing error message now mentions 'visibility' instead of 'scope modifier'
      -- Thanks to Renat Akhmedyanov for the patch
    - Added support for the PSR2 multi-line arguments errata
    - The PSR2 standard no longer throws errors for additional spacing after a type hint
    - PSR UseDeclarationSniff no longer throws errors for USE statements inside TRAITs
    - Fixed cases where code was incorrectly assigned the T_GOTO_LABEL token when used in a complex CASE condition
    - Fixed bug #20026 : Check for multi-line arrays that should be single-line is slightly wrong
      -- Adds new error message for single-line arrays that end with a comma
    - Fixed bug #20029 : ForbiddenFunction sniff incorrectly recognizes methods in USE clauses
    - Fixed bug #20043 : Mis-interpretation of Foo::class
    - Fixed bug #20044 : PSR1 camelCase check does not ignore leading underscores
    - Fixed bug #20045 : Errors about indentation for closures with multi-line 'use' in functions
    - Fixed bug #20051 : Undefined index: scope_opener / scope_closer
      -- Thanks to Anthon Pang for the patch
   </notes>
  </release>
  <release>
   <version>
    <release>1.5.0RC3</release>
    <api>1.5.0RC3</api>
   </version>
   <stability>
    <release>beta</release>
    <api>beta</api>
   </stability>
   <date>2013-07-25</date>
   <license uri="https://github.com/squizlabs/PHP_CodeSniffer/blob/master/licence.txt">BSD License</license>
   <notes>
    - Added report type --report=json to show the error list and total counts for all checked files
      -- Thanks to Jeffrey Fisher for the contribution
    - PHP_CodeSniffer::isCamelCaps now allows for acronyms at the start of a string if the strict flag is FALSE
      -- acronyms are defined as at least 2 uppercase characters in a row
      -- e.g., the following is now valid camel caps with strict set to FALSE: XMLParser
    - The PHP tokenizer now tokenizes goto labels as T_GOTO_LABEL instead of T_STRING followed by T_COLON
    - The JS tokenizer now has support for the T_THROW token
    - Symlinked directories inside CodeSniffer/Standards and in ruleset.xml files are now supported
      -- Only available since PHP 5.2.11 and 5.3.1
      -- Thanks to Maik Penz for the patch
    - The JS tokenizer now correctly identifies T_INLINE_ELSE tokens instead of leaving them as T_COLON
      -- Thanks to Arnout Boks for the patch
    - Explaining a standard (phpcs -e) that uses namespaces now works correctly
    - Restricting a check to specific sniffs (phpcs --sniffs=...) now works correctly with namespaced sniffs
      -- Thanks to Maik Penz for the patch
    - Docs added for the entire Generic standard, and many sniffs from other standards are now documented as well
      -- Thanks to Spencer Rinehart for the contribution
    - Clearer error message for when the sniff class name does not match the directory structure
    - Generated HTML docs now correctly show the open PHP tag in code comparison blocks
    - Added Generic InlineHTMLSniff to ensure a file only contains PHP code
    - Added Squiz ShorthandSizeSniff to check that CSS sizes are using shorthand notation only when 1 or 2 values are used
    - Added Squiz ForbiddenStylesSniff to ban the use of some deprecated browser-specific styles
    - Added Squiz NamedColoursSniff to ban the use of colour names
    - PSR2 standard no longer enforces no whitespace between the closing parenthesis of a function call and the semicolon
    - PSR2 ClassDeclarationSniff now ignores empty classes when checking the end brace position
    - PSR2 SwitchDeclarationSniff no longer reports errors for empty lines between CASE statements
    - PEAR ObjectOperatorIndentSniff now has a setting to specify how many spaces code should be indented
      -- Default remains at 4; override the indent setting in a ruleset.xml file to change
      -- Thanks to Andrey Mindubaev for the patch
    - Squiz FileExtensionSniff now supports traits
      -- Thanks to Lucas Green for the patch
    - Squiz ArrayDeclarationSniff no longer reports errors for no comma at the end of a line that contains a function call
    - Squiz SwitchDeclarationSniff now supports T_CONTINUE and T_THROW as valid case/default breaking statements
    - Squiz CommentedOutCodeSniff is now better at ignoring commented out HTML, XML and regular expressions
    - Squiz DisallowComparisonAssignmentSniff no longer throws errors for the third expression in a FOR statement
    - Squiz ColourDefinitionSniff no longer throws errors for some CSS class names
    - Squiz ControlStructureSpacingSniff now supports all types of CASE/DEFAULT breaking statements
    - Generic CallTimePassByReferenceSniff now reports errors for functions called using a variable
      -- Thanks to Maik Penz for the patch
    - Generic ConstructorNameSniff no longer throws a notice for abstract constructors inside abstract classes
      -- Thanks to Spencer Rinehart for the patch
    - Squiz ComparisonOperatorUsageSniff now checks inside elseif statements
      -- Thanks to Arnout Boks for the patch
    - Squiz OperatorSpacingSniff now reports errors for no spacing around inline then and else tokens
      -- Thanks to Arnout Boks for the patch
    - Fixed bug #19811 : Comments not ignored in all cases in AbstractPatternSniff
      -- Thanks to Erik Wiffin for the patch
    - Fixed bug #19892 : ELSE with no braces causes incorrect SWITCH break statement indentation error
    - Fixed bug #19897 : Indenting warnings in templates not consistent
    - Fixed bug #19908 : PEAR MultiLineCondition Does Not Apply elseif
    - Fixed bug #19930 : option --report-file generate an empty file
    - Fixed bug #19935 : notify-send reports do not vanish in gnome-shell
      -- Thanks to Christian Weiske for the patch
    - Fixed bug #19944 : docblock squiz sniff "return void" trips over return in lambda function
    - Fixed bug #19953 : PSR2 - Spaces before interface name for abstract class
    - Fixed bug #19956 : phpcs warns for Type Hint missing Resource
    - Fixed bug #19957 : Does not understand trait method aliasing
    - Fixed bug #19968 : Permission denied on excluded directory
    - Fixed bug #19969 : Sniffs with namespace not recognized in reports
    - Fixed bug #19997 : Class names incorrectly detected as constants
   </notes>
  </release>
  <release>
   <version>
    <release>1.5.0RC2</release>
    <api>1.5.0RC2</api>
   </version>
   <stability>
    <release>beta</release>
    <api>beta</api>
   </stability>
   <date>2013-04-04</date>
   <license uri="https://github.com/squizlabs/PHP_CodeSniffer/blob/master/licence.txt">BSD License</license>
   <notes>
    - Ruleset processing has been rewritten to be more predictable
      -- Provides much better support for relative paths inside ruleset files
      -- May mean that sniffs that were previously ignored are now being included when importing external rulesets
      -- Ruleset processing output can be seen by using the -vv command line argument
      -- Internal sniff registering functions have all changed, so please review custom scripts
    - You can now pass multiple coding standards on the command line, comma separated (request #19144)
      -- Works with built-in or custom standards and rulesets, or a mix of both
    - You can now exclude directories or whole standards in a ruleset XML file (request #19731)
      -- e.g., exclude "Generic.Commenting" or just "Generic"
      -- You can also pass in a path to a directory instead, if you know it
    - Added Generic LowerCaseKeywordSniff to ensure all PHP keywords are defined in lowercase
      -- The PSR2 and Squiz standards now use this sniff
    - Added Generic SAPIUsageSniff to ensure the PHP_SAPI constant is used instead of php_sapi_name() (request #19863)
    - Squiz FunctionSpacingSniff now has a setting to specify how many lines there should between functions (request #19843)
      -- Default remains at 2
      -- Override the "spacing" setting in a ruleset.xml file to change
    - Squiz LowercasePHPFunctionSniff no longer throws errors for the limited set of PHP keywords it was checking
      -- Add a rule for Generic.PHP.LowerCaseKeyword to your ruleset to replicate this functionality
    - Added support for the PHP 5.4 T_CALLABLE token so it can be used in lower PHP versions
    - Generic EndFileNoNewlineSniff now supports checking of CSS and JS files
    - PSR2 SwitchDeclarationSniff now has a setting to specify how many spaces code should be indented
      -- Default remains at 4; override the indent setting in a ruleset.xml file to change
      -- Thanks to Asher Snyder for the patch
    - Generic ScopeIndentSniff now has a setting to specify a list of tokens that should be ignored
      -- The first token on the line is checked and the whole line is ignored if the token is in the array
      -- Thanks to Eloy Lafuente for the patch
    - Squiz LowercaseClassKeywordsSniff now checks for the TRAIT keyword
      -- Thanks to Anthon Pang for the patch
    - If you create your own PHP_CodeSniffer object, PHPCS will no longer exit when an unknown argument is found
      -- This allows you to create wrapper scripts for PHPCS more easily
    - PSR2 MethodDeclarationSniff no longer generates a notice for methods named "_"
      -- Thanks to Bart S for the patch
    - Squiz BlockCommentSniff no longer reports that a blank line between a scope closer and block comment is invalid
    - Generic DuplicateClassNameSniff no longer reports an invalid error if multiple PHP open tags exist in a file
    - Generic DuplicateClassNameSniff no longer reports duplicate errors if multiple PHP open tags exist in a file
    - Fixed bug #19819 : Freeze with syntax error in use statement
    - Fixed bug #19820 : Wrong message level in Generic_Sniffs_CodeAnalysis_EmptyStatementSniff
    - Fixed bug #19859 : CodeSniffer::setIgnorePatterns API changed
    - Fixed bug #19871 : findExtendedClassName doesn't return FQCN on namespaced classes
    - Fixed bug #19879 : bitwise and operator interpreted as reference by value
   </notes>
  </release>
  <release>
   <version>
    <release>1.5.0RC1</release>
    <api>1.5.0RC1</api>
   </version>
   <stability>
    <release>beta</release>
    <api>beta</api>
   </stability>
   <date>2013-02-08</date>
   <license uri="https://github.com/squizlabs/PHP_CodeSniffer/blob/master/licence.txt">BSD License</license>
   <notes>
    - Reports have been completely rewritten to consume far less memory
      -- Each report is incrementally written to the file system during a run and then printed out when the run ends
      -- There is no longer a need to keep the list of errors and warnings in memory during a run
    - Multi-file sniff support has been removed because they are too memory intensive
      -- If you have a custom multi-file sniff, you can convert it into a standard sniff quite easily
      -- See CodeSniffer/Standards/Generic/Sniffs/Classes/DuplicateClassNameSniff.php for an example
    </notes>
  </release>
  <release>
   <version>
    <release>1.4.8</release>
    <api>1.4.8</api>
   </version>
   <stability>
    <release>stable</release>
    <api>stable</api>
   </stability>
   <date>2013-11-26</date>
   <license uri="https://github.com/squizlabs/PHP_CodeSniffer/blob/master/licence.txt">BSD License</license>
   <notes>
    - Generic ScopeIndentSniff now allows for ignored tokens to be set via ruleset.xml files
      -- E.g., to ignore comments, override a property using:
      -- name="ignoreIndentationTokens" type="array" value="T_COMMENT,T_DOC_COMMENT"
    - PSR2 standard now ignores comments when checking indentation rules
    - Squiz OperatorSpacingSniff no longer throws errors for the ?: short ternary operator
      -- Thanks to Antoine Musso for the patch
    - Comment parser now supports non-English characters when splitting comment lines into words
      -- Thanks to Nik Sun for the patch
    - Exit statements are now recognised as valid closers for CASE and DEFAULT blocks
      -- Thanks to Maksim Kochkin for the patch
    - PHP_CodeSniffer_CLI::process() can now be passed an incomplete array of CLI values
      -- Missing values will be set to the CLI defaults
      -- Thanks to Maksim Kochkin for the patch
    - Fixed bug #20097 : CLI.php throws error in php 5.2
    - Fixed bug #20100 : incorrect Function mysql() has been deprecated report
    - Fixed bug #20119 : PHP warning: invalid argument to str_repeat() in SVN blame report with -s
    - Fixed bug #20123 : PSR2 complains about an empty second statement in for-loop
    - Fixed bug #20131 : PHP errors in svnblame report, if there are files not under version control
    - Fixed bug #20133 : Allow "HG: hg_id" as value for @version tag
   </notes>
  </release>
  <release>
   <version>
    <release>1.4.7</release>
    <api>1.4.7</api>
   </version>
   <stability>
    <release>stable</release>
    <api>stable</api>
   </stability>
   <date>2013-09-26</date>
   <license uri="https://github.com/squizlabs/PHP_CodeSniffer/blob/master/licence.txt">BSD License</license>
   <notes>
    - Added report type --report=junit to show the error list in a JUnit compatible format
      -- Thanks to Oleg Lobach for the contribution
    - Added support for the PHP 5.4 callable type hint
    - Fixed problem where some file content could be ignored when checking STDIN
    - Version information is now printed when installed via composer or run from a Git clone (request #20050)
    - The CSS tokenizer is now more reliable when encountering 'list' and 'break' strings
    - Coding standard ignore comments can now appear instead doc blocks as well as inline comments
      -- Thanks to Stuart Langley for the patch
    - Generic LineLengthSniff now ignores SVN URL and Head URL comments
      -- Thanks to Karl DeBisschop for the patch
    - PEAR MultiLineConditionSniff now has a setting to specify how many spaces code should be indented
      -- Default remains at 4; override the 'indent' setting in a ruleset.xml file to change
      -- Thanks to Szabolcs Sulik for the patch
    - PEAR MultiLineAssignmentSniff now has a setting to specify how many spaces code should be indented
      -- Default remains at 4; override the 'indent' setting in a ruleset.xml file to change
      -- Thanks to Szabolcs Sulik for the patch
    - PEAR FunctionDeclarationSniff now has a setting to specify how many spaces code should be indented
      -- Default remains at 4; override the 'indent' setting in a ruleset.xml file to change
      -- Thanks to Szabolcs Sulik for the patch
    - Squiz SwitchDeclarationSniff now has a setting to specify how many spaces code should be indented
      -- Default remains at 4; override the 'indent' setting in a ruleset.xml file to change
      -- Thanks to Szabolcs Sulik for the patch
    - Squiz CSS IndentationSniff now has a setting to specify how many spaces code should be indented
      -- Default remains at 4; override the 'indent' setting in a ruleset.xml file to change
      -- Thanks to Hugo Fonseca for the patch
    - Squiz and MySource File and Function comment sniffs now allow all tags and don't require a particular licence
    - Squiz LowercaseStyleDefinitionSniff no longer throws errors for class names in nested style definitions
    - Squiz ClassFileNameSniff no longer throws errors when checking STDIN
    - Squiz CSS sniffs no longer generate errors for IE filters
    - Squiz CSS IndentationSniff no longer sees comments as blank lines
    - Squiz LogicalOperatorSpacingSniff now ignores whitespace at the end of a line
    - Squiz.Scope.MethodScope.Missing error message now mentions 'visibility' instead of 'scope modifier'
      -- Thanks to Renat Akhmedyanov for the patch
    - Added support for the PSR2 multi-line arguments errata
    - The PSR2 standard no longer throws errors for additional spacing after a type hint
    - PSR UseDeclarationSniff no longer throws errors for USE statements inside TRAITs
    - Fixed bug #20026 : Check for multi-line arrays that should be single-line is slightly wrong
      -- Adds new error message for single-line arrays that end with a comma
    - Fixed bug #20029 : ForbiddenFunction sniff incorrectly recognizes methods in USE clauses
    - Fixed bug #20043 : Mis-interpretation of Foo::class
    - Fixed bug #20044 : PSR1 camelCase check does not ignore leading underscores
    - Fixed bug #20045 : Errors about indentation for closures with multi-line 'use' in functions
   </notes>
  </release>
  <release>
   <version>
    <release>1.4.6</release>
    <api>1.4.6</api>
   </version>
   <stability>
    <release>stable</release>
    <api>stable</api>
   </stability>
   <date>2013-07-25</date>
   <license uri="https://github.com/squizlabs/PHP_CodeSniffer/blob/master/licence.txt">BSD License</license>
   <notes>
    - Added report type --report=json to show the error list and total counts for all checked files
      -- Thanks to Jeffrey Fisher for the contribution
    - The JS tokenizer now has support for the T_THROW token
    - Symlinked directories inside CodeSniffer/Standards and in ruleset.xml files are now supported
      -- Only available since PHP 5.2.11 and 5.3.1
      -- Thanks to Maik Penz for the patch
    - The JS tokenizer now correctly identifies T_INLINE_ELSE tokens instead of leaving them as T_COLON
      -- Thanks to Arnout Boks for the patch
    - Explaining a standard (phpcs -e) that uses namespaces now works correctly
    - Restricting a check to specific sniffs (phpcs --sniffs=...) now works correctly with namespaced sniffs
      -- Thanks to Maik Penz for the patch
    - Docs added for the entire Generic standard, and many sniffs from other standards are now documented as well
      -- Thanks to Spencer Rinehart for the contribution
    - Clearer error message for when the sniff class name does not match the directory structure
    - Generated HTML docs now correctly show the open PHP tag in code comparison blocks
    - Added Generic InlineHTMLSniff to ensure a file only contains PHP code
    - Added Squiz ShorthandSizeSniff to check that CSS sizes are using shorthand notation only when 1 or 2 values are used
    - Added Squiz ForbiddenStylesSniff to ban the use of some deprecated browser-specific styles
    - Added Squiz NamedColoursSniff to ban the use of colour names
    - PSR2 standard no longer enforces no whitespace between the closing parenthesis of a function call and the semicolon
    - PSR2 ClassDeclarationSniff now ignores empty classes when checking the end brace position
    - PSR2 SwitchDeclarationSniff no longer reports errors for empty lines between CASE statements
    - PEAR ObjectOperatorIndentSniff now has a setting to specify how many spaces code should be indented
      -- Default remains at 4; override the indent setting in a ruleset.xml file to change
      -- Thanks to Andrey Mindubaev for the patch
    - Squiz FileExtensionSniff now supports traits
      -- Thanks to Lucas Green for the patch
    - Squiz ArrayDeclarationSniff no longer reports errors for no comma at the end of a line that contains a function call
    - Squiz SwitchDeclarationSniff now supports T_CONTINUE and T_THROW as valid case/default breaking statements
    - Squiz CommentedOutCodeSniff is now better at ignoring commented out HTML, XML and regular expressions
    - Squiz DisallowComparisonAssignmentSniff no longer throws errors for the third expression in a FOR statement
    - Squiz ColourDefinitionSniff no longer throws errors for some CSS class names
    - Squiz ControlStructureSpacingSniff now supports all types of CASE/DEFAULT breaking statements
    - Generic CallTimePassByReferenceSniff now reports errors for functions called using a variable
      -- Thanks to Maik Penz for the patch
    - Generic ConstructorNameSniff no longer throws a notice for abstract constructors inside abstract classes
      -- Thanks to Spencer Rinehart for the patch
    - Squiz ComparisonOperatorUsageSniff now checks inside elseif statements
      -- Thanks to Arnout Boks for the patch
    - Squiz OperatorSpacingSniff now reports errors for no spacing around inline then and else tokens
      -- Thanks to Arnout Boks for the patch
    - Fixed bug #19811 : Comments not ignored in all cases in AbstractPatternSniff
      -- Thanks to Erik Wiffin for the patch
    - Fixed bug #19892 : ELSE with no braces causes incorrect SWITCH break statement indentation error
    - Fixed bug #19897 : Indenting warnings in templates not consistent
    - Fixed bug #19908 : PEAR MultiLineCondition Does Not Apply elseif
    - Fixed bug #19913 : Running phpcs in interactive mode causes warnings
      -- Thanks to Harald Franndorfer for the patch
    - Fixed bug #19935 : notify-send reports do not vanish in gnome-shell
      -- Thanks to Christian Weiske for the patch
    - Fixed bug #19944 : docblock squiz sniff "return void" trips over return in lambda function
    - Fixed bug #19953 : PSR2 - Spaces before interface name for abstract class
    - Fixed bug #19956 : phpcs warns for Type Hint missing Resource
    - Fixed bug #19957 : Does not understand trait method aliasing
    - Fixed bug #19968 : Permission denied on excluded directory
    - Fixed bug #19969 : Sniffs with namespace not recognized in reports
    - Fixed bug #19997 : Class names incorrectly detected as constants
   </notes>
  </release>
  <release>
   <version>
    <release>1.4.5</release>
    <api>1.4.5</api>
   </version>
   <stability>
    <release>stable</release>
    <api>stable</api>
   </stability>
   <date>2013-04-04</date>
   <license uri="https://github.com/squizlabs/PHP_CodeSniffer/blob/master/licence.txt">BSD License</license>
   <notes>
    - Added Generic LowerCaseKeywordSniff to ensure all PHP keywords are defined in lowercase
      -- The PSR2 and Squiz standards now use this sniff
    - Added Generic SAPIUsageSniff to ensure the PHP_SAPI constant is used instead of php_sapi_name() (request #19863)
    - Squiz FunctionSpacingSniff now has a setting to specify how many lines there should between functions (request #19843)
      -- Default remains at 2
      -- Override the "spacing" setting in a ruleset.xml file to change
    - Squiz LowercasePHPFunctionSniff no longer throws errors for the limited set of PHP keywords it was checking
      -- Add a rule for Generic.PHP.LowerCaseKeyword to your ruleset to replicate this functionality
    - Added support for the PHP 5.4 T_CALLABLE token so it can be used in lower PHP versions
    - Generic EndFileNoNewlineSniff now supports checking of CSS and JS files
    - PSR2 SwitchDeclarationSniff now has a setting to specify how many spaces code should be indented
      -- Default remains at 4; override the indent setting in a ruleset.xml file to change
      -- Thanks to Asher Snyder for the patch
    - Generic ScopeIndentSniff now has a setting to specify a list of tokens that should be ignored
      -- The first token on the line is checked and the whole line is ignored if the token is in the array
      -- Thanks to Eloy Lafuente for the patch
    - Squiz LowercaseClassKeywordsSniff now checks for the TRAIT keyword
      -- Thanks to Anthon Pang for the patch
    - If you create your own PHP_CodeSniffer object, PHPCS will no longer exit when an unknown argument is found
      -- This allows you to create wrapper scripts for PHPCS more easily
    - PSR2 MethodDeclarationSniff no longer generates a notice for methods named "_"
      -- Thanks to Bart S for the patch
    - Squiz BlockCommentSniff no longer reports that a blank line between a scope closer and block comment is invalid
    - Generic DuplicateClassNameSniff no longer reports an invalid error if multiple PHP open tags exist in a file
    - Generic DuplicateClassNameSniff no longer reports duplicate errors if multiple PHP open tags exist in a file
    - Fixed bug #19819 : Freeze with syntax error in use statement
    - Fixed bug #19820 : Wrong message level in Generic_Sniffs_CodeAnalysis_EmptyStatementSniff
    - Fixed bug #19859 : CodeSniffer::setIgnorePatterns API changed
    - Fixed bug #19871 : findExtendedClassName doesn't return FQCN on namespaced classes
    - Fixed bug #19879 : bitwise and operator interpreted as reference by value
   </notes>
  </release>
  <release>
   <version>
    <release>1.4.4</release>
    <api>1.4.4</api>
   </version>
   <stability>
    <release>stable</release>
    <api>stable</api>
   </stability>
   <date>2013-02-07</date>
   <license uri="https://github.com/squizlabs/PHP_CodeSniffer/blob/master/licence.txt">BSD License</license>
   <notes>
    - Ignored lines no longer cause the summary report to show incorrect error and warning counts
      -- Thanks to Bert Van Hauwaert for the patch
    - Added Generic CSSLintSniff to run CSSLint over a CSS file and report warnings
      -- Set full command to run CSSLint using phpcs --config-set csslint_path /path/to/csslint
      -- Thanks to Roman Levishchenko for the contribution
    - Added PSR2 ControlStructureSpacingSniff to ensure there are no spaces before and after parenthesis in control structures
      -- Fixes bug #19732 : PSR2: some control structures errors not reported
    - Squiz commenting sniffs now support non-English characters when checking for capital letters
      -- Thanks to Roman Levishchenko for the patch
    - Generic EndFileNewlineSniff now supports JS and CSS files
      -- Thanks to Denis Ryabkov for the patch
    - PSR1 SideEffectsSniff no longer reports constant declarations as side effects
    - Notifysend report now supports notify-send versions before 0.7.3
      -- Thanks to Ken Guest for the patch
    - PEAR and Squiz FunctionCommentSniffs no longer report errors for misaligned argument comments when they are blank
      -- Thanks to Thomas Peterson for the patch
    - Squiz FunctionDeclarationArgumentSpacingSniff now works correctly for equalsSpacing values greater than 0
      -- Thanks to Klaus Purer for the patch
    - Squiz SuperfluousWhitespaceSniff no longer throws errors for CSS files with no newline at the end
    - Squiz SuperfluousWhitespaceSniff now allows a single newline at the end of JS and CSS files
    - Fixed bug #19755 : Token of T_CLASS type has no scope_opener and scope_closer keys
    - Fixed bug #19759 : Squiz.PHP.NonExecutableCode fails for return function()...
    - Fixed bug #19763 : Use statements for traits not recognised correctly for PSR2 code style
    - Fixed bug #19764 : Instead of for traits throws uppercase constant name errors
    - Fixed bug #19772 : PSR2_Sniffs_Namespaces_UseDeclarationSniff does not properly recognize last use
    - Fixed bug #19775 : False positive in NonExecutableCode sniff when not using curly braces
    - Fixed bug #19782 : Invalid found size functions in loop when using object operator
    - Fixed bug #19799 : config folder is not created automatically
    - Fixed bug #19804 : JS Tokenizer wrong /**/ parsing
   </notes>
  </release>
  <release>
   <version>
    <release>1.4.3</release>
    <api>1.4.3</api>
   </version>
   <stability>
    <release>stable</release>
    <api>stable</api>
   </stability>
   <date>2012-12-04</date>
   <license uri="https://github.com/squizlabs/PHP_CodeSniffer/blob/master/licence.txt">BSD License</license>
   <notes>
    - Added support for the PHP 5.5 T_FINALLY token to detect try/catch/finally statements
    - Added empty CodeSniffer.conf to enable config settings for Composer installs
    - Added Generic EndFileNoNewlineSniff to ensure there is no newline at the end of a file
    - Autoloader can now load PSR-0 compliant classes
      -- Thanks to Maik Penz for the patch
    - Squiz NonExecutableCodeSniff no longer throws error for multi-line RETURNs inside CASE statements
      -- Thanks to Marc Ypes for the patch
    - Squiz OperatorSpacingSniff no longer reports errors for negative numbers inside inline THEN statements
      -- Thanks to Klaus Purer for the patch
    - Squiz OperatorSpacingSniff no longer reports errors for the assignment of operations involving negative numbers
    - Squiz SelfMemberReferenceSniff can no longer get into an infinite loop when checking a static call with a namespace
      -- Thanks to Andy Grunwald for the patch
    - Fixed bug #19699 : Generic.Files.LineLength giving false positives when tab-width is used
    - Fixed bug #19726 : Wrong number of spaces expected after instanceof static
  - Fixed bug #19727 : PSR2: no error reported when using } elseif {
   </notes>
  </release>
  <release>
   <version>
    <release>1.4.2</release>
    <api>1.4.2</api>
   </version>
   <stability>
    <release>stable</release>
    <api>stable</api>
   </stability>
   <date>2012-11-09</date>
   <license uri="https://github.com/squizlabs/PHP_CodeSniffer/blob/master/licence.txt">BSD License</license>
   <notes>
    - PHP_CodeSniffer can now be installed using Composer
      -- Require squizlabs/php_codesniffer in your composer.json file
      -- Thanks to Rob Bast, Stephen Rees-Carter, Stefano Kowalke and Ivan Habunek for help with this
    - Squiz BlockCommentSniff and InlineCommentSniff no longer report errors for trait block comments
    - Squiz SelfMemberReferenceSniff now supports namespaces
      -- Thanks to Andy Grunwald for the patch
    - Squiz FileCommentSniff now uses tag names inside the error codes for many messages
      -- This allows you to exclude specific missing, out of order etc., tags
    - Squiz SuperfluousWhitespaceSniff now has an option to ignore blank lines
      -- This will stop errors being reported for lines that contain only whitespace
      -- Set the ignoreBlankLines property to TRUE in your ruleset.xml file to enable this
    - PSR2 no longer reports errors for whitespace at the end of blank lines
    - Fixed gitblame report not working on Windows
      -- Thanks to Rogerio Prado de Jesus
    - Fixed an incorrect error in Squiz OperatorSpacingSniff for default values inside a closure definition
    - Fixed bug #19691 : SubversionPropertiesSniff fails to find missing properties
      -- Thanks to Kevin Winahradsky for the patch
    - Fixed bug #19692 : DisallowMultipleAssignments is triggered by a closure
    - Fixed bug #19693 : exclude-patterns no longer work on specific messages
    - Fixed bug #19694 : Squiz.PHP.LowercasePHPFunctions incorrectly matches return by ref functions
   </notes>
  </release>
  <release>
   <version>
    <release>1.4.1</release>
    <api>1.4.1</api>
   </version>
   <stability>
    <release>stable</release>
    <api>stable</api>
   </stability>
   <date>2012-11-02</date>
   <license uri="https://github.com/squizlabs/PHP_CodeSniffer/blob/master/licence.txt">BSD License</license>
   <notes>
    - All ignore patterns have been reverted to being checked against the absolute path of a file
      -- Patterns can be specified to be relative in a rulset.xml file, but nowhere else
      -- e.g., [exclude-pattern type="relative"]^tests/*[/exclude-pattern] (with angle brackets, not square brackets)
    - Added support for PHP tokenizing of T_INLINE_ELSE colons, so this token type is now available
      -- Custom sniffs that rely on looking for T_COLON tokens inside inline if statements must be changed to use the new token
      -- Fixes bug #19666 : PSR1.Files.SideEffects throws a notice Undefined index: scope_closer
    - Messages can now be changed from errors to warnings (and vice versa) inside ruleset.xml files
      -- As you would with "message" and "severity", specify a "type" tag under a "rule" tag and set the value to "error" or "warning"
    - PHP_CodeSniffer will now generate a warning on files that it detects have mixed line endings
      -- This warning has the code Internal.LineEndings.Mixed and can be overriden in a ruleset.xml file
      -- Thanks to Vit Brunner for help with this
    - Sniffs inside PHP 5.3 namespaces are now supported, along with the existing underscore-style emulated namespaces
      -- For example: namespace MyStandard\Sniffs\Arrays; class ArrayDeclarationSniff implements \PHP_CodeSniffer_Sniff { ...
      -- Thanks to Till Klampaeckel for the patch
    - Generic DuplicateClassNameSniff is no longer a multi-file sniff, so it won't max out your memory
      -- Multi-file sniff support should be considered deprecated as standard sniffs can now do the same thing
    - Added Generic DisallowSpaceIndent to check that files are indented using tabs
    - Added Generic OneClassPerFileSniff to check that only one class is defined in each file
      -- Thanks to Andy Grunwald for the contribution
    - Added Generic OneInterfacePerFileSniff to check that only one interface is defined in each file
      -- Thanks to Andy Grunwald for the contribution
    - Added Generic LowercasedFilenameSniff to check that filenames are lowercase
      -- Thanks to Andy Grunwald for the contribution
    - Added Generic ClosingPHPTagSniff to check that each open PHP tag has a corresponding close tag
      -- Thanks to Andy Grunwald for the contribution
    - Added Generic CharacterBeforePHPOpeningTagSniff to check that the open PHP tag is the first content in a file
      -- Thanks to Andy Grunwald for the contribution
    - Fixed incorrect errors in Squiz OperatorBracketSniff and OperatorSpacingSniff for negative numbers in CASE statements
      -- Thanks to Arnout Boks for the patch
    - Generic CamelCapsFunctionNameSniff no longer enforces exact case matching for PHP magic methods
    - Generic CamelCapsFunctionNameSniff no longer throws errors for overridden SOAPClient methods prefixed with double underscores
      -- Thanks to Dorian Villet for the patch
    - PEAR ValidFunctionNameSniff now supports traits
    - PSR1 ClassDeclarationSniff no longer throws an error for non-namespaced code if PHP version is less than 5.3.0
    - Fixed bug #19616 : Nested switches cause false error in PSR2
    - Fixed bug #19629 : PSR2 error for inline comments on multi-line argument lists
    - Fixed bug #19644 : Alternative syntax, e.g. if/endif triggers Inline Control Structure error
    - Fixed bug #19655 : Closures reporting as multi-line when they are not
    - Fixed bug #19675 : Improper indent of nested anonymous function bodies in a call
    - Fixed bug #19685 : PSR2 catch-22 with empty third statement in for loop
    - Fixed bug #19687 : Anonymous functions inside arrays marked as indented incorrectly in PSR2
   </notes>
  </release>
  <release>
   <version>
    <release>1.4.0</release>
    <api>1.4.0</api>
   </version>
   <stability>
    <release>stable</release>
    <api>stable</api>
   </stability>
   <date>2012-09-26</date>
   <license uri="https://github.com/squizlabs/PHP_CodeSniffer/blob/master/licence.txt">BSD License</license>
   <notes>
    - Added PSR1 and PSR2 coding standards that can be used to check your code against these guidelines
    - PHP 5.4 short array syntax is now detected and tokens are assigned to the open and close characters
      -- New tokens are T_OPEN_SHORT_ARRAY and T_CLOSE_SHORT_ARRAY as PHP does not define its own
    - Added the ability to explain a coding standard by listing the sniffs that it includes
      -- The sniff list includes all imported and native sniffs
      -- Explain a standard by using the -e and --standard=[standard] command line arguments
      -- E.g., phpcs -e --standard=Squiz
      -- Thanks to Ben Selby for the idea
    - Added report to show results using notify-send
      -- Use --report=notifysend to generate the report
      -- Thanks to Christian Weiske for the contribution
    - The JS tokenizer now recognises RETURN as a valid closer for CASE and DEFAULT inside switch statements
    - AbstractPatternSniff now sets the ignoreComments option using a public var rather than through the constructor
      -- This allows the setting to be overwritten in ruleset.xml files
      -- Old method remains for backwards compatibility
    - Generic LowerCaseConstantSniff and UpperCaseConstantSniff no longer report errors on classes named True, False or Null
    - PEAR ValidFunctionNameSniff no longer enforces exact case matching for PHP magic methods
    - Squiz SwitchDeclarationSniff now allows RETURN statements to close a CASE or DEFAULT statement
    - Squiz BlockCommentSniff now correctly reports an error for blank lines before blocks at the start of a control structure
    - Fixed a PHP notice generated when loading custom array settings from a rulset.xml file
    - Fixed bug #17908 : CodeSniffer does not recognise optional @params
      -- Thanks to Pete Walker for the patch
    - Fixed bug #19538 : Function indentation code sniffer checks inside short arrays
    - Fixed bug #19565 : Non-Executable Code Sniff Broken for Case Statements with both return and break
    - Fixed bug #19612 : Invalid @package suggestion
   </notes>
  </release>
  <release>
   <version>
    <release>1.3.6</release>
    <api>1.3.6</api>
   </version>
   <stability>
    <release>stable</release>
    <api>stable</api>
   </stability>
   <date>2012-08-08</date>
   <license uri="https://github.com/squizlabs/PHP_CodeSniffer/blob/master/licence.txt">BSD License</license>
   <notes>
    - Memory usage has been dramatically reduced when using the summary report
      -- Reduced memory is only available when displaying a single summary report to the screen
      -- PHP_CodeSniffer will not generate any messages in this case, storing only error counts instead
      -- Impact is most notable with very high error and warning counts
    - Significantly improved the performance of Squiz NonExecutableCodeSniff
    - Ignore patterns now check the relative path of a file based on the dir being checked
      -- Allows ignore patterns to become more generic as the path to the code is no longer included when checking
      -- Thanks to Kristof Coomans for the patch
    - Sniff settings can now be changed by specifying a special comment format inside a file
      -- e.g., // @codingStandardsChangeSetting PEAR.Functions.FunctionCallSignature allowMultipleArguments false
      -- If you change a setting, don't forget to change it back
    - Added Generic EndFileNewlineSniff to ensure PHP files end with a newline character
    - PEAR FunctionCallSignatureSniff now includes a setting to force one argument per line in multi-line calls
      -- Set allowMultipleArguments to false
    - Squiz standard now enforces one argument per line in multi-line function calls
    - Squiz FunctionDeclarationArgumentSpacingSniff now supports closures
    - Squiz OperatorSpacingSniff no longer throws an error for negative values inside an inline THEN statement
      -- Thanks to Klaus Purer for the patch
    - Squiz FunctionCommentSniff now throws an error for not closing a comment with */
      -- Thanks to Klaus Purer for the patch
    - Summary report no longer shows two lines of PHP_Timer output when showing sources
    - Fixed undefined variable error in PEAR FunctionCallSignatureSniff for lines with no indent
    - Fixed bug #19502 : Generic.Files.LineEndingsSniff fails if no new-lines in file
    - Fixed bug #19508 : switch+return: Closing brace indented incorrectly
    - Fixed bug #19532 : The PSR-2 standard don't recognize Null in class names
    - Fixed bug #19546 : Error thrown for __call() method in traits
   </notes>
  </release>
  <release>
   <version>
    <release>1.3.5</release>
    <api>1.3.5</api>
   </version>
   <stability>
    <release>stable</release>
    <api>stable</api>
   </stability>
   <date>2012-07-12</date>
   <license uri="https://github.com/squizlabs/PHP_CodeSniffer/blob/master/licence.txt">BSD License</license>
   <notes>
    - Added Generic CamelCapsFunctionNameSniff to just check if function and method names use camel caps
      -- Does not allow underscore prefixes for private/protected methods
      -- Defaults to strict checking, where two uppercase characters can not be next to each other
      -- Strict checking can be disabled in a ruleset.xml file
    - Squiz FunctionDeclarationArgumentSpacing now has a setting to specify how many spaces should surround equals signs
      -- Default remains at 0
      -- Override the equalsSpacing setting in a ruleset.xml file to change
    - Squiz ClassDeclarationSniff now throws errors for > 1 space before extends/implements class name with ns seperator
    - Squiz standard now warns about deprecated functions using Generic DeprecatedFunctionsSniff
    - PEAR FunctionDeclarationSniff now reports an error for multiple spaces after the FUNCTION keyword and around USE
    - PEAR FunctionDeclarationSniff now supports closures
    - Squiz MultiLineFunctionDeclarationSniff now supports closures
    - Exclude rules written for Unix systems will now work correctly on Windows
      -- Thanks to Walter Tamboer for the patch
    - The PHP tokenizer now recognises T_RETURN as a valid closer for T_CASE and T_DEFAULT inside switch statements
    - Fixed duplicate message codes in Generic OpeningFunctionBraceKernighanRitchieSniff
    - Fixed bug #18651 : PHPunit Test cases for custom standards are not working on Windows
    - Fixed bug #19416 : Shorthand arrays cause bracket spacing errors
    - Fixed bug #19421 : phpcs doesn't recognize ${x} as equivalent to $x
    - Fixed bug #19428 : PHPCS Report "hgblame" doesn't support windows paths
      -- Thanks to Justin Rovang for the patch
    - Fixed bug #19448 : Problem with detecting remote standards
    - Fixed bug #19463 : Anonymous functions incorrectly being flagged by NonExecutableCodeSniff
    - Fixed bug #19469 : PHP_CodeSniffer_File::getMemberProperties() sets wrong scope
    - Fixed bug #19471 : phpcs on Windows, when using Zend standard, doesn't catch problems
      -- Thanks to Ivan Habunek for the patch
    - Fixed bug #19478 : Incorrect indent detection in PEAR standard
      -- Thanks to Shane Auckland for the patch
    - Fixed bug #19483 : Blame Reports fail with space in directory name
   </notes>
  </release>
  <release>
   <version>
    <release>1.3.4</release>
    <api>1.3.4</api>
   </version>
   <stability>
    <release>stable</release>
    <api>stable</api>
   </stability>
   <date>2012-05-17</date>
   <license uri="https://github.com/squizlabs/PHP_CodeSniffer/blob/master/licence.txt">BSD License</license>
   <notes>
    - Added missing package.xml entries for new Generic FixmeSniff
      -- Thanks to Jaroslav Hanslík for the patch
    - Expected indents for PEAR ScopeClosingBraceSniff and FunctionCallSignatureSniff can now be set in ruleset files
      -- Both sniffs use a variable called "indent"
      -- Thanks to Thomas Despoix for the patch
    - Standards designed to be installed in the PHPCS Standards dir will now work outside this dir as well
      -- In particular, allows the Drupal CS to work without needing to symlink it into the PHPCS install
      -- Thanks to Peter Philipp for the patch
    - Rule references for standards, directories and specific sniffs can now be relative in ruleset.xml files
      -- For example: ref="../MyStandard/Sniffs/Commenting/DisallowHashCommentsSniff.php"
    - Symlinked standards now work correctly, allowing aliasing of installed standards (request #19417)
      -- Thanks to Tom Klingenberg for the patch
    - Squiz ObjectInstantiationSniff now allows objects to be returned without assinging them to a variable
    - Added Squiz.Commenting.FileComment.MissingShort error message for file comments that only contains tags
      -- Also stops undefined index errors being generated for these comments
    - Debug option -vv now shows tokenizer status for CSS files
    - Added support for new gjslint error formats
      -- Thanks to Meck for the patch
    - Generic ScopeIndentSniff now allows comment indents to not be exact even if the exact flag is set
      -- The start of the comment is still checked for exact indentation as normal
    - Fixed an issue in AbstractPatternSniff where comments were not being ignored in some cases
    - Fixed an issue in Zend ClosingTagSniff where the closing tag was not always being detected correctly
      -- Thanks to Jonathan Robson for the patch
    - Fixed an issue in Generic FunctionCallArgumentSpacingSniff where closures could cause incorrect errors
    - Fixed an issue in Generic UpperCaseConstantNameSniff where errors were incorrectly reported on goto statements
      -- Thanks to Tom Klingenberg for the patch
    - PEAR FileCommentSniff and ClassCommentSniff now support author emails with a single character in the local part
      -- E.g., a@me.com
      -- Thanks to Denis Shapkin for the patch
    - Fixed bug #19290 : Generic indent sniffer fails for anonymous functions
    - Fixed bug #19324 : Setting show_warnings configuration option does not work
    - Fixed bug #19354 : Not recognizing references passed to method
    - Fixed bug #19361 : CSS tokenzier generates errors when PHP embedded in CSS file
    - Fixed bug #19374 : HEREDOC/NOWDOC Indentation problems
    - Fixed bug #19381 : traits and indetations in traits are not handled properly
    - Fixed bug #19394 : Notice in NonExecutableCodeSniff
    - Fixed bug #19402 : Syntax error when executing phpcs on Windows with parens in PHP path
      -- Thanks to Tom Klingenberg for the patch
    - Fixed bug #19411 : magic method error on __construct()
      -- The fix required a rewrite of AbstractScopeSniff, so please test any sniffs that extend this class
    - Fixed bug #19412 : Incorrect error about assigning objects to variables when inside inline IF
    - Fixed bug #19413 : php_cs thinks I haven't used a parameter when I have
    - Fixed bug #19414 : php_cs seems to not track variables correctly in heredocs
   </notes>
  </release>
  <release>
   <version>
    <release>1.3.3</release>
    <api>1.3.3</api>
   </version>
   <stability>
    <release>stable</release>
    <api>stable</api>
   </stability>
   <date>2012-02-17</date>
   <license uri="https://github.com/squizlabs/PHP_CodeSniffer/blob/master/licence.txt">BSD License</license>
   <notes>
    - Added new Generic FixmeSniff that shows error messages for all FIXME comments left in your code
      -- Thanks to Sam Graham for the contribution
    - The maxPercentage setting in the Squiz CommentedOutCodeSniff can now be overriden in a rulset.xml file
      -- Thanks to Volker Dusch for the patch
    - The Checkstyle and XML reports now use XMLWriter
      -- Only change in output is that empty file tags are no longer produced for files with no violations
      -- Thanks to Sebastian Bergmann for the patch
    - Added PHP_CodeSniffer_Tokens::$bracketTokens to give sniff writers fast access to open and close bracket tokens
    - Fixed an issue in AbstractPatternSniff where EOL tokens were not being correctly checked in some cases
    - PHP_CodeSniffer_File::getTokensAsString() now detects incorrect length value (request #19313)
    - Fixed bug #19114 : CodeSniffer checks extension even for single file
    - Fixed bug #19171 : Show sniff codes option is ignored by some report types
      -- Thanks to Dominic Scheirlinck for the patch
    - Fixed bug #19188 : Lots of PHP Notices when analyzing the Symfony framework
      -- First issue was list-style.. lines in CSS files not properly adjusting open/close bracket positions
      -- Second issue was notices caused by bug #19137
    - Fixed bug #19208 : UpperCaseConstantName reports class members
      -- Was also a problem with LowerCaseConstantName as well
    - Fixed bug #19256 : T_DOC_COMMENT in CSS files breaks ClassDefinitionNameSpacingSniff
      -- Thanks to Klaus Purer for the patch
    - Fixed bug #19264 : Squiz.PHP.NonExecutableCode does not handle RETURN in CASE without BREAK
    - Fixed bug #19270 : DuplicateClassName does not handle namespaces correctly
    - Fixed bug #19283 : CSS @media rules cause false positives
      -- Thanks to Klaus Purer for the patch
   </notes>
  </release>
  <release>
   <version>
    <release>1.3.2</release>
    <api>1.3.2</api>
   </version>
   <stability>
    <release>stable</release>
    <api>stable</api>
   </stability>
   <date>2011-12-01</date>
   <license uri="https://github.com/squizlabs/PHP_CodeSniffer/blob/master/licence.txt">BSD License</license>
   <notes>
    - Added Generic JSHintSniff to run jshint.js over a JS file and report warnings
      -- Set jshint path using phpcs --config-set jshint_path /path/to/jshint-rhino.js
      -- Set rhino path using phpcs --config-set rhino_path /path/to/rhino
      -- Thanks to Alexander Weiß for the contribution
    - Nowdocs are now tokenized using PHP_CodeSniffer specific T_NOWDOC tokens for easier identification
    - Generic UpperCaseConstantNameSniff no longer throws errors for namespaces
      -- Thanks to Jaroslav Hanslík for the patch
    - Squiz NonExecutableCodeSniff now detects code after thrown exceptions
      -- Thanks to Jaroslav Hanslík for the patch
    - Squiz OperatorSpacingSniff now ignores references
      -- Thanks to Jaroslav Hanslík for the patch
    - Squiz FunctionCommentSniff now reports a missing function comment if it finds a standard code comment instead
    - Squiz FunctionCommentThrownTagSniff no longer reports errors if it can't find a function comment
    - Fixed unit tests not running under Windows
      -- Thanks to Jaroslav Hanslík for the patch
    - Fixed bug #18964 : "$stackPtr must be of type T_VARIABLE" on heredocs and nowdocs
    - Fixed bug #18973 : phpcs is looking for variables in a nowdoc
    - Fixed bug #18974 : Blank line causes "Multi-line function call not indented correctly"
      -- Adds new error message to ban empty lines in multi-line function calls
    - Fixed bug #18975 : "Closing parenthesis must be on a line by itself" also causes indentation error
   </notes>
  </release>
  <release>
   <version>
    <release>1.3.1</release>
    <api>1.3.1</api>
   </version>
   <stability>
    <release>stable</release>
    <api>stable</api>
   </stability>
   <date>2011-11-03</date>
   <license uri="https://github.com/squizlabs/PHP_CodeSniffer/blob/master/licence.txt">BSD License</license>
   <notes>
    - All report file command line arguments now work with relative paths (request #17240)
    - The extensions command line argument now supports multi-part file extensions (request #17227)
    - Added report type --report=hgblame to show number of errors/warnings committed by authors in a Mercurial repository
      -- Has the same functionality as the svnblame report
      -- Thanks to Ben Selby for the patch
    - Added T_BACKTICK token type to make detection of backticks easier (request #18799)
    - Added pattern matching support to Generic ForbiddenFunctionsSniff
        -- If you are extending it and overriding register() or addError() you will need to review your sniff
    - Namespaces are now recognised as scope openers, although they do not require braces (request #18043)
    - Added new ByteOrderMarkSniff to Generic standard (request #18194)
      -- Throws an error if a byte order mark is found in any PHP file
      -- Thanks to Piotr Karas for the contribution
    - PHP_Timer output is no longer included in reports when being written to a file (request #18252)
      -- Also now shown for all report types if nothing is being printed to the screen
    - Generic DeprecatedFunctionSniff now reports functions as deprecated and not simply forbidden (request #18288)
    - PHPCS now accepts file contents from STDIN (request #18447)
      -- Example usage: cat temp.php | phpcs [options]  -OR-  phpcs [options] &lt; temp.php
      -- Not every sniff will work correctly due to the lack of a valid file path
    - PHP_CodeSniffer_Exception no longer extends PEAR_Exception (request #18483)
      -- PEAR_Exception added a requirement that PEAR had to be installed
      -- PHP_CodeSniffer is not used as a library, so unlikely to have any impact
    - PEAR FileCommentSniff now allows GIT IDs in the version tag (request #14874)
    - AbstractVariableSniff now supports heredocs
      -- Also includes some variable detection fixes
      -- Thanks to Sam Graham for the patch
    - Squiz FileCommentSniff now enforces rule that package names cannot start with the word Squiz
    - MySource AssignThisSniff now allows "this" to be assigned to the private var _self
    - Fixed issue in Squiz FileCommentSniff where suggested package name was the same as the incorrect package name
    - Fixed some issues with Squiz ArrayDeclarationSniff when using function calls in array values
    - Fixed doc generation so it actually works again
      -- Also now works when being run from an SVN checkout as well as when installed as a PEAR package
      -- Should fix bug #18949 : Call to private method from static
    - PEAR ClassDeclaration sniff now supports indentation checks when using the alternate namespace syntax
      -- PEAR.Classes.ClassDeclaration.SpaceBeforeBrace message now contains 2 variables instead of 1
      -- Sniff allows overriding of the default indent level, which is set to 4
      -- Fixes bug #18933 : Alternative namespace declaration syntax confuses scope sniffs
    - Fixed bug #18465 : "self::" does not work in lambda functions
      -- Also corrects conversion of T_FUNCTION tokens to T_CLOSURE, which was not fixing token condition arrays
    - Fixed bug #18543 : CSS Tokenizer deletes too many #
    - Fixed bug #18624 : @throws namespace problem
      -- Thanks to Gavin Davies for the patch
    - Fixed bug #18628 : Generic.Files.LineLength gives incorrect results with Windows line-endings
    - Fixed bug #18633 : CSS Tokenizer doesn't replace T_LIST tokens inside some styles
    - Fixed bug #18657 : anonymous functions wrongly indented
    - Fixed bug #18670 : UpperCaseConstantNameSniff fails on dynamic retrieval of class constant
    - Fixed bug #18709 : Code sniffer sniffs file if even if it's in --ignore
      -- Thanks to Artem Lopata for the patch
    - Fixed bug #18762 : Incorrect handling of define and constant in UpperCaseConstantNameSniff
      -- Thanks to Thomas Baker for the patch
    - Fixed bug #18769 : CSS Tokenizer doesn't replace T_BREAK tokens inside some styles
    - Fixed bug #18835 : Unreachable errors of inline returns of closure functions
      -- Thanks to Patrick Schmidt for the patch
    - Fixed bug #18839 : Fix miscount of warnings in AbstractSniffUnitTest.php
      -- Thanks to Sam Graham for the patch
    - Fixed bug #18844 : Generic_Sniffs_CodeAnalysis_UnusedFunctionParameterSniff with empty body
      -- Thanks to Dmitri Medvedev for the patch
    - Fixed bug #18847 : Running Squiz_Sniffs_Classes_ClassDeclarationSniff results in PHP notice
    - Fixed bug #18868 : jslint+rhino: errors/warnings not detected
      -- Thanks to Christian Weiske for the patch
    - Fixed bug #18879 : phpcs-svn-pre-commit requires escapeshellarg
      -- Thanks to Bjorn Katuin for the patch
    - Fixed bug #18951 : weird behaviour with closures and multi-line use () params
   </notes>
  </release>
  <release>
   <version>
    <release>1.3.0</release>
    <api>1.3.0</api>
   </version>
   <stability>
    <release>stable</release>
    <api>stable</api>
   </stability>
   <date>2011-03-17</date>
   <license uri="https://github.com/squizlabs/PHP_CodeSniffer/blob/master/licence.txt">BSD License</license>
   <notes>
    - Add a new token T_CLOSURE that replaces T_FUNCTION if the function keyword is anonymous
    - Many Squiz sniffs no longer report errors when checking closures; they are now ignored
    - Fixed some error messages in PEAR MultiLineConditionSniff that were not using placeholders for message data
    - AbstractVariableSniff now correctly finds variable names wrapped with curly braces inside double quoted strings
    - PEAR FunctionDeclarationSniff now ignores arrays in argument default values when checking multi-line declarations
    - Fixed bug #18200 : Using custom named ruleset file as standard no longer works
    - Fixed bug #18196 : PEAR MultiLineCondition.SpaceBeforeOpenBrace not consistent with newline chars
    - Fixed bug #18204 : FunctionCommentThrowTag picks wrong exception type when throwing function call
    - Fixed bug #18222 : Add __invoke method to PEAR standard
    - Fixed bug #18235 : Invalid error generation in Squiz.Commenting.FunctionCommentThrowTag
    - Fixed bug #18250 : --standard with relative path skips Standards' "implicit" sniffs
    - Fixed bug #18274 : Multi-line IF and function call indent rules conflict
    - Fixed bug #18282 : Squiz doesn't handle final keyword before function comments
      -- Thanks to Dave Perrett for the patch
    - Fixed bug #18336 : Function isUnderscoreName gives php notices
   </notes>
  </release>
  <release>
   <version>
    <release>1.3.0RC2</release>
    <api>1.3.0RC2</api>
   </version>
   <stability>
    <release>beta</release>
    <api>beta</api>
   </stability>
   <date>2011-01-14</date>
   <license uri="https://github.com/squizlabs/PHP_CodeSniffer/blob/master/licence.txt">BSD License</license>
   <notes>
    - You can now print multiple reports for each run and print each to the screen or a file (request #12434)
      -- Format is --report-[report][=file] (e.g., --report-xml=out.xml)
      -- Printing to screen is done by leaving [file] empty (e.g., --report-xml)
      -- Multiple reports can be specified in this way (e.g., --report-summary --report-xml=out.xml)
      -- The standard --report and --report-file command line arguments are unchanged
    - Added -d command line argument to set php.ini settings while running (request #17244)
      -- Usage is: phpcs -d memory_limit=32M -d ...
      -- Thanks to Ben Selby for the patch
    - Added -p command line argument to show progress during a run
      -- Dot means pass, E means errors found, W means only warnings found and S means skipped file
      -- Particularly good for runs where you are checking more than 100 files
      -- Enable by default with --config-set show_progress 1
      -- Will not print anything if you are already printing verbose output
      -- This has caused a big change in the way PHP_CodeSniffer processes files (API changes around processing)
    - You can now add exclude rules for individual sniffs or error messages (request #17903)
      -- Only available when using a ruleset.xml file to specify rules
      -- Uses the same exclude-pattern tags as normal but allows them inside rule tags
    - Using the -vvv option will now print a list of sniffs executed for each file and how long they took to process
    - Added Generic ClosureLinterSniff to run Google's gjslint over your JS files
    - The XML and CSV reports now include the severity of the error (request #18165)
      -- The Severity column in the CSV report has been renamed to Type, and a new Severity column added for this
    - Fixed issue with Squiz FunctionCommentSniff reporting incorrect type hint when default value uses namespace
      -- Thanks to Anti Veeranna for the patch
    - Generic FileLengthSniff now uses iconv_strlen to check line length if an encoding is specified (request #14237)
    - Generic UnnecessaryStringConcatSniff now allows strings to be combined to form a PHP open or close tag
    - Squiz SwitchDeclarationSniff no longer reports indentation errors for BREAK statements inside IF conditions
    - Interactive mode now always prints the full error report (ignores command line)
    - Improved regular expression detection in JavaScript files
      -- Added new T_TYPEOF token that can be used to target the typeof JS operator
      -- Fixes bug #17611 : Regular expression tokens not recognised
    - Squiz ScopeIndentSniff removed
      -- Squiz standard no longer requires additional indents between ob_* methods
      -- Also removed Squiz OutputBufferingIndentSniff that was checking the same thing
    - PHP_CodeSniffer_File::getMemberProperties() performance improved significantly
      -- Improves performance of Squiz ValidVariableNameSniff significantly
    - Squiz OperatorSpacingSniff performance improved significantly
    - Squiz NonExecutableCodeSniff performance improved significantly
      -- Will throw duplicate errors in some cases now, but these should be rare
    - MySource IncludeSystemSniff performance improved significantly
    - MySource JoinStringsSniff no longer reports an error when using join() on a named JS array
    - Warnings are now reported for each file when they cannot be opened instead of stopping the script
      -- Hide warnings with the -n command line argument
      -- Can override the warnings using the code Internal.DetectLineEndings
    - Fixed bug #17693 : issue with pre-commit hook script with filenames that start with v
    - Fixed bug #17860 : isReference function fails with references in array
      -- Thanks to Lincoln Maskey for the patch
    - Fixed bug #17902 : Cannot run tests when tests are symlinked into tests dir
      -- Thanks to Matt Button for the patch
    - Fixed bug #17928 : Improve error message for Generic_Sniffs_PHP_UpperCaseConstantSniff
      -- Thanks to Stefano Kowalke for the patch
    - Fixed bug #18039 : JS Tokenizer crash when ] is last character in file
    - Fixed bug #18047 : Incorrect handling of namespace aliases as constants
      -- Thanks to Dmitri Medvedev for the patch
    - Fixed bug #18072 : Impossible to exclude path from processing when symlinked
    - Fixed bug #18073 : Squiz.PHP.NonExecutableCode fault
    - Fixed bug #18117 : PEAR coding standard: Method constructor not sniffed as a function
    - Fixed bug #18135 : Generic FunctionCallArgumentSpacingSniff reports function declaration errors
    - Fixed bug #18140 : Generic scope indent in exact mode: strange expected/found values for switch
    - Fixed bug #18145 : Sniffs are not loaded for custom ruleset file
      -- Thanks to Scott McCammon for the patch
    - Fixed bug #18152 : While and do-while with AbstractPatternSniff
    - Fixed bug #18191 : Squiz.PHP.LowercasePHPFunctions does not work with new Date()
    - Fixed bug #18193 : CodeSniffer doesn't reconize CR (\r) line endings
   </notes>
  </release>
  <release>
   <version>
    <release>1.3.0RC1</release>
    <api>1.3.0RC1</api>
   </version>
   <stability>
    <release>beta</release>
    <api>beta</api>
   </stability>
   <date>2010-09-03</date>
   <license uri="https://github.com/squizlabs/PHP_CodeSniffer/blob/master/licence.txt">BSD License</license>
   <notes>
    - Added exclude pattern support to ruleset.xml file so you can specify ignore patterns in a standard (request #17683)
      -- Use new exclude-pattern tags to include the ignore rules into your ruleset.xml file
      -- See CodeSniffer/Standards/PHPCS/ruleset.xml for an example
    - Added new --encoding command line argument to specify the encoding of the files being checked
      -- When set to utf-8, stops the XML-based reports from double-encoding
      -- When set to something else, helps the XML-based reports encode to utf-8
      -- Default value is iso-8859-1 but can be changed with --config-set encoding [value]
    - The report is no longer printed to screen when using the --report-file command line option (request #17467)
      -- If you want to print it to screen as well, use the -v command line argument
    - The SVN and GIT blame reports now also show percentage of reported errors per author (request #17606)
      -- Thanks to Ben Selby for the patch
    - Updated the SVN pre-commit hook to work with the new severity levels feature
    - Generic SubversionPropertiesSniff now allows properties to have NULL values (request #17682)
      -- A null value indicates that the property should exist but the value should not be checked
    - Generic UpperCaseConstantName Sniff now longer complains about the PHPUnit_MAIN_METHOD constant (request #17798)
    - Squiz FileComment sniff now checks JS files as well as PHP files
    - Squiz FunctionCommentSniff now supports namespaces in type hints
    - Fixed a problem in Squiz OutputBufferingIndentSniff where block comments were reported as not indented
    - Fixed bug #17092 : Problems with utf8_encode and htmlspecialchars with non-ascii chars
      -- Use the new --encoding=utf-8 command line argument if your files are utf-8 encoded
    - Fixed bug #17629 : PHP_CodeSniffer_Tokens::$booleanOperators missing T_LOGICAL_XOR
      -- Thanks to Matthew Turland for the patch
    - Fixed bug #17699 : Fatal error generating code coverage with PHPUnit 5.3.0RC1
    - Fixed bug #17718 : Namespace 'use' statement: used global class name is recognized as constant
    - Fixed bug #17734 : Generic SubversionPropertiesSniff complains on non SVN files
    - Fixed bug #17742 : EmbeddedPhpSniff reacts negatively to file without closing php tag
    - Fixed bug #17823 : Notice: Please no longer include PHPUnit/Framework.php
   </notes>
  </release>
  <release>
   <version>
    <release>1.3.0a1</release>
    <api>1.3.0a1</api>
   </version>
   <stability>
    <release>alpha</release>
    <api>alpha</api>
   </stability>
   <date>2010-07-15</date>
   <license uri="https://github.com/squizlabs/PHP_CodeSniffer/blob/master/licence.txt">BSD License</license>
   <notes>
    - All CodingStandard.php files have been replaced by ruleset.xml files
      -- Custom standards will need to be converted over to this new format to continue working
    - You can specify a path to your own custom ruleset.xml file by using the --standard command line arg
      -- e.g., phpcs --standard=/path/to/my/ruleset.xml
    - Added a new report type --report=gitblame to show how many errors and warnings were committed by each author
      -- Has the same functionality as the svnblame report
      -- Thanks to Ben Selby for the patch
    - A new token type T_DOLLAR has been added to allow you to sniff for variable variables (feature request #17095)
      -- Thanks to Ian Young for the patch
    - JS tokenizer now supports T_POWER (^) and T_MOD_EQUAL (%=) tokens (feature request #17441)
    - If you have PHP_Timer installed, you'll now get a time/memory summary at the end of a script run
      -- Only happens when printing reports that are designed to be read on the command line
    - Added Generic DeprecatedFunctionsSniff to warn about the use of deprecated functions (feature request #16694)
      -- Thanks to Sebastian Bergmann for the patch
    - Added Squiz LogicalOperatorSniff to ensure that logical operators are surrounded by single spaces
    - Added MySource ChannelExceptionSniff to ensure action files only throw ChannelException
    - Added new method getClassProperties() for sniffs to use to determine if a class is abstract and/or final
      -- Thanks to Christian Kaps for the patch
    - Generic UpperCaseConstantSniff no longer throws errors about namespaces
      -- Thanks to Christian Kaps for the patch
    - Squiz OperatorBracketSniff now correctly checks value assignmnets in arrays
    - Squiz LongConditionClosingCommentSniff now requires a comment for long CASE statements that use curly braces
    - Squiz LongConditionClosingCommentSniff now requires an exact comment match on the brace
    - MySource IncludeSystemSniff now ignores DOMDocument usage
    - MySource IncludeSystemSniff no longer requires inclusion of systems that are being implemented
    - Removed found and expected messages from Squiz ConcatenationSpacingSniff because they were messy and not helpful
    - Fixed a problem where Generic CodeAnalysisSniff could show warnings if checking multi-line strings
    - Fixed error messages in Squiz ArrayDeclarationSniff reporting incorrect number of found and expected spaces
    - Fixed bug #17048 : False positive in Squiz_WhiteSpace_ScopeKeywordSpacingSniff
    - Fixed bug #17054 : phpcs more strict than PEAR CS regarding function parameter spacing
    - Fixed bug #17096 : Notice: Undefined index: scope_condition in ScopeClosingBraceSniff.php
      -- Moved PEAR.Functions.FunctionCallArgumentSpacing to Generic.Functions.FunctionCallArgumentSpacing
    - Fixed bug #17144 : Deprecated: Function eregi() is deprecated
    - Fixed bug #17236 : PHP Warning due to token_get_all() in DoubleQuoteUsageSniff
    - Fixed bug #17243 : Alternate Switch Syntax causes endless loop of Notices in SwitchDeclaration
    - Fixed bug #17313 : Bug with switch case struture
    - Fixed bug #17331 : Possible parse error: interfaces may not include member vars
    - Fixed bug #17337 : CSS tokenizer fails on quotes urls
    - Fixed bug #17420 : Uncaught exception when comment before function brace
    - Fixed bug #17503 : closures formatting is not supported
   </notes>
  </release>
  <release>
   <version>
    <release>1.2.2</release>
    <api>1.2.2</api>
   </version>
   <stability>
    <release>stable</release>
    <api>stable</api>
   </stability>
   <date>2010-01-27</date>
   <license uri="https://github.com/squizlabs/PHP_CodeSniffer/blob/master/licence.txt">BSD License</license>
   <notes>
    - The core PHP_CodeSniffer_File methods now understand the concept of closures (feature request #16866)
      -- Thanks to Christian Kaps for the sample code
    - Sniffs can now specify violation codes for each error and warning they add
      -- Future versions will allow you to override messages and severities using these codes
      -- Specifying a code is optional, but will be required if you wish to support overriding
    - All reports have been broken into separate classes
      -- Command line usage and report output remains the same
      -- Thanks to Gabriele Santini for the patch
    - Added an interactive mode that can be enabled using the -a command line argument
      -- Scans files and stops when it finds a file with errors
      -- Waits for user input to recheck the file (hopefully you fixed the errors) or skip the file
      -- Useful for very large code bases where full rechecks take a while
    - The reports now show the correct number of errors and warnings found
    - The isCamelCaps method now allows numbers in class names
    - The JS tokenizer now correctly identifies boolean and bitwise AND and OR tokens
    - The JS tokenzier now correctly identifies regular expressions used in conditions
    - PEAR ValidFunctionNameSniff now ignores closures
    - Squiz standard now uses the PEAR setting of 85 chars for LineLengthSniff
    - Squiz ControlStructureSpacingSniff now ensure there are no spaces around parentheses
    - Squiz LongConditionClosingCommentSniff now checks for comments at the end of try/catch statements
    - Squiz LongConditionClosingCommentSniff now checks validity of comments for short structures if they exist
    - Squiz IncrementDecrementUsageSniff now has better checking to ensure it only looks at simple variable assignments
    - Squiz PostStatementCommentSniff no longer throws errors for end function comments
    - Squiz InlineCommentSniff no longer throws errors for end function comments
    - Squiz OperatorBracketSniff now allows simple arithmetic operations in SWITCH conditions
    - Squiz ValidFunctionNameSniff now ignores closures
    - Squiz MethodScopeSniff now ignores closures
    - Squiz ClosingDeclarationCommentSniff now ignores closures
    - Squiz GlobalFunctionSniff now ignores closures
    - Squiz DisallowComparisonAssignmentSniff now ignores the assigning of arrays
    - Squiz DisallowObjectStringIndexSniff now allows indexes that contain dots and reserved words
    - Squiz standard now throws nesting level and cyclomatic complexity errors at much higher levels
    - Squiz CommentedOutCodeSniff now ignores common comment framing chacacters
    - Squiz ClassCommentSniff now ensures the open comment tag is the only content on the first line
    - Squiz FileCommentSniff now ensures the open comment tag is the only content on the first line
    - Squiz FunctionCommentSniff now ensures the open comment tag is the only content on the first line
    - Squiz VariableCommentSniff now ensures the open comment tag is the only content on the first line
    - Squiz NonExecutableCodeSniff now warns about empty return statements that are not required
    - Removed ForbiddenStylesSniff from Squiz standard
      -- It is now in in the MySource standard as BrowserSpecificStylesSniff
      -- New BrowserSpecificStylesSniff ignores files with browser-specific suffixes
    - MySource IncludeSystemSniff no longer throws errors when extending the Exception class
    - MySource IncludeSystemSniff no longer throws errors for the abstract widget class
    - MySource IncludeSystemSniff and UnusedSystemSniff now allow includes inside IF statements
    - MySource IncludeSystemSniff no longer throws errors for included widgets inside methods
    - MySource GetRequestDataSniff now throws errors for using $_FILES
    - MySource CreateWidgetTypeCallbackSniff now allows return statements in nested functions
    - MySource DisallowSelfActionsSniff now ignores abstract classes
    - Fixed a problem with the SVN pre-commit hook for PHP versions without vertical whitespace regex support
    - Fixed bug #16740 : False positives for heredoc strings and unused parameter sniff
    - Fixed bug #16794 : ValidLogicalOperatorsSniff doesn't report operators not in lowercase
    - Fixed bug #16804 : Report filename is shortened too much
    - Fixed bug #16821 : Bug in Squiz_Sniffs_WhiteSpace_OperatorSpacingSniff
      -- Thanks to Jaroslav Hanslík for the patch
    - Fixed bug #16836 : Notice raised when using semicolon to open case
    - Fixed bug #16855 : Generic standard sniffs incorrectly for define() method
    - Fixed bug #16865 : Two bugs in Squiz_Sniffs_WhiteSpace_OperatorSpacingSniff
      -- Thanks to Jaroslav Hanslík for the patch
    - Fixed bug #16902 : Inline If Declaration bug
    - Fixed bug #16960 : False positive for late static binding in Squiz/ScopeKeywordSpacingSniff
      -- Thanks to Jakub Tománek for the patch
    - Fixed bug #16976 : The phpcs attempts to process symbolic links that don't resolve to files
    - Fixed bug #17017 : Including one file in the files sniffed alters errors reported for another file
   </notes>
  </release>
  <release>
   <version>
    <release>1.2.1</release>
    <api>1.2.1</api>
   </version>
   <stability>
    <release>stable</release>
    <api>stable</api>
   </stability>
   <date>2009-11-17</date>
   <license uri="https://github.com/squizlabs/PHP_CodeSniffer/blob/master/licence.txt">BSD License</license>
   <notes>
    - Added a new report type --report=svnblame to show how many errors and warnings were committed by each author
      -- Also shows the percentage of their code that are errors and warnings
      -- Requires you to have the SVN command in your path
      -- Make sure SVN is storing usernames and passwords (if required) or you will need to enter them for each file
      -- You can also use the -s command line argument to see the different types of errors authors are committing
      -- You can use the -v command line argument to see all authors, even if they have no errors or warnings
    - Added a new command line argument --report-width to allow you to set the column width of screen reports
      -- Reports wont accept values less than 70 or else they get too small
      -- Can also be set via a config var: phpcs --config-set report_width 100
    - You can now get PHP_CodeSniffer to ignore a whole file by adding @codingStandardsIgnoreFile in the content
      -- If you put it in the first two lines the file wont even be tokenized, so it will be much quicker
    - Reports now print their file lists in alphabetical order
    - PEAR FunctionDeclarationSniff now reports error for incorrect closing bracket placement in multi-line definitions
    - Added Generic CallTimePassByRefenceSniff to prohibit the passing of variables into functions by reference
      -- Thanks to Florian Grandel for the contribution
    - Added Squiz DisallowComparisonAssignmentSniff to ban the assignment of comparison values to a variable
    - Added Squiz DuplicateStyleDefinitionSniff to check for duplicate CSS styles in a single class block
    - Squiz ArrayDeclarationSniff no longer checks the case of array indexes because that is not its job
    - Squiz PostStatementCommentSniff now allows end comments for class member functions
    - Squiz InlineCommentSniff now supports the checking of JS files
    - MySource CreateWidgetTypeCallbackSniff now allows the callback to be passed to another function
    - MySource CreateWidgetTypeCallbackSniff now correctly ignores callbacks used inside conditions
    - Generic MultipleStatementAlignmentSniff now enforces a single space before equals sign if max padding is reached
    - Fixed a problem in the JS tokenizer where regular expressions containing \// were not converted correctly
    - Fixed a problem tokenizing CSS files where multiple ID targets on a line would look like comments
    - Fixed a problem tokenizing CSS files where class names containing a colon looked like style definitions
    - Fixed a problem tokenizing CSS files when style statements had empty url() calls
    - Fixed a problem tokenizing CSS colours with the letter E in first half of the code
    - Squiz ColonSpacingSniff now ensures it is only checking style definitions in CSS files and not class names
    - Squiz DisallowComparisonAssignmentSniff no longer reports errors when assigning the return value of a function
    - CSS tokenizer now correctly supports multi-line comments
    - When only the case of var names differ for function comments, the error now indicates the case is different
    - Fixed an issue with Generic UnnecessaryStringConcatSniff where it incorrectly suggested removing a concat
    - Fixed bug #16530 : ScopeIndentSniff reports false positive
    - Fixed bug #16533 : Duplicate errors and warnings
    - Fixed bug #16563 : Check file extensions problem in phpcs-svn-pre-commit
      -- Thanks to Kaijung Chen for the patch
    - Fixed bug #16592 : Object operator indentation incorrect when first operator is on a new line
    - Fixed bug #16641 : Notice output
    - Fixed bug #16682 : Squiz_Sniffs_Strings_DoubleQuoteUsageSniff reports string "\0" as invalid
    - Fixed bug #16683 : Typing error in PHP_CodeSniffer_CommentParser_AbstractParser
    - Fixed bug #16684 : Bug in Squiz_Sniffs_PHP_NonExecutableCodeSniff
    - Fixed bug #16692 : Spaces in paths in Squiz_Sniffs_Debug_JavaScriptLintSniff
      -- Thanks to Jaroslav Hanslík for the patch
    - Fixed bug #16696 : Spelling error in MultiLineConditionSniff
    - Fixed bug #16697 : MultiLineConditionSniff incorrect result with inline IF
    - Fixed bug #16698 : Notice in JavaScript Tokenizer
    - Fixed bug #16736 : Multi-files sniffs aren't processed when FILE is a single directory
      -- Thanks to Alexey Shein for the patch
    - Fixed bug #16792 : Bug in Generic_Sniffs_PHP_ForbiddenFunctionsSniff
   </notes>
  </release>
  <release>
   <version>
    <release>1.2.0</release>
    <api>1.2.0</api>
   </version>
   <stability>
    <release>stable</release>
    <api>stable</api>
   </stability>
   <date>2009-08-17</date>
   <license uri="https://github.com/squizlabs/PHP_CodeSniffer/blob/master/licence.txt">BSD License</license>
   <notes>
    - Installed standards are now favoured over custom standards when using the cmd line arg with relative paths
    - Unit tests now use a lot less memory while running
    - Squiz standard now uses Generic EmptyStatementSniff but throws errors instead of warnings
    - Squiz standard now uses Generic UnusedFunctionParameterSniff
    - Removed unused ValidArrayIndexNameSniff from the Squiz standard
    - Fixed bug #16424 : SubversionPropertiesSniff print PHP Warning
    - Fixed bug #16450 : Constant PHP_CODESNIFFER_VERBOSITY already defined (unit tests)
    - Fixed bug #16453 : function declaration long line splitted error
    - Fixed bug #16482 : phpcs-svn-pre-commit ignores extensions parameter
   </notes>
  </release>
  <release>
   <version>
    <release>1.2.0RC3</release>
    <api>1.2.0RC3</api>
   </version>
   <stability>
    <release>beta</release>
    <api>beta</api>
   </stability>
   <date>2009-07-07</date>
   <license uri="https://github.com/squizlabs/PHP_CodeSniffer/blob/master/licence.txt">BSD License</license>
   <notes>
    - You can now use @codingStandardsIgnoreStart and @...End comments to suppress messages (feature request #14002)
    - A warning is now included for files without any code when short_open_tag is set to Off (feature request #12952)
    - You can now use relative paths to your custom standards with the --standard cmd line arg (feature request #14967)
    - You can now override magic methods and functions in PEAR ValidFunctionNameSniff (feature request #15830)
    - MySource IncludeSystemSniff now recognises widget action classes
    - MySource IncludeSystemSniff now knows about unit test classes and changes rules accordingly
   </notes>
  </release>
  <release>
   <version>
    <release>1.2.0RC2</release>
    <api>1.2.0RC2</api>
   </version>
   <stability>
    <release>beta</release>
    <api>beta</api>
   </stability>
   <date>2009-05-25</date>
   <license uri="https://github.com/squizlabs/PHP_CodeSniffer/blob/master/licence.txt">BSD License</license>
   <notes>
    - Test suite can now be run using the full path to AllTests.php (feature request #16179)
    - Fixed bug #15980 : PHP_CodeSniffer change php current directory
      -- Thanks to Dolly Aswin Harahap for the patch
    - Fixed bug #16001 : Notice triggered
    - Fixed bug #16054 : phpcs-svn-pre-commit not showing any errors
    - Fixed bug #16071 : Fatal error: Uncaught PHP_CodeSniffer_Exception
    - Fixed bug #16170 : Undefined Offset -1 in MultiLineConditionSniff.php on line 68
    - Fixed bug #16175 : Bug in Squiz-IncrementDecrementUsageSniff
   </notes>
  </release>
  <release>
   <version>
    <release>1.2.0RC1</release>
    <api>1.2.0RC1</api>
   </version>
   <stability>
    <release>beta</release>
    <api>beta</api>
   </stability>
   <date>2009-03-09</date>
   <license uri="https://github.com/squizlabs/PHP_CodeSniffer/blob/master/licence.txt">BSD License</license>
   <notes>
    - Reports that are output to a file now include a trailing newline at the end of the file
    - Fixed sniff names not shown in -vvv token processing output
    - Added Generic SubversionPropertiesSniff to check that specific svn props are set for files
      -- Thanks to Jack Bates for the contribution
    - The PHP version check can now be overridden in classes that extend PEAR FileCommentSniff
      -- Thanks to Helgi Þormar Þorbjörnsson for the suggestion
    - Added Generic ConstructorNameSniff to check for PHP4 constructor name usage
      -- Thanks to Leif Wickland for the contribution
    - Squiz standard now supports multi-line function and condition sniffs from PEAR standard
    - Squiz standard now uses Generic ConstructorNameSniff
    - Added MySource GetRequestDataSniff to ensure REQUEST, GET and POST are not accessed directly
    - Squiz OperatorBracketSniff now allows square brackets in simple unbracketed operations
    - Fixed the incorrect tokenizing of multi-line block comments in CSS files
    - Fixed bug #15383 : Uncaught PHP_CodeSniffer_Exception
    - Fixed bug #15408 : An unexpected exception has been caught: Undefined offset: 2
    - Fixed bug #15519 : Uncaught PHP_CodeSniffer_Exception
    - Fixed bug #15624 : Pre-commit hook fails with PHP errors
    - Fixed bug #15661 : Uncaught PHP_CodeSniffer_Exception
    - Fixed bug #15722 : "declare(encoding = 'utf-8');" leads to "Missing file doc comment"
    - Fixed bug #15910 : Object operator indention not calculated correctly
   </notes>
  </release>
  <release>
   <version>
    <release>1.2.0a1</release>
    <api>1.2.0a1</api>
   </version>
   <stability>
    <release>alpha</release>
    <api>alpha</api>
   </stability>
   <date>2008-12-18</date>
   <license uri="https://github.com/squizlabs/PHP_CodeSniffer/blob/master/licence.txt">BSD License</license>
   <notes>
    - PHP_CodeSniffer now has a CSS tokenizer for checking CSS files
    - Added support for a new multi-file sniff that sniffs all processed files at once
    - Added new output format --report=emacs to output errors using the emacs standard compile output format
      -- Thanks to Len Trigg for the contribution
    - Reports can now be written to a file using the --report-file command line argument (feature request #14953)
      -- The report is also written to screen when using this argument
    - The CheckStyle, CSV and XML reports now include a source for each error and warning (feature request #13242)
      -- A new report type --report=source can be used to show you the most common errors in your files
    - Added new command line argument -s to show error sources in all reports
    - Added new command line argument --sniffs to specify a list of sniffs to restrict checking to
      -- Uses the sniff source codes that are optionally displayed in reports
    - Changed the max width of error lines from 80 to 79 chars to stop blank lines in the default windows cmd window
    - PHP_CodeSniffer now has a token for an asperand (@ symbol) so sniffs can listen for them
      -- Thanks to Andy Brockhurst for the patch
    - Added Generic DuplicateClassNameSniff that will warn if the same class name is used in multiple files
      -- Not currently used by any standard; more of a multi-file sniff sample than anything useful
    - Added Generic NoSilencedErrorsSniff that warns if PHP errors are being silenced using the @ symbol
      -- Thanks to Andy Brockhurst for the contribution
    - Added Generic UnnecessaryStringConcatSniff that checks for two strings being concatenated
    - Added PEAR FunctionDeclarationSniff to enforce the new multi-line function declaration PEAR standard
    - Added PEAR MultiLineAssignmentSniff to enforce the correct indentation of multi-line assignments
    - Added PEAR MultiLineConditionSniff to enforce the new multi-line condition PEAR standard
    - Added PEAR ObjectOperatorIndentSniff to enforce the new chained function call PEAR standard
    - Added MySource DisallowSelfActionSniff to ban the use of self::method() calls in Action classes
    - Added MySource DebugCodeSniff to ban the use of Debug::method() calls
    - Added MySource CreateWidgetTypeCallback sniff to check callback usage in widget type create methods
    - Added Squiz DisallowObjectStringIndexSniff that forces object dot notation in JavaScript files
      -- Thanks to Sertan Danis for the contribution
    - Added Squiz DiscouragedFunctionsSniff to warn when using debug functions
    - Added Squiz PropertyLabelSniff to check whitespace around colons in JS property and label declarations
    - Added Squiz DuplicatePropertySniff to check for duplicate property names in JS classes
    - Added Squiz ColonSpacingSniff to check for spacing around colons in CSS style definitions
    - Added Squiz SemicolonSpacingSniff to check for spacing around semicolons in CSS style definitions
    - Added Squiz IdentationSniff to check for correct indentation of CSS files
    - Added Squiz ColourDefinitionSniff to check that CSS colours are defined in uppercase and using shorthand
    - Added Squiz EmptyStyleDefinitionSniff to check for CSS style definitions without content
    - Added Squiz EmptyClassDefinitionSniff to check for CSS class definitions without content
    - Added Squiz ClassDefinitionOpeningBraceSpaceSniff to check for spaces around opening brace of CSS class definitions
    - Added Squiz ClassDefinitionClosingBraceSpaceSniff to check for a single blank line after CSS class definitions
    - Added Squiz ClassDefinitionNameSpacingSniff to check for a blank lines inside CSS class definition names
    - Added Squiz DisallowMultipleStyleDefinitionsSniff to check for multiple style definitions on a single line
    - Added Squiz DuplicateClassDefinitionSniff to check for duplicate CSS class blocks that can be merged
    - Added Squiz ForbiddenStylesSniff to check for usage of browser specific styles
    - Added Squiz OpacitySniff to check for incorrect opacity values in CSS
    - Added Squiz LowercaseStyleDefinitionSniff to check for styles that are not defined in lowercase
    - Added Squiz MissingColonSniff to check for style definitions where the colon has been forgotten
    - Added Squiz MultiLineFunctionDeclarationSniff to check that multi-line declarations contain one param per line
    - Added Squiz JSLintSniff to check for JS errors using the jslint.js script through Rhino
      -- Set jslint path using phpcs --config-set jslint_path /path/to/jslint.js
      -- Set rhino path using phpcs --config-set rhino_path /path/to/rhino
    - Added Generic TodoSniff that warns about comments that contain the word TODO
    - Removed MultipleStatementAlignmentSniff from the PEAR standard as alignment is now optional
    - Generic ForbiddenFunctionsSniff now has protected member var to specify if it should use errors or warnings
    - Generic MultipleStatementAlignmentSniff now has correct error message if assignment is on a new line
    - Generic MultipleStatementAlignmentSniff now has protected member var to allow it to ignore multi-line assignments
    - Generic LineEndingsSniff now supports checking of JS files
    - Generic LineEndingsSniff now supports checking of CSS files
    - Generic DisallowTabIndentSniff now supports checking of CSS files
    - Squiz DoubleQuoteUsageSniff now bans the use of variables in double quoted strings in favour of concatenation
    - Squiz SuperfluousWhitespaceSniff now supports checking of JS files
    - Squiz SuperfluousWhitespaceSniff now supports checking of CSS files
    - Squiz DisallowInlineIfSniff now supports checking of JS files
    - Squiz SemicolonSpacingSniff now supports checking of JS files
    - Squiz PostStatementCommentSniff now supports checking of JS files
    - Squiz FunctionOpeningBraceSpacingSniff now supports checking of JS files
    - Squiz FunctionClosingBraceSpacingSniff now supports checking of JS files
      -- Empty JS functions must have their opening and closing braces next to each other
    - Squiz ControlStructureSpacingSniff now supports checking of JS files
    - Squiz LongConditionClosingCommentSniff now supports checking of JS files
    - Squiz OperatorSpacingSniff now supports checking of JS files
    - Squiz SwitchDeclarationSniff now supports checking of JS files
    - Squiz CommentedOutCodeSniff now supports checking of CSS files
    - Squiz DisallowSizeFunctionsInLoopsSniff now supports checking of JS files for the use of object.length
    - Squiz DisallowSizeFunctionsInLoopsSniff no longer complains about size functions outside of the FOR condition
    - Squiz ControlStructureSpacingSniff now bans blank lines at the end of a control structure
    - Squiz ForLoopDeclarationSniff no longer throws errors for JS FOR loops without semicolons
    - Squiz MultipleStatementAlignmentSniff no longer throws errors if a statement would take more than 8 spaces to align
    - Squiz standard now uses Genric TodoSniff
    - Squiz standard now uses Genric UnnecessaryStringConcatSniff
    - Squiz standard now uses PEAR MultiLineAssignmentSniff
    - Squiz standard now uses PEAR MultiLineConditionSniff
    - Zend standard now uses OpeningFunctionBraceBsdAllmanSniff (feature request #14647)
    - MySource JoinStringsSniff now bans the use of inline array joins and suggests the + operator
    - Fixed incorrect errors that can be generated from abstract scope sniffs when moving to a new file
    - Core tokenizer now matches orphaned curly braces in the same way as square brackets
    - Whitespace tokens at the end of JS files are now added to the token stack
    - JavaScript tokenizer now identifies properties and labels as new token types
    - JavaScript tokenizer now identifies object definitions as a new token type and matches curly braces for them
    - JavaScript tokenizer now identifies DIV_EQUAL and MUL_EQUAL tokens
    - Improved regular expression detection in the JavaScript tokenizer
    - Improve AbstractPatternSniff support so it can listen for any token type, not just weighted tokens
    - Fixed Squiz DoubleQuoteUsageSniff so it works correctly with short_open_tag=Off
    - Fixed bug #14409 : Output of warnings to log file
    - Fixed bug #14520 : Notice: Undefined offset: 1 in /usr/share/php/PHP/CodeSniffer/File.php on line
    - Fixed bug #14637 : Call to processUnknownArguments() misses second parameter $pos
      -- Thanks to Peter Buri for the patch
    - Fixed bug #14889 : Lack of clarity: licence or license
    - Fixed bug #15008 : Nested Parentheses in Control Structure Sniffs
    - Fixed bug #15091 : pre-commit hook attempts to sniff folders
      -- Thanks to Bruce Weirdan for the patch
    - Fixed bug #15124 : AbstractParser.php uses deprecated split() function
      -- Thanks to Sebastian Bergmann for the patch
    - Fixed bug #15188 : PHPCS vs HEREDOC strings
    - Fixed bug #15231 : Notice: Uninitialized string offset: 0 in FileCommentSniff.php on line 555
    - Fixed bug #15336 : Notice: Undefined offset: 2 in /usr/share/php/PHP/CodeSniffer/File.php on line
   </notes>
  </release>
  <release>
   <version>
    <release>1.1.0</release>
    <api>1.1.0</api>
   </version>
   <stability>
    <release>stable</release>
    <api>stable</api>
   </stability>
   <date>2008-07-14</date>
   <license uri="https://github.com/squizlabs/PHP_CodeSniffer/blob/master/licence.txt">BSD License</license>
   <notes>
    - PEAR FileCommentSniff now allows tag orders to be overridden in child classes
      -- Thanks to Jeff Hodsdon for the patch
    - Added Generic DisallowMultipleStatementsSniff to ensure there is only one statement per line
    - Squiz standard now uses DisallowMultipleStatementsSniff
    - Fixed error in Zend ValidVariableNameSniff when checking vars in form: $class->{$var}
    - Fixed bug #14077 : Fatal error: Uncaught PHP_CodeSniffer_Exception: $stackPtr is not a class member
    - Fixed bug #14168 : Global Function -> Static Method and __autoload()
    - Fixed bug #14238 : Line length not checket at last line of a file
    - Fixed bug #14249 : wrong detection of scope_opener
    - Fixed bug #14250 : ArrayDeclarationSniff emit warnings at malformed array
    - Fixed bug #14251 : --extensions option doesn't work
   </notes>
  </release>
  <release>
   <version>
    <release>1.1.0RC3</release>
    <api>1.1.0RC3</api>
   </version>
   <stability>
    <release>beta</release>
    <api>beta</api>
   </stability>
   <date>2008-07-03</date>
   <license uri="https://github.com/squizlabs/PHP_CodeSniffer/blob/master/licence.txt">BSD License</license>
   <notes>
    - PEAR FileCommentSniff now allows tag orders to be overridden in child classes
      -- Thanks to Jeff Hodsdon for the patch
    - Added Generic DisallowMultipleStatementsSniff to ensure there is only one statement per line
    - Squiz standard now uses DisallowMultipleStatementsSniff
    - Fixed error in Zend ValidVariableNameSniff when checking vars in form: $class->{$var}
    - Fixed bug #14077 : Fatal error: Uncaught PHP_CodeSniffer_Exception: $stackPtr is not a class member
    - Fixed bug #14168 : Global Function -> Static Method and __autoload()
    - Fixed bug #14238 : Line length not checket at last line of a file
    - Fixed bug #14249 : wrong detection of scope_opener
    - Fixed bug #14250 : ArrayDeclarationSniff emit warnings at malformed array
    - Fixed bug #14251 : --extensions option doesn't work
   </notes>
  </release>
  <release>
   <version>
    <release>1.1.0RC2</release>
    <api>1.1.0RC2</api>
   </version>
   <stability>
    <release>beta</release>
    <api>beta</api>
   </stability>
   <date>2008-06-13</date>
   <license uri="https://github.com/squizlabs/PHP_CodeSniffer/blob/master/licence.txt">BSD License</license>
   <notes>
    - Permission denied errors now stop script execution but still display current errors (feature request #14076)
    - Added Squiz ValidArrayIndexNameSniff to ensure array indexes do not use camel case
    - Squiz ArrayDeclarationSniff now ensures arrays are not declared with camel case index values
    - PEAR ValidVariableNameSniff now alerts about a possible parse error for member vars inside an interface
    - Fixed bug #13921 : js parsing fails for comments on last line of file
    - Fixed bug #13922 : crash in case of malformed (but tokenized) php file
      -- PEAR and Squiz ClassDeclarationSniff now throw warnings for possible parse errors
      -- Squiz ValidClassNameSniff now throws warning for possible parse errors
      -- Squiz ClosingDeclarationCommentSniff now throws additonal warnings for parse errors
   </notes>
  </release>
  <release>
   <version>
    <release>1.1.0RC1</release>
    <api>1.1.0RC1</api>
   </version>
   <stability>
    <release>beta</release>
    <api>beta</api>
   </stability>
   <date>2008-05-13</date>
   <license uri="https://github.com/squizlabs/PHP_CodeSniffer/blob/master/licence.txt">BSD License</license>
   <notes>
    - Added support for multiple tokenizers so PHP_CodeSniffer can check more than just PHP files
      -- PHP_CodeSniffer now has a JS tokenizer for checking JavaScript files
      -- Sniffs need to be updated to work with additional tokenizers, or new sniffs written for them
   - phpcs now exits with status 2 if the tokenier extension has been disabled (feature request #13269)
   - Added scripts/phpcs-svn-pre-commit that can be used as an SVN pre-commit hook
     -- Also reworked the way the phpcs script works to make it easier to wrap it with other functionality
     -- Thanks to Jack Bates for the contribution
   - Fixed error in phpcs error message when a supplied file does not exist
   - Fixed a cosmetic error in AbstractPatternSniff where the "found" string was missing some content
   - Added sniffs that implement part of the PMD rule catalog to the Generic standard
     -- Thanks to Manuel Pichler for the contribution of all these sniffs.
   - Squiz FunctionCommentThrowTagSniff no longer throws errors for function that only throw variables
   - Generic ScopeIndentSniff now has private member to enforce exact indent matching
   - Replaced Squiz DisallowCountInLoopsSniff with Squiz DisallowSizeFunctionsInLoopsSniff
     -- Thanks to Jan Miczaika for the sniff
   - Squiz BlockCommentSniff now checks inline doc block comments
   - Squiz InlineCommentSniff now checks inline doc block comments
   - Squiz BlockCommentSniff now checks for no blank line before first comment in a function
   - Squiz DocCommentAlignmentSniff now ignores inline doc block comments
   - Squiz ControlStructureSpacingSniff now ensures no blank lines at the start of control structures
   - Squiz ControlStructureSpacingSniff now ensures no blank lines between control structure closing braces
   - Squiz IncrementDecrementUsageSniff now ensures inc/dec ops are bracketed in string concats
   - Squiz IncrementDecrementUsageSniff now ensures inc/dec ops are not used in arithmetic operations
   - Squiz FunctionCommentSniff no longer throws errors if return value is mixed but function returns void somewhere
   - Squiz OperatorBracketSniff no allows function call brackets to count as operator brackets
   - Squiz DoubleQuoteUsageSniff now supports \x \f and \v (feature request #13365)
   - Squiz ComparisonOperatorUsageSniff now supports JS files
   - Squiz ControlSignatureSniff now supports JS files
   - Squiz ForLoopDeclarationSniff now supports JS files
   - Squiz OperatorBracketSniff now supports JS files
   - Squiz InlineControlStructureSniff now supports JS files
   - Generic LowerCaseConstantSniff now supports JS files
   - Generic DisallowTabIndentSniff now supports JS files
   - Generic MultipleStatementAlignmentSniff now supports JS files
   - Added Squiz ObjectMemberCommaSniff to ensure the last member of a JS object is not followed by a comma
   - Added Squiz ConstantCaseSniff to ensure the PHP constants are uppercase and JS lowercase
   - Added Squiz JavaScriptLintSniff to check JS files with JSL
     -- Set path using phpcs --config-set jsl_path /path/to/jsl
   - Added MySource FirebugConsoleSniff to ban the use of "console" for JS variable and function names
   - Added MySource JoinStringsSniff to enforce the use of join() to concatenate JS strings
   - Added MySource AssignThisSniff to ensure this is only assigned to a var called self
   - Added MySource DisallowNewWidgetSniff to ban manual creation of widget objects
   - Removed warning shown in Zend CodeAnalyzerSniff when the ZCA path is not set
   - Fixed error in Squiz ValidVariableNameSniff when checking vars in the form $obj->$var
   - Fixed error in Squiz DisallowMultipleAssignmentsSniff when checking vars in the form $obj->$var
   - Fixed error in Squiz InlineCommentSniff where comments for class constants were seen as inline
   - Fixed error in Squiz BlockCommentSniff where comments for class constants were not ignored
   - Fixed error in Squiz OperatorBracketSniff where negative numbers were ignored during comparisons
   - Fixed error in Squiz FunctionSpacingSniff where functions after member vars reported incorrect spacing
   - Fixed bug #13062 : Interface comments aren't handled in PEAR standard
     -- Thanks to Manuel Pichler for the path
   - Fixed bug #13119 : php minimum requirement need to be fix
   - Fixed bug #13156 : Bug in Squiz_Sniffs_PHP_NonExecutableCodeSniff
   - Fixed bug #13158 : Strange behaviour in AbstractPatternSniff
   - Fixed bug #13169 : Undefined variables
   - Fixed bug #13178 : Catch exception in File.php
   - Fixed bug #13254 : Notices output in checkstyle report causes XML issues
   - Fixed bug #13446 : crash with src of phpMyAdmin
     -- Thanks to Manuel Pichler for the path
   </notes>
  </release>
  <release>
   <version>
    <release>1.1.0a1</release>
    <api>1.1.0a1</api>
   </version>
   <stability>
    <release>alpha</release>
    <api>alpha</api>
   </stability>
   <date>2008-04-21</date>
   <license uri="https://github.com/squizlabs/PHP_CodeSniffer/blob/master/licence.txt">BSD License</license>
   <notes>
    - Fixed error in PEAR ValidClassNameSniff when checking class names with double underscores
    - Moved Squiz InlineControlStructureSniff into Generic standard
    - PEAR standard now throws warnings for inline control structures
    - Squiz OutputBufferingIndentSniff now ignores the indentation of inline HTML
    - MySource IncludeSystemSniff now ignores usage of ZipArchive
    - Removed "function" from error messages for Generic function brace sniffs (feature request #13820)
    - Generic UpperCaseConstantSniff no longer throws errors for delcare(ticks = ...)
      -- Thanks to Josh Snyder for the patch
    - Squiz ClosingDeclarationCommentSniff and AbstractVariableSniff now throw warnings for possible parse errors
    - Fixed bug #13827 : AbstractVariableSniff throws "undefined index"
    - Fixed bug #13846 : Bug in Squiz.NonExecutableCodeSniff
    - Fixed bug #13849 : infinite loop in PHP_CodeSniffer_File::findNext()
   </notes>
  </release>
  <release>
   <version>
    <release>1.0.1</release>
    <api>1.0.1</api>
   </version>
   <stability>
    <release>stable</release>
    <api>stable</api>
   </stability>
   <date>2008-02-04</date>
   <license uri="https://github.com/squizlabs/PHP_CodeSniffer/blob/master/licence.txt">BSD License</license>
   <notes>
    - Squiz ArrayDeclarationSniff now throws error if the array keyword is followed by a space
    - Squiz ArrayDeclarationSniff now throws error for empty multi-line arrays
    - Squiz ArrayDeclarationSniff now throws error for multi-line arrays with a single value
    - Squiz DocCommentAlignmentSniff now checks for a single space before tags inside docblocks
    - Squiz ForbiddenFunctionsSniff now disallows is_null() to force use of (=== NULL) instead
    - Squiz VariableCommentSniff now continues throwing errors after the first one is found
    - Squiz SuperfluousWhitespaceSniff now throws errors for multiple blank lines inside functions
    - MySource IncludedSystemSniff now checks extended class names
    - MySource UnusedSystemSniff now checks extended and implemented class names
    - MySource IncludedSystemSniff now supports includeWidget()
    - MySource UnusedSystemSniff now supports includeWidget()
    - Added PEAR ValidVariableNameSniff to check that only private member vars are prefixed with an underscore
    - Added Squiz DisallowCountInLoopsSniff to check for the use of count() in FOR and WHILE loop conditions
    - Added MySource UnusedSystemSniff to check for included classes that are never used
    - Fixed a problem that caused the parentheses map to sometimes contain incorrect values
    - Fixed bug #12767 : Cant run phpcs from dir with PEAR subdir
    - Fixed bug #12773 : Reserved variables are not detected in strings
      -- Thanks to Wilfried Loche for the patch
    - Fixed bug #12832 : Tab to space conversion does not work
    - Fixed bug #12888 : extra space indentation = Notice: Uninitialized string offset...
    - Fixed bug #12909 : Default generateDocs function does not work under linux
      -- Thanks to Paul Smith for the patch
    - Fixed bug #12957 : PHP 5.3 magic method __callStatic
      -- Thanks to Manuel Pichler for the patch
   </notes>
  </release>
  <release>
   <version>
    <release>1.0.0</release>
    <api>1.0.0</api>
   </version>
   <stability>
    <release>stable</release>
    <api>stable</api>
   </stability>
   <date>2007-12-21</date>
   <license uri="https://github.com/squizlabs/PHP_CodeSniffer/blob/master/licence.txt">BSD License</license>
   <notes>
    - You can now specify the full path to a coding standard on the command line (feature request #11886)
      -- This allows you to use standards that are stored outside of PHP_CodeSniffer's own Standard dir
      -- You can also specify full paths in the CodingStandard.php include and exclude methods
      -- Classes, dirs and files need to be names as if the standard was part of PHP_CodeSniffer
      -- Thanks to Dirk Thomas for the doc generator patch and testing
    - Modified the scope map to keep checking after 3 lines for some tokens (feature request #12561)
      -- Those tokens that must have an opener (like T_CLASS) now keep looking until EOF
      -- Other tokens (like T_FUNCTION) still stop after 3 lines for performance
    - You can now esacpe commas in ignore patterns so they can be matched in file names
      -- Thanks to Carsten Wiedmann for the patch
    - Config data is now cached in a global var so the file system is not hit so often
      -- You can also set config data temporarily for the script if you are using your own external script
      -- Pass TRUE as the third argument to PHP_CodeSniffer::setConfigData()
    - PEAR ClassDeclarationSniff no longer throws errors for multi-line class declarations
    - Squiz ClassDeclarationSniff now ensures there is one blank line after a class closing brace
    - Squiz ClassDeclarationSniff now throws errors for a missing end PHP tag after the end class tag
    - Squiz IncrementDecrementUsageSniff no longer throws errors when -= and += are being used with vars
    - Squiz SwitchDeclarationSniff now throws errors for switch statements that do not contain a case statement
      -- Thanks to Sertan Danis for the patch
    - MySource IncludeSystemSniff no longer throws errors for the Util package
    - Fixed bug #12621 : "space after AS" check is wrong
      -- Thanks to Satoshi Oikawa for the patch
    - Fixed bug #12645 : error message is wrong
      -- Thanks to Renoiv for the patch
    - Fixed bug #12651 : Increment/Decrement Operators Usage at -1
   </notes>
  </release>
  <release>
   <version>
    <release>1.0.0RC3</release>
    <api>1.0.0RC3</api>
   </version>
   <stability>
    <release>beta</release>
    <api>beta</api>
   </stability>
   <date>2007-11-30</date>
   <license uri="https://github.com/squizlabs/PHP_CodeSniffer/blob/master/licence.txt">BSD License</license>
   <notes>
    - Added new command line argument --tab-width that will convert tabs to spaces before testing
      -- This allows you to use the existing sniffs that check for spaces even when you use tabs
      -- Can also be set via a config var: phpcs --config-set tab_width 4
      -- A value of zero (the default) tells PHP_CodeSniffer not to replace tabs with spaces
    - You can now change the default report format from "full" to something else
        -- Run: phpcs --config-set report_format [format]
    - Improved performance by optimising the way the scope map is created during tokenising
    - Added new Squiz DisallowInlineIfSniff to disallow the usage of inline IF statements
    - Fixed incorrect errors being thrown for nested switches in Squiz SwitchDeclarationSniff
    - PEAR FunctionCommentSniff no longer complains about missing comments for @throws tags
    - PEAR FunctionCommentSniff now throws error for missing exception class name for @throws tags
    - PHP_CodeSniffer_File::isReference() now correctly returns for functions that return references
    - Generic LineLengthSniff no longer warns about @version lines with CVS or SVN id tags
    - Generic LineLengthSniff no longer warns about @license lines with long URLs
    - Squiz FunctionCommentThrowTagSniff no longer complains about throwing variables
    - Squiz ComparisonOperatorUsageSniff no longer throws incorrect errors for inline IF statements
    - Squiz DisllowMultipleAssignmentsSniff no longer throws errors for assignments in inline IF statements
    - Fixed bug #12455 : CodeSniffer treats content inside heredoc as PHP code
    - Fixed bug #12471 : Checkstyle report is broken
    - Fixed bug #12476 : PHP4 destructors are reported as error
    - Fixed bug #12513 : Checkstyle XML messages need to be utf8_encode()d
      -- Thanks to Sebastian Bergmann for the patch.
    - Fixed bug #12517 : getNewlineAfter() and dos files
   </notes>
  </release>
  <release>
   <version>
    <release>1.0.0RC2</release>
    <api>1.0.0RC2</api>
   </version>
   <stability>
    <release>beta</release>
    <api>beta</api>
   </stability>
   <date>2007-11-14</date>
   <license uri="https://github.com/squizlabs/PHP_CodeSniffer/blob/master/licence.txt">BSD License</license>
   <notes>
    - Added a new Checkstyle report format
      -- Like the current XML format but modified to look like Checkstyle output
      -- Thanks to Manuel Pichler for helping get the format correct
    - You can now hide warnings by default
        -- Run: phpcs --config-set show_warnings 0
        -- If warnings are hidden by default, use the new -w command line argument to override
    - Added new command line argument --config-delete to delete a config value and revert to the default
    - Improved overall performance by optimising tokenising and next/prev methods (feature request #12421)
      -- Thanks to Christian Weiske for the patch
    - Added FunctionCallSignatureSniff to Squiz standard
    - Added @subpackage support to file and class comment sniffs in PEAR standard (feature request #12382)
      -- Thanks to Carsten Wiedmann for the patch
    - An error is now displayed if you use a PHP version less than 5.1.0 (feature request #12380)
      -- Thanks to Carsten Wiedmann for the patch
    - phpcs now exits with status 2 if it receives invalid input (feature request #12380)
      -- This is distinct from status 1, which indicates errors or warnings were found
    - Added new Squiz LanguageConstructSpacingSniff to throw errors for additional whitespace after echo etc.
    - Removed Squiz ValidInterfaceNameSniff
    - PEAR FunctionCommentSniff no longer complains about unknown tags
    - Fixed incorrect errors about missing function comments in PEAR FunctionCommentSniff
    - Fixed incorrect function docblock detection in Squiz FunctionCommentSniff
    - Fixed incorrect errors for list() in Squiz DisallowMultipleAssignmentsSniff
    - Errors no longer thrown if control structure is followed by a CASE's BREAK in Squiz ControlStructureSpacingSniff
    - Fixed bug #12368 : Autoloader cannot be found due to include_path override
      -- Thanks to Richard Quadling for the patch
    - Fixed bug #12378 : equal sign alignments problem with while()
   </notes>
  </release>
  <release>
   <version>
    <release>1.0.0RC1</release>
    <api>1.0.0RC1</api>
   </version>
   <stability>
    <release>beta</release>
    <api>beta</api>
   </stability>
   <date>2007-11-01</date>
   <license uri="https://github.com/squizlabs/PHP_CodeSniffer/blob/master/licence.txt">BSD License</license>
   <notes>
    - Main phpcs script can now be run from a CVS checkout without installing the package
    - Added a new CSV report format
      -- Header row indicates what position each element is in
      -- Always use the header row to determine positions rather than assuming the format, as it may change
    - XML and CSV report formats now contain information about which column the error occurred at
      -- Useful if you want to highlight the token that caused the error in a custom application
    - Square bracket tokens now have bracket_opener and bracket_closer set
    - Added new Squiz SemicolonSpacingSniff to throw errors if whitespace is found before a semicolon
    - Added new Squiz ArrayBracketSpacingSniff to throw errors if whitespace is found around square brackets
    - Added new Squiz ObjectOperatorSpacingSniff to throw errors if whitespace is found around object operators
    - Added new Squiz DisallowMultipleAssignmentsSniff to throw errors if multiple assignments are on the same line
    - Added new Squiz ScopeKeywordSpacingSniff to throw errors if there is not a single space after a scope modifier
    - Added new Squiz ObjectInstantiationSniff to throw errors if new objects are not assigned to a variable
    - Added new Squiz FunctionDuplicateArgumentSniff to throw errors if argument is declared multiple times in a function
    - Added new Squiz FunctionOpeningBraceSpaceSniff to ensure there are no blank lines after a function open brace
    - Added new Squiz CommentedOutCodeSniff to warn about comments that looks like they are commented out code blocks
    - Added CyclomaticComplexitySniff to Squiz standard
    - Added NestingLevelSniff to Squiz standard
    - Squiz ForbiddenFunctionsSniff now recommends echo() instead of print()
    - Squiz ValidLogicalOperatorsSniff now recommends ^ instead of xor
    - Squiz SwitchDeclarationSniff now contains more checks
      -- A single space is required after the case keyword
      -- No space is allowed before the colon in a case or default statement
      -- All switch statements now require a default case
      -- Default case must contain a break statement
      -- Empty default case must contain a comment describing why the default is ignored
      -- Empty case statements are not allowed
      -- Case and default statements must not be followed by a blank line
      -- Break statements must be followed by a blank line or the closing brace
      -- There must be no blank line before a break statement
    - Squiz standard is now using the PEAR IncludingFileSniff
    - PEAR ClassCommentSniff no longer complains about unknown tags
    - PEAR FileCommentSniff no longer complains about unknown tags
    - PEAR FileCommentSniff now accepts multiple @copyright tags
    - Squiz BlockCommentSniff now checks that comment starts with a capital letter
    - Squiz InlineCommentSniff now has better checking to ensure comment starts with a capital letter
    - Squiz ClassCommentSniff now checks that short and long comments start with a capital letter
    - Squiz FunctionCommentSniff now checks that short, long and param comments start with a capital letter
    - Squiz VariableCommentSniff now checks that short and long comments start with a capital letter
    - Fixed error with multi-token array indexes in Squiz ArrayDeclarationSniff
    - Fixed error with checking shorthand IF statements without a semicolon in Squiz InlineIfDeclarationSniff
    - Fixed error where constants used as defulat values in function declarations were seen as type hints
    - Fixed bug #12316 : PEAR is no longer the default standard
    - Fixed bug #12321 : wrong detection of missing function docblock
   </notes>
  </release>
  <release>
   <version>
    <release>0.9.0</release>
    <api>0.9.0</api>
   </version>
   <stability>
    <release>beta</release>
    <api>beta</api>
   </stability>
   <date>2007-09-24</date>
   <license uri="https://github.com/squizlabs/PHP_CodeSniffer/blob/master/licence.txt">BSD License</license>
   <notes>
    - Added a config system for setting config data across phpcs runs
    - You can now change the default coding standard from PEAR to something else
      -- Run: phpcs --config-set default_standard [standard]
    - Added new Zend coding standard to check code against the Zend Framework standards
      -- The complete standard is not yet implemented
      -- Specify --standard=Zend to use
      -- Thanks to Johann-Peter Hartmann for the contribution of some sniffs
      -- Thanks to Holger Kral for the Code Analyzer sniff
   </notes>
  </release>
  <release>
   <version>
    <release>0.8.0</release>
    <api>0.8.0</api>
   </version>
   <stability>
    <release>beta</release>
    <api>beta</api>
   </stability>
   <date>2007-08-08</date>
   <license uri="https://github.com/squizlabs/PHP_CodeSniffer/blob/master/licence.txt">BSD License</license>
   <notes>
    - Added new XML report format; --report=xml (feature request #11535)
      -- Thanks to Brett Bieber for the patch
    - Added new command line argument --ignore to specify a list of files to skip (feature request #11556)
    - Added PHPCS and MySource coding standards into the core install
    - Scope map no longer gets confused by curly braces that act as string offsets
    - Removed CodeSniffer/SniffException.php as it is no longer used
    - Unit tests can now be run directly from a CVS checkout
    - Made private vars and functions protected in PHP_CodeSniffer class so this package can be overridden
    - Added new Metrics category to Generic coding standard
      -- Contains Cyclomatic Complexity and Nesting Level sniffs
      -- Thanks to Johann-Peter Hartmann for the contribution
    - Added new Generic DisallowTabIndentSniff to throw errors if tabs are used for indentation (feature request #11738)
      -- PEAR and Squiz standards use this new sniff to throw more specific indentation errors
    - Generic MultipleStatementAlignmentSniff has new private var to set a padding size limit (feature request #11555)
    - Generic MultipleStatementAlignmentSniff can now handle assignments that span multiple lines (feature request #11561)
    - Generic LineLengthSniff now has a max line length after which errors are thrown instead of warnings
      -- BC BREAK: Override the protected member var absoluteLineLimit and set it to zero in custom LineLength sniffs
      -- Thanks to Johann-Peter Hartmann for the contribution
    - Comment sniff errors about incorrect tag orders are now more descriptive (feature request #11693)
    - Fixed bug #11473 : Invalid CamelCaps name when numbers used in names
   </notes>
  </release>
  <release>
   <version>
    <release>0.7.0</release>
    <api>0.7.0</api>
   </version>
   <stability>
    <release>beta</release>
    <api>beta</api>
   </stability>
   <date>2007-07-02</date>
   <license uri="https://github.com/squizlabs/PHP_CodeSniffer/blob/master/licence.txt">BSD License</license>
   <notes>
    - BC BREAK: EOL character is now auto-detected and used instead of hard-coded \n
      -- Pattern sniffs must now specify "EOL" instead of "\n" or "\r\n" to use auto-detection
      -- Please use $phpcsFile->eolChar to check for newlines instead of hard-coding "\n" or "\r\n"
      -- Comment parser classes now require you to pass $phpcsFile as an additional argument
    - BC BREAK: Included and excluded sniffs now require .php extension
      -- Please update your coding standard classes and add ".php" to all sniff entries
      -- See CodeSniffer/Standards/PEAR/PEARCodingStandard.php for an example

    - Fixed error where including a directory of sniffs in a coding standard class did not work
    - Coding standard classes can now specify a list of sniffs to exclude as well as include (feature request #11056)
    - Two uppercase characters can now be placed side-by-side in class names in Squiz ValidClassNameSniff
    - SVN tags now allowed in PEAR file doc blocks (feature request #11038)
      -- Thanks to Torsten Roehr for the patch
    - Private methods in commenting sniffs and comment parser are now protected (feature request #11087)
    - Added Generic LineEndingsSniff to check the EOL character of a file
    - PEAR standard now only throws one error per file for incorrect line endings (eg. /r/n)
    - Command line arg -v now shows number of registered sniffs
    - Command line arg -vvv now shows list of registered sniffs
    - Squiz ControlStructureSpacingSniff no longer throws errors if the control structure is at the end of the script
    - Squiz FunctionCommentSniff now throws error for "return void" if function has return statement
    - Squiz FunctionCommentSniff now throws error for functions that return void but specify something else
    - Squiz ValidVariableNameSniff now allows multiple uppercase letters in a row
    - Squiz ForEachLoopDeclarationSniff now throws error for AS keyword not being lowercase
    - Squiz SwitchDeclarationSniff now throws errors for CASE/DEFAULT/BREAK keywords not being lowercase
    - Squiz ArrayDeclarationSniff now handles multi-token array values when checking alignment
    - Squiz standard now enforces a space after cast tokens
    - Generic MultipleStatementAlignmentSniff no longer gets confused by assignments inside FOR conditions
    - Generic MultipleStatementAlignmentSniff no longer gets confused by the use of list()
    - Added Generic SpaceAfterCastSniff to ensure there is a single space after a cast token
    - Added Generic NoSpaceAfterCastSniff to ensure there is no whitespace after a cast token
    - Added PEAR ClassDeclarationSniff to ensure the opening brace of a class is on the line after the keyword
    - Added Squiz ScopeClosingBraceSniff to ensure closing braces are aligned correctly
    - Added Squiz EvalSniff to discourage the use of eval()
    - Added Squiz LowercaseDeclarationSniff to ensure all declaration keywords are lowercase
    - Added Squiz LowercaseClassKeywordsSniff to ensure all class declaration keywords are lowercase
    - Added Squiz LowercaseFunctionKeywordsSniff to ensure all function declaration keywords are lowercase
    - Added Squiz LowercasePHPFunctionsSniff to ensure all calls to inbuilt PHP functions are lowercase
    - Added Squiz CastSpacingSniff to ensure cast statements dont contain whitespace
    - Errors no longer thrown when checking 0 length files with verbosity on
    - Fixed bug #11105 : getIncludedSniffs() not working anymore
      -- Thanks to Blair Robertson for the patch
    - Fixed bug #11120 : Uninitialized string offset in AbstractParser.php on line 200
   </notes>
  </release>
  <release>
   <version>
    <release>0.6.0</release>
    <api>0.6.0</api>
   </version>
   <stability>
    <release>beta</release>
    <api>beta</api>
   </stability>
   <date>2007-05-15</date>
   <license uri="https://github.com/squizlabs/PHP_CodeSniffer/blob/master/licence.txt">BSD License</license>
   <notes>
    - The number of errors and warnings found is now shown for each file while checking the file if verbosity is enabled
    - Now using PHP_EOL instead of hard-coded \n so output looks good on Windows (feature request #10761)
      - Thanks to Carsten Wiedmann for the patch.
    - phpcs now exits with status 0 (no errors) or 1 (errors found) (feature request #10348)
    - Added new -l command line argument to stop recursion into directories (feature request #10979)
    - Fixed variable name error causing incorrect error message in Squiz ValidVariableNameSniff
    - Fixed bug #10757 : Error in ControlSignatureSniff
    - Fixed bugs #10751, #10777 : Sniffer class paths handled incorrectly in Windows
      - Thanks to Carsten Wiedmann for the patch.
    - Fixed bug #10961 : Error "Last parameter comment requires a blank newline after it" thrown
    - Fixed bug #10983 : phpcs outputs notices when checking invalid PHP
    - Fixed bug #10980 : Incorrect warnings for equals sign
   </notes>
  </release>
  <release>
   <version>
    <release>0.5.0</release>
    <api>0.5.0</api>
   </version>
   <stability>
    <release>beta</release>
    <api>beta</api>
   </stability>
   <date>2007-04-17</date>
   <license uri="https://github.com/squizlabs/PHP_CodeSniffer/blob/master/licence.txt">BSD License</license>
   <notes>
    - BC BREAK: Coding standards now require a class to be added so PHP_CodeSniffer can get information from them
      - Please read the end user docs for info about the new class required for all coding standards

    - Coding standards can now include sniffs from other standards, or whole standards, without writing new sniff files
    - PHP_CodeSniffer_File::isReference() now correctly returns for references in function declarations
    - PHP_CodeSniffer_File::isReference() now returns false if you don't pass it a T_BITWISE_AND token
    - PHP_CodeSniffer_File now stores the absolute path to the file so sniffs can check file locations correctly
    - Fixed undefined index error in AbstractVariableSniff for variables inside an interface function definition
    - Added MemberVarSpacingSniff to Squiz standard to enforce one-line spacing between member vars
    - Add FunctionCommentThrowTagSniff to Squiz standard to check that @throws tags are correct
    - Fixed problems caused by references and type hints in Squiz FunctionDeclarationArgumentSpacingSniff
    - Fixed problems with errors not being thrown for some misaligned @param comments in Squiz FunctionCommentSniff
    - Fixed badly spaced comma error being thrown for "extends" class in Squiz ClassDeclarationSniff
    - Errors no longer thrown for class method names in Generic ForbiddenFunctionsSniff
    - Errors no longer thrown for type hints in front of references in Generic UpperCaseConstantNameSniff
    - Errors no longer thrown for correctly indented buffered lines in Squiz ScopeIndexSniff
    - Errors no longer thrown for user-defined functions named as forbidden functions in Generic ForbiddenFunctionsSniff
    - Errors no longer thrown on __autoload functions in PEAR ValidFunctionNameSniff
    - Errors now thrown for __autoload methods in PEAR ValidFunctionNameSniff
    - Errors now thrown if constructors or destructors have @return tags in Squiz FunctionCommentSniff
    - Errors now thrown if @throws tags dont start with a capital and end with a full stop in Squiz FunctionCommentSniff
    - Errors now thrown for invalid @var tag values in Squiz VariableCommentSniff
    - Errors now thrown for missing doc comment in Squiz VariableCommentSniff
    - Errors now thrown for unspaced operators in FOR loop declarations in Squiz OperatorSpacingSniff
    - Errors now thrown for using ob_get_clean/flush functions to end buffers in Squiz OutputBufferingIndentSniff
    - Errors now thrown for all missing member variable comments in Squiz VariableCommentSniff
   </notes>
  </release>
  <release>
   <version>
    <release>0.4.0</release>
    <api>0.4.0</api>
   </version>
   <stability>
    <release>beta</release>
    <api>beta</api>
   </stability>
   <date>2007-02-19</date>
   <license uri="https://github.com/squizlabs/PHP_CodeSniffer/blob/master/licence.txt">BSD License</license>
   <notes>
    - Standard name specified with --standard command line argument is no longer case sensitive
    - Long error and warning messages are now wrapped to 80 characters in the full error report (thanks Endre Czirbesz)
    - Shortened a lot of error and warning messages so they don't take up so much room
    - Squiz FunctionCommentSniff now checks that param comments start with a capital letter and end with a full stop
    - Squiz FunctionSpacingSniff now reports incorrect lines below function on closing brace, not function keyword
    - Squiz FileCommentSniff now checks that there are no blank lines between the open PHP tag and the comment
    - PHP_CodeSniffer_File::isReference() now returns correctly when checking refs on right side of =>
    - Fixed incorrect error with switch closing brace in Squiz SwitchDeclarationSniff
    - Fixed missing error when multiple statements are not aligned correctly with object operators
    - Fixed incorrect errors for some PHP special variables in Squiz ValidVariableNameSniff
    - Fixed incorrect errors for arrays that only contain other arrays in Squiz ArrayDeclarationSniff
    - Fixed bug #9844 : throw new Exception(\n accidently reported as error but it ain't
   </notes>
  </release>
  <release>
   <version>
    <release>0.3.0</release>
    <api>0.3.0</api>
   </version>
   <stability>
    <release>beta</release>
    <api>beta</api>
   </stability>
   <date>2007-01-11</date>
   <license uri="https://github.com/squizlabs/PHP_CodeSniffer/blob/master/licence.txt">BSD License</license>
   <notes>
    - Updated package.xml to version 2
    - Specifying coding standard on command line is now optional, even if you have multiple standards installed
      - PHP_CodeSniffer uses the PEAR coding standard by default if no standard is specified
    - New command line option, --extensions, to specify a comma separated list of file extensions to check
    - Converted all unit tests to PHPUnit 3 format
    - Added new coding standard, Squiz, that can be used as an alternative to PEAR
      - also contains more examples of sniffs
      - some may be moved into the Generic coding standard if required
    - Added MultipleStatementAlignmentSniff to Generic standard
    - Added ScopeIndentSniff to Generic standard
    - Added ForbiddenFunctionsSniff to Generic standard
    - Added FileCommentSniff to PEAR standard
    - Added ClassCommentSniff to PEAR standard
    - Added FunctionCommentSniff to PEAR standard
    - Change MultipleStatementSniff to MultipleStatementAlignmentSniff in PEAR standard
    - Replaced Methods directory with Functions directory in Generic and PEAR standards
      - also renamed some of the sniffs in those directories
    - Updated file, class and method comments for all files
    - Fixed bug #9274 : nested_parenthesis element not set for open and close parenthesis tokens
    - Fixed bug #9411 : too few pattern characters cause incorrect error report
   </notes>
  </release>
  <release>
   <version>
    <release>0.2.1</release>
    <api>0.2.1</api>
   </version>
   <stability>
    <release>alpha</release>
    <api>alpha</api>
   </stability>
   <date>2006-11-09</date>
   <license uri="https://github.com/squizlabs/PHP_CodeSniffer/blob/master/licence.txt">BSD License</license>
   <notes>
    - Fixed bug #9274 : nested_parenthesis element not set for open and close parenthesis tokens
   </notes>
  </release>
  <release>
   <version>
    <release>0.2.0</release>
    <api>0.2.0</api>
   </version>
   <stability>
    <release>alpha</release>
    <api>alpha</api>
   </stability>
   <date>2006-10-13</date>
   <license uri="https://github.com/squizlabs/PHP_CodeSniffer/blob/master/licence.txt">BSD License</license>
   <notes>
    - Added a generic standards package that will contain generic sniffs to be used in specific coding standards
      - thanks to Frederic Poeydomenge for the idea
    - Changed PEAR standard to use generic sniffs where available
    - Added LowerCaseConstantSniff to Generic standard
    - Added UpperCaseConstantSniff to Generic standard
    - Added DisallowShortOpenTagSniff to Generic standard
    - Added LineLengthSniff to Generic standard
    - Added UpperCaseConstantNameSniff to Generic standard
    - Added OpeningMethodBraceBsdAllmanSniff to Generic standard (contrib by Frederic Poeydomenge)
    - Added OpeningMethodBraceKernighanRitchieSniff to Generic standard (contrib by Frederic Poeydomenge)
    - Added framework for core PHP_CodeSniffer unit tests
    - Added unit test for PHP_CodeSniffer:isCamelCaps method
    - ScopeClosingBraceSniff now checks indentation of BREAK statements
    - Added new command line arg (-vv) to show developer debug output
    - Fixed some coding standard errors
    - Fixed bug #8834 : Massive memory consumption
    - Fixed bug #8836 : path case issues in package.xml
    - Fixed bug #8843 : confusion on nested switch()
    - Fixed bug #8841 : comments taken as whitespace
    - Fixed bug #8884 : another problem with nested switch() statements
   </notes>
  </release>
  <release>
   <version>
    <release>0.1.1</release>
    <api>0.1.1</api>
   </version>
   <stability>
    <release>alpha</release>
    <api>alpha</api>
   </stability>
   <date>2006-09-25</date>
   <license uri="https://github.com/squizlabs/PHP_CodeSniffer/blob/master/licence.txt">BSD License</license>
   <notes>
    - Added unit tests for all PEAR sniffs
    - Exception class now extends from PEAR_Exception
    - Fixed summary report so files without errors but with warnings are not shown when warnings are hidden
   </notes>
  </release>
  <release>
   <version>
    <release>0.1.0</release>
    <api>0.1.0</api>
   </version>
   <stability>
    <release>alpha</release>
    <api>alpha</api>
   </stability>
   <date>2006-09-19</date>
   <license uri="https://github.com/squizlabs/PHP_CodeSniffer/blob/master/licence.txt">BSD License</license>
   <notes>
    - Reorganised package contents to conform to PEAR standards
    - Changed version numbering to conform to PEAR standards
    - Removed duplicate require_once() of Exception.php from CodeSniffer.php
   </notes>
  </release>
  <release>
   <version>
    <release>0.0.5</release>
    <api>0.0.5</api>
   </version>
   <stability>
    <release>alpha</release>
    <api>alpha</api>
   </stability>
   <date>2006-09-18</date>
   <license uri="https://github.com/squizlabs/PHP_CodeSniffer/blob/master/licence.txt">BSD License</license>
   <notes>
    - Fixed .bat file for situation where php.ini cannot be found so include_path is not set
   </notes>
  </release>
  <release>
   <version>
    <release>0.0.4</release>
    <api>0.0.4</api>
   </version>
   <stability>
    <release>alpha</release>
    <api>alpha</api>
   </stability>
   <date>2006-08-28</date>
   <license uri="https://github.com/squizlabs/PHP_CodeSniffer/blob/master/licence.txt">BSD License</license>
   <notes>
    - Added .bat file for easier running of PHP_CodeSniffer on Windows
    - Sniff that checks method names now works for PHP4 style code where there is no scope keyword
    - Sniff that checks method names now works for PHP4 style constructors
    - Sniff that checks method names no longer incorrectly reports error with magic methods
    - Sniff that checks method names now reports errors with non-magic methods prefixed with __
    - Sniff that checks for constant names no longer incorrectly reports errors with heredoc strings
    - Sniff that checks for constant names no longer incorrectly reports errors with created objects
    - Sniff that checks indentation no longer incorrectly reports errors with heredoc strings
    - Sniff that checks indentation now correctly reports errors with improperly indented multi-line strings
    - Sniff that checks function declarations now checks for spaces before and after an equals sign for default values
    - Sniff that checks function declarations no longer incorrectly reports errors with multi-line declarations
    - Sniff that checks included code no longer incorrectly reports errors when return value is used conditionally
    - Sniff that checks opening brace of function no longer incorrectly reports errors with multi-line declarations
    - Sniff that checks spacing after commas in function calls no longer reports too many errors for some code
    - Sniff that checks control structure declarations now gives more descriptive error message
   </notes>
  </release>
  <release>
   <version>
    <release>0.0.3</release>
    <api>0.0.3</api>
   </version>
   <stability>
    <release>alpha</release>
    <api>alpha</api>
   </stability>
   <date>2006-08-22</date>
   <license uri="https://github.com/squizlabs/PHP_CodeSniffer/blob/master/licence.txt">BSD License</license>
   <notes>
    - Added sniff to check for invalid class and interface names
    - Added sniff to check for invalid function and method names
    - Added sniff to warn if line is greater than 85 characters
    - Added sniff to check that function calls are in the correct format
    - Fixed error where comments were not allowed on the same line as a control structure declaration
    - Added command line arg to print current version (--version)
   </notes>
  </release>
  <release>
   <version>
    <release>0.0.2</release>
    <api>0.0.2</api>
   </version>
   <stability>
    <release>alpha</release>
    <api>alpha</api>
   </stability>
   <date>2006-07-25</date>
   <license uri="https://github.com/squizlabs/PHP_CodeSniffer/blob/master/licence.txt">BSD License</license>
   <notes>
    - Removed the including of checked files to stop errors caused by parsing them
    - Removed the use of reflection so checked files do not have to be included
    - Memory usage has been greatly reduced
    - Much faster tokenising and checking times
    - Reworked the PEAR coding standard sniffs (much faster now)
    - Fix some bugs with the PEAR scope indentation standard
    - Better checking for installed coding standards
    - Can now accept multiple files and dirs on the command line
    - Added an option to list installed coding standards
    - Added an option to print a summary report (number of errors and warnings shown for each file)
    - Added an option to hide warnings from reports
    - Added an option to print verbose output (so you know what is going on)
    - Reordered command line args to put switches first (although order is not enforced)
    - Switches can now be specified together (eg. php -nv) as well as separately (phpcs -n -v)
   </notes>
  </release>
  <release>
   <version>
    <release>0.0.1</release>
    <api>0.0.1</api>
   </version>
   <stability>
    <release>alpha</release>
    <api>alpha</api>
   </stability>
   <date>2006-07-19</date>
   <license uri="https://github.com/squizlabs/PHP_CodeSniffer/blob/master/licence.txt">BSD License</license>
   <notes>Initial preview release.</notes>
  </release>
 </changelog>
</package><|MERGE_RESOLUTION|>--- conflicted
+++ resolved
@@ -26,14 +26,11 @@
  </stability>
  <license uri="https://github.com/squizlabs/PHP_CodeSniffer/blob/master/licence.txt">BSD 3-Clause License</license>
  <notes>
-<<<<<<< HEAD
   - Running unit tests using --verbose no longer throws errors
 
-=======
   - Values set using @codingStandardsChangeSetting comments can now contain spaces
   - Squiz.WhiteSpace.LanguageConstructSpacing no longer checks for spaces if parenthesis are being used (request #1062)
     -- Makes this sniff more compatibile with those that check parenthesis spacing of function calls
->>>>>>> 0c12c8a0
   - PHPCBF is now able to fix Squiz.SelfMemberReference.IncorrectCase errors
     -- Thanks to Nikola Kovacs for the patch
   - Generic.Functions.OpeningFunctionBraceKernighanRitchie.BraceOnNewLine fix no longer leaves blank line after brace (request #1085)
