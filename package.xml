--- conflicted
+++ resolved
@@ -30,16 +30,14 @@
   - PHPCBF now exists cleanly when there are no errors to fix
   - Added phpcbf.bat file for Windows
   - Diff report now produces relative paths on Windows, where possible (further fix for bug #20234)
+  - If a token's content has been modified by the tab-width setting, it will now have an orig_content in the tokens array
   - Generic DisallowSpaceIndent and DisallowTabIndent sniffs now check original indent content even when tab-width is set
     -- Previously, setting --tab-width would force both to check the indent as spaces
   - Fixed a problem where PHPCBF could replace tabs with too many spaces when changing indents
   - Fixed a problem that could occur with line numbers when using HHVM to check files with Windows newline characters
   - Removed use of sys_get_temp_dir() as this is not supported by the min PHP version
-<<<<<<< HEAD
   - Fixed bug #20261 : phpcbf has an endless fixing loop
-=======
   - Fixed bug #20268 : Incorrect documentation titles in PEAR documentation
->>>>>>> 31b8e1e1
  </notes>
  <contents>
   <dir name="/">
