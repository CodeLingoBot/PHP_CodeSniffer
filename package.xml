--- conflicted
+++ resolved
@@ -37,7 +37,6 @@
     -- Thanks to Alex Slobodiskiy for the patch
   - Standards can now be located within hidden directories (further fix for bug #20323)
     -- Thanks to Klaus Purer for the patch
-<<<<<<< HEAD
   - Sniff ignore patterns now replace Win dir separators like file ignore patterns already did
   - Exclude patterns now use backtick delimiters, allowing all special characters to work correctly again
     -- Thanks to Jeremy Edgell for the patch
@@ -50,10 +49,8 @@
   - Generic DocCommentSniff now correctly fixes additional blank lines at the end of a comment
   - Squiz OperatorBracketSniff now correctly fixes operations that include arrays
   - Zend ClosingTagSniff fix now correctly leaves closing tags when followed by HTML
-=======
   - Added Generic SyntaxSniff to check for syntax errors in PHP files
     -- Thanks to Blaine Schmeisser for the contribution
->>>>>>> 8731c6e4
   - Squiz DiscouragedFunctionsSniff now warns about var_dump()
   - PEAR ValidFunctionNameSniff no longer throws an error for _()
   - Squiz and PEAR FunctionCommentSnif now support _()
