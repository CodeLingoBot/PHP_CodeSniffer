<?xml version="1.0" encoding="UTF-8"?>
<package packagerversion="1.4.10" version="2.0" xmlns="http://pear.php.net/dtd/package-2.0" xmlns:tasks="http://pear.php.net/dtd/tasks-1.0" xmlns:xsi="http://www.w3.org/2001/XMLSchema-instance" xsi:schemaLocation="http://pear.php.net/dtd/tasks-1.0
http://pear.php.net/dtd/tasks-1.0.xsd
http://pear.php.net/dtd/package-2.0
http://pear.php.net/dtd/package-2.0.xsd">
 <name>PHP_CodeSniffer</name>
 <channel>pear.php.net</channel>
 <summary>PHP_CodeSniffer tokenizes PHP, JavaScript and CSS files to detect and fix violations of a defined set of coding standards.</summary>
 <description>PHP_CodeSniffer is a set of two PHP scripts; the main phpcs script that tokenizes PHP, JavaScript and CSS files to detect violations of a defined coding standard, and a second phpcbf script to automatically correct coding standard violations. PHP_CodeSniffer is an essential development tool that ensures your code remains clean and consistent.
 </description>
 <lead>
  <name>Greg Sherwood</name>
  <user>squiz</user>
  <email>gsherwood@squiz.net</email>
  <active>yes</active>
 </lead>
 <date>2016-09-02</date>
 <time>10:25:00</time>
 <version>
  <release>3.0.0RC2</release>
  <api>3.0.0RC2</api>
 </version>
 <stability>
  <release>beta</release>
  <api>beta</api>
 </stability>
 <license uri="https://github.com/squizlabs/PHP_CodeSniffer/blob/master/licence.txt">BSD 3-Clause License</license>
 <notes>
<<<<<<< HEAD
  - Fixed an undefined var name error that could be produced while running PHPCBF
  - Made the Runner class easier to use with wrapper scripts
  - Includes all changes from the 2.7.1 release
=======
  - Squiz.ControlStructures.ControlSignature.SpaceAfterCloseParenthesis fix now removes unnecessary whitespace
  - Squiz.Formatting.OperatorBracket no longer errors for negative array indexes used within a function call
  - Fixed a problem where the content of T_DOC_COMMENT_CLOSE_TAG tokens could sometimes be (boolean) false
  - Fixed bug #1141 : Sniffs that check EOF newlines don't detect newlines properly when the last token is a doc block
  - Fixed bug #1150 : Squiz.Strings.EchoedStrings does not properly fix bracketed statements
  - Fixed bug #1156 : Generic.Formatting.DisallowMultipleStatements errors when mutliple short echo tags are used on the same line
    -- Thanks to Nikola Kovacs for the patch
  - Fixed bug #1161 : Absolute report path is treated like a relative path if it also exists within the current directory
>>>>>>> 4506689a
 </notes>
 <contents>
  <dir name="/">
   <file baseinstalldir="PHP/CodeSniffer" name="autoload.php" role="php">
    <tasks:replace from="@test_dir@" to="test_dir" type="pear-config" />
  </file>
   <file baseinstalldir="PHP/CodeSniffer" name="CodeSniffer.conf.dist" role="data" />
   <file baseinstalldir="PHP/CodeSniffer" name="README.md" role="doc" />
   <file baseinstalldir="PHP/CodeSniffer" name="CONTRIBUTING.md" role="doc" />
   <file baseinstalldir="PHP/CodeSniffer" name="licence.txt" role="doc" />
   <dir name="bin">
    <file baseinstalldir="" name="phpcbf" role="script">
     <tasks:replace from="/usr/bin/env php" to="php_bin" type="pear-config" />
    </file>
    <file baseinstalldir="" name="phpcs" role="script">
     <tasks:replace from="/usr/bin/env php" to="php_bin" type="pear-config" />
    </file>
    <file baseinstalldir="" name="phpcs.bat" role="script">
     <tasks:replace from="@php_bin@" to="php_bin" type="pear-config" />
     <tasks:replace from="@bin_dir@" to="bin_dir" type="pear-config" />
    </file>
    <file baseinstalldir="" name="phpcbf.bat" role="script">
     <tasks:replace from="@php_bin@" to="php_bin" type="pear-config" />
     <tasks:replace from="@bin_dir@" to="bin_dir" type="pear-config" />
    </file>
   </dir>
   <dir name="tests">
    <dir name="Core">
     <dir name="File">
      <file baseinstalldir="" name="FindExtendedClassNameTest.php" role="test" />
      <file baseinstalldir="" name="FindImplementedInterfaceNamesTest.php" role="test" />
      <file baseinstalldir="" name="GetMethodParametersTest.php" role="test" />
     </dir>
     <file baseinstalldir="" name="AllTests.php" role="test" />
     <file baseinstalldir="" name="ErrorSuppressionTest.php" role="test" />
     <file baseinstalldir="" name="IsCamelCapsTest.php" role="test" />
    </dir>
    <dir name="Standards">
     <file baseinstalldir="" name="AbstractSniffUnitTest.php" role="test" />
     <file baseinstalldir="" name="AllSniffs.php" role="test" />
    </dir>
    <file baseinstalldir="" name="AllTests.php" role="test" />
    <file baseinstalldir="" name="TestSuite.php" role="test" />
   </dir>
   <dir name="src">
    <file baseinstalldir="PHP/CodeSniffer" name="Config.php" role="php">
      <tasks:replace from="@data_dir@" to="data_dir" type="pear-config" />
    </file>
    <file baseinstalldir="PHP/CodeSniffer" name="Fixer.php" role="php" />
    <file baseinstalldir="PHP/CodeSniffer" name="Reporter.php" role="php" />
    <file baseinstalldir="PHP/CodeSniffer" name="Ruleset.php" role="php" />
    <file baseinstalldir="PHP/CodeSniffer" name="Runner.php" role="php" />
    <dir name="Exceptions">
     <file baseinstalldir="PHP/CodeSniffer" name="RuntimeException.php" role="php" />
     <file baseinstalldir="PHP/CodeSniffer" name="TokenizerException.php" role="php" />
    </dir>
    <dir name="Files">
     <file baseinstalldir="PHP/CodeSniffer" name="DummyFile.php" role="php" />
     <file baseinstalldir="PHP/CodeSniffer" name="File.php" role="php" />
     <file baseinstalldir="PHP/CodeSniffer" name="FileList.php" role="php" />
     <file baseinstalldir="PHP/CodeSniffer" name="LocalFile.php" role="php" />
    </dir>
    <dir name="Filters">
     <file baseinstalldir="PHP/CodeSniffer" name="ExactMatch.php" role="php" />
     <file baseinstalldir="PHP/CodeSniffer" name="Filter.php" role="php" />
     <file baseinstalldir="PHP/CodeSniffer" name="GitModified.php" role="php" />
    </dir>
    <dir name="Generators">
     <file baseinstalldir="PHP/CodeSniffer" name="Generator.php" role="php" />
     <file baseinstalldir="PHP/CodeSniffer" name="HTML.php" role="php" />
     <file baseinstalldir="PHP/CodeSniffer" name="Markdown.php" role="php" />
     <file baseinstalldir="PHP/CodeSniffer" name="Text.php" role="php" />
    </dir>
    <dir name="Reports">
     <file baseinstalldir="PHP/CodeSniffer" name="Cbf.php" role="php" />
     <file baseinstalldir="PHP/CodeSniffer" name="Checkstyle.php" role="php" />
     <file baseinstalldir="PHP/CodeSniffer" name="Csv.php" role="php" />
     <file baseinstalldir="PHP/CodeSniffer" name="Diff.php" role="php" />
     <file baseinstalldir="PHP/CodeSniffer" name="Emacs.php" role="php" />
     <file baseinstalldir="PHP/CodeSniffer" name="Full.php" role="php" />
     <file baseinstalldir="PHP/CodeSniffer" name="Gitblame.php" role="php" />
     <file baseinstalldir="PHP/CodeSniffer" name="Hgblame.php" role="php" />
     <file baseinstalldir="PHP/CodeSniffer" name="Info.php" role="php" />
     <file baseinstalldir="PHP/CodeSniffer" name="Json.php" role="php" />
     <file baseinstalldir="PHP/CodeSniffer" name="Junit.php" role="php" />
     <file baseinstalldir="PHP/CodeSniffer" name="Notifysend.php" role="php" />
     <file baseinstalldir="PHP/CodeSniffer" name="Report.php" role="php" />
     <file baseinstalldir="PHP/CodeSniffer" name="Source.php" role="php" />
     <file baseinstalldir="PHP/CodeSniffer" name="Summary.php" role="php" />
     <file baseinstalldir="PHP/CodeSniffer" name="Svnblame.php" role="php" />
     <file baseinstalldir="PHP/CodeSniffer" name="VersionControl.php" role="php" />
     <file baseinstalldir="PHP/CodeSniffer" name="Xml.php" role="php" />
    </dir>
    <dir name="Sniffs">
     <file baseinstalldir="PHP/CodeSniffer" name="AbstractPatternSniff.php" role="php" />
     <file baseinstalldir="PHP/CodeSniffer" name="AbstractScopeSniff.php" role="php" />
     <file baseinstalldir="PHP/CodeSniffer" name="AbstractVariableSniff.php" role="php" />
     <file baseinstalldir="PHP/CodeSniffer" name="Sniff.php" role="php" />
    </dir>
    <dir name="Standards">
     <dir name="Generic">
      <dir name="Docs">
       <dir name="Classes">
        <file baseinstalldir="PHP/CodeSniffer" name="DuplicateClassNameStandard.xml" role="php" />
        <file baseinstalldir="PHP/CodeSniffer" name="OpeningBraceSameLineStandard.xml" role="php" />
       </dir>
       <dir name="Debug">
        <file baseinstalldir="PHP/CodeSniffer" name="CSSLintStandard.xml" role="php" />
        <file baseinstalldir="PHP/CodeSniffer" name="ClosureLinterStandard.xml" role="php" />
        <file baseinstalldir="PHP/CodeSniffer" name="JSHintStandard.xml" role="php" />
       </dir>
       <dir name="Commenting">
        <file baseinstalldir="PHP/CodeSniffer" name="FixmeStandard.xml" role="php" />
        <file baseinstalldir="PHP/CodeSniffer" name="TodoStandard.xml" role="php" />
       </dir>
       <dir name="CodeAnalysis">
        <file baseinstalldir="PHP/CodeSniffer" name="JumbledIncrementerStandard.xml" role="php" />
        <file baseinstalldir="PHP/CodeSniffer" name="UnusedFunctionParameterStandard.xml" role="php" />
       </dir>
       <dir name="ControlStructures">
        <file baseinstalldir="PHP/CodeSniffer" name="InlineControlStructureStandard.xml" role="php" />
       </dir>
       <dir name="CodeAnalysis">
        <file baseinstalldir="PHP/CodeSniffer" name="EmptyStatementStandard.xml" role="php" />
        <file baseinstalldir="PHP/CodeSniffer" name="ForLoopShouldBeWhileLoopStandard.xml" role="php" />
        <file baseinstalldir="PHP/CodeSniffer" name="ForLoopWithTestFunctionCallStandard.xml" role="php" />
        <file baseinstalldir="PHP/CodeSniffer" name="UnconditionalIfStatementStandard.xml" role="php" />
        <file baseinstalldir="PHP/CodeSniffer" name="UnnecessaryFinalModifierStandard.xml" role="php" />
        <file baseinstalldir="PHP/CodeSniffer" name="UselessOverridingMethodStandard.xml" role="php" />
       </dir>
       <dir name="Files">
        <file baseinstalldir="PHP/CodeSniffer" name="ByteOrderMarkStandard.xml" role="php" />
        <file baseinstalldir="PHP/CodeSniffer" name="EndFileNewlineStandard.xml" role="php" />
        <file baseinstalldir="PHP/CodeSniffer" name="EndFileNoNewlineStandard.xml" role="php" />
        <file baseinstalldir="PHP/CodeSniffer" name="InlineHTMLStandard.xml" role="php" />
        <file baseinstalldir="PHP/CodeSniffer" name="LineEndingsStandard.xml" role="php" />
        <file baseinstalldir="PHP/CodeSniffer" name="LineLengthStandard.xml" role="php" />
        <file baseinstalldir="PHP/CodeSniffer" name="LowercasedFilenameStandard.xml" role="php" />
        <file baseinstalldir="PHP/CodeSniffer" name="OneClassPerFileStandard.xml" role="php" />
        <file baseinstalldir="PHP/CodeSniffer" name="OneInterfacePerFileStandard.xml" role="php" />
       </dir>
       <dir name="Formatting">
        <file baseinstalldir="PHP/CodeSniffer" name="DisallowMultipleStatementsStandard.xml" role="php" />
        <file baseinstalldir="PHP/CodeSniffer" name="MultipleStatementAlignmentStandard.xml" role="php" />
        <file baseinstalldir="PHP/CodeSniffer" name="NoSpaceAfterCastStandard.xml" role="php" />
        <file baseinstalldir="PHP/CodeSniffer" name="SpaceAfterCastStandard.xml" role="php" />
       </dir>
       <dir name="Functions">
        <file baseinstalldir="PHP/CodeSniffer" name="CallTimePassByReferenceStandard.xml" role="php" />
        <file baseinstalldir="PHP/CodeSniffer" name="FunctionCallArgumentSpacingStandard.xml" role="php" />
        <file baseinstalldir="PHP/CodeSniffer" name="OpeningFunctionBraceBsdAllmanStandard.xml" role="php" />
        <file baseinstalldir="PHP/CodeSniffer" name="OpeningFunctionBraceKernighanRitchieStandard.xml" role="php" />
       </dir>
       <dir name="Metrics">
        <file baseinstalldir="PHP/CodeSniffer" name="CyclomaticComplexityStandard.xml" role="php" />
        <file baseinstalldir="PHP/CodeSniffer" name="NestingLevelStandard.xml" role="php" />
       </dir>
       <dir name="NamingConventions">
        <file baseinstalldir="PHP/CodeSniffer" name="CamelCapsFunctionNameStandard.xml" role="php" />
        <file baseinstalldir="PHP/CodeSniffer" name="ConstructorNameStandard.xml" role="php" />
        <file baseinstalldir="PHP/CodeSniffer" name="UpperCaseConstantNameStandard.xml" role="php" />
       </dir>
       <dir name="PHP">
        <file baseinstalldir="PHP/CodeSniffer" name="BacktickOperatorStandard.xml" role="php" />
        <file baseinstalldir="PHP/CodeSniffer" name="CharacterBeforePHPOpeningTagStandard.xml" role="php" />
        <file baseinstalldir="PHP/CodeSniffer" name="ClosingPHPTagStandard.xml" role="php" />
        <file baseinstalldir="PHP/CodeSniffer" name="DeprecatedFunctionsStandard.xml" role="php" />
        <file baseinstalldir="PHP/CodeSniffer" name="DisallowAlternativePHPTagsStandard.xml" role="php" />
        <file baseinstalldir="PHP/CodeSniffer" name="DisallowShortOpenTagStandard.xml" role="php" />
        <file baseinstalldir="PHP/CodeSniffer" name="ForbiddenFunctionsStandard.xml" role="php" />
        <file baseinstalldir="PHP/CodeSniffer" name="LowerCaseConstantStandard.xml" role="php" />
        <file baseinstalldir="PHP/CodeSniffer" name="LowerCaseKeywordStandard.xml" role="php" />
        <file baseinstalldir="PHP/CodeSniffer" name="NoSilencedErrorsStandard.xml" role="php" />
        <file baseinstalldir="PHP/CodeSniffer" name="SAPIUsageStandard.xml" role="php" />
        <file baseinstalldir="PHP/CodeSniffer" name="UpperCaseConstantStandard.xml" role="php" />
       </dir>
       <dir name="Strings">
        <file baseinstalldir="PHP/CodeSniffer" name="UnnecessaryStringConcatStandard.xml" role="php" />
       </dir>
       <dir name="VersionControl">
        <file baseinstalldir="PHP/CodeSniffer" name="SubversionPropertiesStandard.xml" role="php" />
       </dir>
       <dir name="WhiteSpace">
        <file baseinstalldir="PHP/CodeSniffer" name="DisallowSpaceIndentStandard.xml" role="php" />
        <file baseinstalldir="PHP/CodeSniffer" name="DisallowTabIndentStandard.xml" role="php" />
        <file baseinstalldir="PHP/CodeSniffer" name="ScopeIndentStandard.xml" role="php" />
       </dir>
      </dir>
      <dir name="Sniffs">
       <dir name="Arrays">
        <file baseinstalldir="PHP/CodeSniffer" name="DisallowLongArraySyntaxSniff.php" role="php" />
        <file baseinstalldir="PHP/CodeSniffer" name="DisallowShortArraySyntaxSniff.php" role="php" />
       </dir>
       <dir name="Classes">
        <file baseinstalldir="PHP/CodeSniffer" name="DuplicateClassNameSniff.php" role="php" />
        <file baseinstalldir="PHP/CodeSniffer" name="OpeningBraceSameLineSniff.php" role="php" />
       </dir>
       <dir name="CodeAnalysis">
        <file baseinstalldir="PHP/CodeSniffer" name="EmptyStatementSniff.php" role="php" />
        <file baseinstalldir="PHP/CodeSniffer" name="ForLoopShouldBeWhileLoopSniff.php" role="php" />
        <file baseinstalldir="PHP/CodeSniffer" name="ForLoopWithTestFunctionCallSniff.php" role="php" />
        <file baseinstalldir="PHP/CodeSniffer" name="JumbledIncrementerSniff.php" role="php" />
        <file baseinstalldir="PHP/CodeSniffer" name="UnconditionalIfStatementSniff.php" role="php" />
        <file baseinstalldir="PHP/CodeSniffer" name="UnnecessaryFinalModifierSniff.php" role="php" />
        <file baseinstalldir="PHP/CodeSniffer" name="UnusedFunctionParameterSniff.php" role="php" />
        <file baseinstalldir="PHP/CodeSniffer" name="UselessOverridingMethodSniff.php" role="php" />
       </dir>
       <dir name="Commenting">
        <file baseinstalldir="PHP/CodeSniffer" name="DocCommentSniff.php" role="php" />
        <file baseinstalldir="PHP/CodeSniffer" name="FixmeSniff.php" role="php" />
        <file baseinstalldir="PHP/CodeSniffer" name="TodoSniff.php" role="php" />
       </dir>
       <dir name="ControlStructures">
        <file baseinstalldir="PHP/CodeSniffer" name="InlineControlStructureSniff.php" role="php" />
       </dir>
       <dir name="Debug">
        <file baseinstalldir="PHP/CodeSniffer" name="ClosureLinterSniff.php" role="php" />
        <file baseinstalldir="PHP/CodeSniffer" name="CSSLintSniff.php" role="php" />
        <file baseinstalldir="PHP/CodeSniffer" name="JSHintSniff.php" role="php" />
       </dir>
       <dir name="Files">
        <file baseinstalldir="PHP/CodeSniffer" name="ByteOrderMarkSniff.php" role="php" />
        <file baseinstalldir="PHP/CodeSniffer" name="EndFileNewlineSniff.php" role="php" />
        <file baseinstalldir="PHP/CodeSniffer" name="EndFileNoNewlineSniff.php" role="php" />
        <file baseinstalldir="PHP/CodeSniffer" name="InlineHTMLSniff.php" role="php" />
        <file baseinstalldir="PHP/CodeSniffer" name="LineEndingsSniff.php" role="php" />
        <file baseinstalldir="PHP/CodeSniffer" name="LineLengthSniff.php" role="php" />
        <file baseinstalldir="PHP/CodeSniffer" name="LowercasedFilenameSniff.php" role="php" />
        <file baseinstalldir="PHP/CodeSniffer" name="OneClassPerFileSniff.php" role="php" />
        <file baseinstalldir="PHP/CodeSniffer" name="OneInterfacePerFileSniff.php" role="php" />
        <file baseinstalldir="PHP/CodeSniffer" name="OneTraitPerFileSniff.php" role="php" />
       </dir>
       <dir name="Formatting">
        <file baseinstalldir="PHP/CodeSniffer" name="DisallowMultipleStatementsSniff.php" role="php" />
        <file baseinstalldir="PHP/CodeSniffer" name="MultipleStatementAlignmentSniff.php" role="php" />
        <file baseinstalldir="PHP/CodeSniffer" name="NoSpaceAfterCastSniff.php" role="php" />
        <file baseinstalldir="PHP/CodeSniffer" name="SpaceAfterCastSniff.php" role="php" />
        <file baseinstalldir="PHP/CodeSniffer" name="SpaceAfterNotSniff.php" role="php" />
       </dir>
       <dir name="Functions">
        <file baseinstalldir="PHP/CodeSniffer" name="CallTimePassByReferenceSniff.php" role="php" />
        <file baseinstalldir="PHP/CodeSniffer" name="FunctionCallArgumentSpacingSniff.php" role="php" />
        <file baseinstalldir="PHP/CodeSniffer" name="OpeningFunctionBraceBsdAllmanSniff.php" role="php" />
        <file baseinstalldir="PHP/CodeSniffer" name="OpeningFunctionBraceKernighanRitchieSniff.php" role="php" />
       </dir>
       <dir name="Metrics">
        <file baseinstalldir="PHP/CodeSniffer" name="CyclomaticComplexitySniff.php" role="php" />
        <file baseinstalldir="PHP/CodeSniffer" name="NestingLevelSniff.php" role="php" />
       </dir>
       <dir name="NamingConventions">
        <file baseinstalldir="PHP/CodeSniffer" name="CamelCapsFunctionNameSniff.php" role="php" />
        <file baseinstalldir="PHP/CodeSniffer" name="ConstructorNameSniff.php" role="php" />
        <file baseinstalldir="PHP/CodeSniffer" name="UpperCaseConstantNameSniff.php" role="php" />
       </dir>
       <dir name="PHP">
        <file baseinstalldir="PHP/CodeSniffer" name="BacktickOperatorSniff.php" role="php" />
        <file baseinstalldir="PHP/CodeSniffer" name="CharacterBeforePHPOpeningTagSniff.php" role="php" />
        <file baseinstalldir="PHP/CodeSniffer" name="ClosingPHPTagSniff.php" role="php" />
        <file baseinstalldir="PHP/CodeSniffer" name="DeprecatedFunctionsSniff.php" role="php" />
        <file baseinstalldir="PHP/CodeSniffer" name="DisallowShortOpenTagSniff.php" role="php" />
        <file baseinstalldir="PHP/CodeSniffer" name="DisallowAlternativePHPTagsSniff.php" role="php" />
        <file baseinstalldir="PHP/CodeSniffer" name="ForbiddenFunctionsSniff.php" role="php" />
        <file baseinstalldir="PHP/CodeSniffer" name="LowerCaseConstantSniff.php" role="php" />
        <file baseinstalldir="PHP/CodeSniffer" name="LowerCaseKeywordSniff.php" role="php" />
        <file baseinstalldir="PHP/CodeSniffer" name="NoSilencedErrorsSniff.php" role="php" />
        <file baseinstalldir="PHP/CodeSniffer" name="SAPIUsageSniff.php" role="php" />
        <file baseinstalldir="PHP/CodeSniffer" name="SyntaxSniff.php" role="php" />
        <file baseinstalldir="PHP/CodeSniffer" name="UpperCaseConstantSniff.php" role="php" />
       </dir>
       <dir name="Strings">
        <file baseinstalldir="PHP/CodeSniffer" name="UnnecessaryStringConcatSniff.php" role="php" />
       </dir>
       <dir name="VersionControl">
        <file baseinstalldir="PHP/CodeSniffer" name="SubversionPropertiesSniff.php" role="php" />
       </dir>
       <dir name="WhiteSpace">
        <file baseinstalldir="PHP/CodeSniffer" name="DisallowSpaceIndentSniff.php" role="php" />
        <file baseinstalldir="PHP/CodeSniffer" name="DisallowTabIndentSniff.php" role="php" />
        <file baseinstalldir="PHP/CodeSniffer" name="ScopeIndentSniff.php" role="php" />
       </dir>
      </dir>
      <dir name="Tests">
       <dir name="Arrays">
        <file baseinstalldir="PHP/CodeSniffer" name="DisallowLongArraySyntaxUnitTest.inc" role="test" />
        <file baseinstalldir="PHP/CodeSniffer" name="DisallowLongArraySyntaxUnitTest.inc.fixed" role="test" />
        <file baseinstalldir="PHP/CodeSniffer" name="DisallowLongArraySyntaxUnitTest.php" role="test" />
        <file baseinstalldir="PHP/CodeSniffer" name="DisallowShortArraySyntaxUnitTest.inc" role="test" />
        <file baseinstalldir="PHP/CodeSniffer" name="DisallowShortArraySyntaxUnitTest.inc.fixed" role="test" />
        <file baseinstalldir="PHP/CodeSniffer" name="DisallowShortArraySyntaxUnitTest.php" role="test" />
       </dir>
       <dir name="Classes">
        <file baseinstalldir="PHP/CodeSniffer" name="DuplicateClassNameUnitTest.1.inc" role="test" />
        <file baseinstalldir="PHP/CodeSniffer" name="DuplicateClassNameUnitTest.2.inc" role="test" />
        <file baseinstalldir="PHP/CodeSniffer" name="DuplicateClassNameUnitTest.3.inc" role="test" />
        <file baseinstalldir="PHP/CodeSniffer" name="DuplicateClassNameUnitTest.4.inc" role="test" />
        <file baseinstalldir="PHP/CodeSniffer" name="DuplicateClassNameUnitTest.5.inc" role="test" />
        <file baseinstalldir="PHP/CodeSniffer" name="DuplicateClassNameUnitTest.6.inc" role="test" />
        <file baseinstalldir="PHP/CodeSniffer" name="DuplicateClassNameUnitTest.php" role="test" />
        <file baseinstalldir="PHP/CodeSniffer" name="OpeningBraceSameLineUnitTest.inc" role="test" />
        <file baseinstalldir="PHP/CodeSniffer" name="OpeningBraceSameLineUnitTest.inc.fixed" role="test" />
        <file baseinstalldir="PHP/CodeSniffer" name="OpeningBraceSameLineUnitTest.php" role="test" />
       </dir>
       <dir name="CodeAnalysis">
        <file baseinstalldir="PHP/CodeSniffer" name="EmptyStatementUnitTest.inc" role="test" />
        <file baseinstalldir="PHP/CodeSniffer" name="EmptyStatementUnitTest.php" role="test" />
        <file baseinstalldir="PHP/CodeSniffer" name="ForLoopShouldBeWhileLoopUnitTest.inc" role="test" />
        <file baseinstalldir="PHP/CodeSniffer" name="ForLoopShouldBeWhileLoopUnitTest.php" role="test" />
        <file baseinstalldir="PHP/CodeSniffer" name="ForLoopWithTestFunctionCallUnitTest.inc" role="test" />
        <file baseinstalldir="PHP/CodeSniffer" name="ForLoopWithTestFunctionCallUnitTest.php" role="test" />
        <file baseinstalldir="PHP/CodeSniffer" name="JumbledIncrementerUnitTest.inc" role="test" />
        <file baseinstalldir="PHP/CodeSniffer" name="JumbledIncrementerUnitTest.php" role="test" />
        <file baseinstalldir="PHP/CodeSniffer" name="UnconditionalIfStatementUnitTest.inc" role="test" />
        <file baseinstalldir="PHP/CodeSniffer" name="UnconditionalIfStatementUnitTest.php" role="test" />
        <file baseinstalldir="PHP/CodeSniffer" name="UnnecessaryFinalModifierUnitTest.inc" role="test" />
        <file baseinstalldir="PHP/CodeSniffer" name="UnnecessaryFinalModifierUnitTest.php" role="test" />
        <file baseinstalldir="PHP/CodeSniffer" name="UnusedFunctionParameterUnitTest.inc" role="test" />
        <file baseinstalldir="PHP/CodeSniffer" name="UnusedFunctionParameterUnitTest.php" role="test" />
        <file baseinstalldir="PHP/CodeSniffer" name="UselessOverridingMethodUnitTest.inc" role="test" />
        <file baseinstalldir="PHP/CodeSniffer" name="UselessOverridingMethodUnitTest.php" role="test" />
       </dir>
       <dir name="Commenting">
        <file baseinstalldir="PHP/CodeSniffer" name="DocCommentUnitTest.inc" role="test" />
        <file baseinstalldir="PHP/CodeSniffer" name="DocCommentUnitTest.js" role="test" />
        <file baseinstalldir="PHP/CodeSniffer" name="DocCommentUnitTest.php" role="test" />
        <file baseinstalldir="PHP/CodeSniffer" name="FixmeUnitTest.inc" role="test" />
        <file baseinstalldir="PHP/CodeSniffer" name="FixmeUnitTest.js" role="test" />
        <file baseinstalldir="PHP/CodeSniffer" name="FixmeUnitTest.php" role="test" />
        <file baseinstalldir="PHP/CodeSniffer" name="TodoUnitTest.inc" role="test" />
        <file baseinstalldir="PHP/CodeSniffer" name="TodoUnitTest.js" role="test" />
        <file baseinstalldir="PHP/CodeSniffer" name="TodoUnitTest.php" role="test" />
       </dir>
       <dir name="ControlStructures">
        <file baseinstalldir="PHP/CodeSniffer" name="InlineControlStructureUnitTest.inc" role="test" />
        <file baseinstalldir="PHP/CodeSniffer" name="InlineControlStructureUnitTest.inc.fixed" role="test" />
        <file baseinstalldir="PHP/CodeSniffer" name="InlineControlStructureUnitTest.js" role="test" />
        <file baseinstalldir="PHP/CodeSniffer" name="InlineControlStructureUnitTest.js.fixed" role="test" />
        <file baseinstalldir="PHP/CodeSniffer" name="InlineControlStructureUnitTest.php" role="test" />
       </dir>
       <dir name="Files">
        <file baseinstalldir="PHP/CodeSniffer" name="ByteOrderMarkUnitTest.inc" role="test" />
        <file baseinstalldir="PHP/CodeSniffer" name="ByteOrderMarkUnitTest.php" role="test" />
        <file baseinstalldir="PHP/CodeSniffer" name="EndFileNewlineUnitTest.1.css" role="test" />
        <file baseinstalldir="PHP/CodeSniffer" name="EndFileNewlineUnitTest.1.js" role="test" />
        <file baseinstalldir="PHP/CodeSniffer" name="EndFileNewlineUnitTest.1.inc" role="test" />
        <file baseinstalldir="PHP/CodeSniffer" name="EndFileNewlineUnitTest.2.css" role="test" />
        <file baseinstalldir="PHP/CodeSniffer" name="EndFileNewlineUnitTest.2.js" role="test" />
        <file baseinstalldir="PHP/CodeSniffer" name="EndFileNewlineUnitTest.2.inc" role="test" />
        <file baseinstalldir="PHP/CodeSniffer" name="EndFileNewlineUnitTest.3.css" role="test" />
        <file baseinstalldir="PHP/CodeSniffer" name="EndFileNewlineUnitTest.3.js" role="test" />
        <file baseinstalldir="PHP/CodeSniffer" name="EndFileNewlineUnitTest.3.inc" role="test" />
        <file baseinstalldir="PHP/CodeSniffer" name="EndFileNewlineUnitTest.4.inc" role="test" />
        <file baseinstalldir="PHP/CodeSniffer" name="EndFileNewlineUnitTest.5.inc" role="test" />
        <file baseinstalldir="PHP/CodeSniffer" name="EndFileNewlineUnitTest.php" role="test" />
        <file baseinstalldir="PHP/CodeSniffer" name="EndFileNoNewlineUnitTest.1.css" role="test" />
        <file baseinstalldir="PHP/CodeSniffer" name="EndFileNoNewlineUnitTest.1.js" role="test" />
        <file baseinstalldir="PHP/CodeSniffer" name="EndFileNoNewlineUnitTest.1.inc" role="test" />
        <file baseinstalldir="PHP/CodeSniffer" name="EndFileNoNewlineUnitTest.2.css" role="test" />
        <file baseinstalldir="PHP/CodeSniffer" name="EndFileNoNewlineUnitTest.2.js" role="test" />
        <file baseinstalldir="PHP/CodeSniffer" name="EndFileNoNewlineUnitTest.2.inc" role="test" />
        <file baseinstalldir="PHP/CodeSniffer" name="EndFileNoNewlineUnitTest.3.css" role="test" />
        <file baseinstalldir="PHP/CodeSniffer" name="EndFileNoNewlineUnitTest.3.js" role="test" />
        <file baseinstalldir="PHP/CodeSniffer" name="EndFileNoNewlineUnitTest.3.inc" role="test" />
        <file baseinstalldir="PHP/CodeSniffer" name="EndFileNoNewlineUnitTest.4.inc" role="test" />
        <file baseinstalldir="PHP/CodeSniffer" name="EndFileNoNewlineUnitTest.5.inc" role="test" />
        <file baseinstalldir="PHP/CodeSniffer" name="EndFileNoNewlineUnitTest.6.inc" role="test" />
        <file baseinstalldir="PHP/CodeSniffer" name="EndFileNoNewlineUnitTest.php" role="test" />
        <file baseinstalldir="PHP/CodeSniffer" name="InlineHTMLUnitTest.1.inc" role="test" />
        <file baseinstalldir="PHP/CodeSniffer" name="InlineHTMLUnitTest.2.inc" role="test" />
        <file baseinstalldir="PHP/CodeSniffer" name="InlineHTMLUnitTest.3.inc" role="test" />
        <file baseinstalldir="PHP/CodeSniffer" name="InlineHTMLUnitTest.4.inc" role="test" />
        <file baseinstalldir="PHP/CodeSniffer" name="InlineHTMLUnitTest.5.inc" role="test" />
        <file baseinstalldir="PHP/CodeSniffer" name="InlineHTMLUnitTest.php" role="test" />
        <file baseinstalldir="PHP/CodeSniffer" name="LineEndingsUnitTest.css" role="test" />
        <file baseinstalldir="PHP/CodeSniffer" name="LineEndingsUnitTest.inc" role="test" />
        <file baseinstalldir="PHP/CodeSniffer" name="LineEndingsUnitTest.inc.fixed" role="test" />
        <file baseinstalldir="PHP/CodeSniffer" name="LineEndingsUnitTest.js" role="test" />
        <file baseinstalldir="PHP/CodeSniffer" name="LineEndingsUnitTest.php" role="test" />
        <file baseinstalldir="PHP/CodeSniffer" name="LineLengthUnitTest.inc" role="test" />
        <file baseinstalldir="PHP/CodeSniffer" name="LineLengthUnitTest.php" role="test" />
        <file baseinstalldir="PHP/CodeSniffer" name="LowercasedFilenameUnitTest.inc" role="test" />
        <file baseinstalldir="PHP/CodeSniffer" name="LowercasedFilenameUnitTest.php" role="test" />
        <file baseinstalldir="PHP/CodeSniffer" name="OneClassPerFileUnitTest.inc" role="test" />
        <file baseinstalldir="PHP/CodeSniffer" name="OneClassPerFileUnitTest.php" role="test" />
        <file baseinstalldir="PHP/CodeSniffer" name="OneInterfacePerFileUnitTest.inc" role="test" />
        <file baseinstalldir="PHP/CodeSniffer" name="OneInterfacePerFileUnitTest.php" role="test" />
        <file baseinstalldir="PHP/CodeSniffer" name="OneTraitPerFileUnitTest.inc" role="test" />
        <file baseinstalldir="PHP/CodeSniffer" name="OneTraitPerFileUnitTest.php" role="test" />
       </dir>
       <dir name="Formatting">
        <file baseinstalldir="PHP/CodeSniffer" name="DisallowMultipleStatementsUnitTest.inc" role="test" />
        <file baseinstalldir="PHP/CodeSniffer" name="DisallowMultipleStatementsUnitTest.php" role="test" />
        <file baseinstalldir="PHP/CodeSniffer" name="MultipleStatementAlignmentUnitTest.inc" role="test" />
        <file baseinstalldir="PHP/CodeSniffer" name="MultipleStatementAlignmentUnitTest.inc.fixed" role="test" />
        <file baseinstalldir="PHP/CodeSniffer" name="MultipleStatementAlignmentUnitTest.js" role="test" />
        <file baseinstalldir="PHP/CodeSniffer" name="MultipleStatementAlignmentUnitTest.js.fixed" role="test" />
        <file baseinstalldir="PHP/CodeSniffer" name="MultipleStatementAlignmentUnitTest.php" role="test" />
        <file baseinstalldir="PHP/CodeSniffer" name="NoSpaceAfterCastUnitTest.inc" role="test" />
        <file baseinstalldir="PHP/CodeSniffer" name="NoSpaceAfterCastUnitTest.inc.fixed" role="test" />
        <file baseinstalldir="PHP/CodeSniffer" name="NoSpaceAfterCastUnitTest.php" role="test" />
        <file baseinstalldir="PHP/CodeSniffer" name="SpaceAfterCastUnitTest.inc" role="test" />
        <file baseinstalldir="PHP/CodeSniffer" name="SpaceAfterCastUnitTest.inc.fixed" role="test" />
        <file baseinstalldir="PHP/CodeSniffer" name="SpaceAfterCastUnitTest.php" role="test" />
        <file baseinstalldir="PHP/CodeSniffer" name="SpaceAfterNotUnitTest.inc" role="test" />
        <file baseinstalldir="PHP/CodeSniffer" name="SpaceAfterNotUnitTest.inc.fixed" role="test" />
        <file baseinstalldir="PHP/CodeSniffer" name="SpaceAfterNotUnitTest.js" role="test" />
        <file baseinstalldir="PHP/CodeSniffer" name="SpaceAfterNotUnitTest.js.fixed" role="test" />
        <file baseinstalldir="PHP/CodeSniffer" name="SpaceAfterNotUnitTest.php" role="test" />
       </dir>
       <dir name="Functions">
        <file baseinstalldir="PHP/CodeSniffer" name="CallTimePassByReferenceUnitTest.inc" role="test" />
        <file baseinstalldir="PHP/CodeSniffer" name="CallTimePassByReferenceUnitTest.php" role="test" />
        <file baseinstalldir="PHP/CodeSniffer" name="FunctionCallArgumentSpacingUnitTest.inc" role="test" />
        <file baseinstalldir="PHP/CodeSniffer" name="FunctionCallArgumentSpacingUnitTest.inc.fixed" role="test" />
        <file baseinstalldir="PHP/CodeSniffer" name="FunctionCallArgumentSpacingUnitTest.php" role="test" />
        <file baseinstalldir="PHP/CodeSniffer" name="OpeningFunctionBraceBsdAllmanUnitTest.inc" role="test" />
        <file baseinstalldir="PHP/CodeSniffer" name="OpeningFunctionBraceBsdAllmanUnitTest.inc.fixed" role="test" />
        <file baseinstalldir="PHP/CodeSniffer" name="OpeningFunctionBraceBsdAllmanUnitTest.php" role="test" />
        <file baseinstalldir="PHP/CodeSniffer" name="OpeningFunctionBraceKernighanRitchieUnitTest.inc" role="test" />
        <file baseinstalldir="PHP/CodeSniffer" name="OpeningFunctionBraceKernighanRitchieUnitTest.inc.fixed" role="test" />
        <file baseinstalldir="PHP/CodeSniffer" name="OpeningFunctionBraceKernighanRitchieUnitTest.php" role="test" />
       </dir>
       <dir name="Metrics">
        <file baseinstalldir="PHP/CodeSniffer" name="CyclomaticComplexityUnitTest.inc" role="test" />
        <file baseinstalldir="PHP/CodeSniffer" name="CyclomaticComplexityUnitTest.php" role="test" />
        <file baseinstalldir="PHP/CodeSniffer" name="NestingLevelUnitTest.inc" role="test" />
        <file baseinstalldir="PHP/CodeSniffer" name="NestingLevelUnitTest.php" role="test" />
       </dir>
       <dir name="NamingConventions">
        <file baseinstalldir="PHP/CodeSniffer" name="CamelCapsFunctionNameUnitTest.inc" role="test" />
        <file baseinstalldir="PHP/CodeSniffer" name="CamelCapsFunctionNameUnitTest.php" role="test" />
        <file baseinstalldir="PHP/CodeSniffer" name="ConstructorNameUnitTest.inc" role="test" />
        <file baseinstalldir="PHP/CodeSniffer" name="ConstructorNameUnitTest.php" role="test" />
        <file baseinstalldir="PHP/CodeSniffer" name="UpperCaseConstantNameUnitTest.inc" role="test" />
        <file baseinstalldir="PHP/CodeSniffer" name="UpperCaseConstantNameUnitTest.php" role="test" />
       </dir>
       <dir name="PHP">
        <file baseinstalldir="PHP/CodeSniffer" name="BacktickOperatorUnitTest.inc" role="test" />
        <file baseinstalldir="PHP/CodeSniffer" name="BacktickOperatorUnitTest.php" role="test" />
        <file baseinstalldir="PHP/CodeSniffer" name="CharacterBeforePHPOpeningTagUnitTest.1.inc" role="test" />
        <file baseinstalldir="PHP/CodeSniffer" name="CharacterBeforePHPOpeningTagUnitTest.2.inc" role="test" />
        <file baseinstalldir="PHP/CodeSniffer" name="CharacterBeforePHPOpeningTagUnitTest.php" role="test" />
        <file baseinstalldir="PHP/CodeSniffer" name="ClosingPHPTagUnitTest.inc" role="test" />
        <file baseinstalldir="PHP/CodeSniffer" name="ClosingPHPTagUnitTest.php" role="test" />
        <file baseinstalldir="PHP/CodeSniffer" name="DisallowAlternativePHPTagsUnitTest.1.inc" role="test" />
        <file baseinstalldir="PHP/CodeSniffer" name="DisallowAlternativePHPTagsUnitTest.1.inc.fixed" role="test" />
        <file baseinstalldir="PHP/CodeSniffer" name="DisallowAlternativePHPTagsUnitTest.2.inc" role="test" />
        <file baseinstalldir="PHP/CodeSniffer" name="DisallowAlternativePHPTagsUnitTest.2.inc.fixed" role="test" />
        <file baseinstalldir="PHP/CodeSniffer" name="DisallowAlternativePHPTagsUnitTest.php" role="test" />
        <file baseinstalldir="PHP/CodeSniffer" name="DisallowShortOpenTagUnitTest.1.inc" role="test" />
        <file baseinstalldir="PHP/CodeSniffer" name="DisallowShortOpenTagUnitTest.1.inc.fixed" role="test" />
        <file baseinstalldir="PHP/CodeSniffer" name="DisallowShortOpenTagUnitTest.2.inc" role="test" />
        <file baseinstalldir="PHP/CodeSniffer" name="DisallowShortOpenTagUnitTest.2.inc.fixed" role="test" />
        <file baseinstalldir="PHP/CodeSniffer" name="DisallowShortOpenTagUnitTest.php" role="test" />
        <file baseinstalldir="PHP/CodeSniffer" name="ForbiddenFunctionsUnitTest.inc" role="test" />
        <file baseinstalldir="PHP/CodeSniffer" name="ForbiddenFunctionsUnitTest.php" role="test" />
        <file baseinstalldir="PHP/CodeSniffer" name="LowerCaseConstantUnitTest.inc" role="test" />
        <file baseinstalldir="PHP/CodeSniffer" name="LowerCaseConstantUnitTest.inc.fixed" role="test" />
        <file baseinstalldir="PHP/CodeSniffer" name="LowerCaseConstantUnitTest.js" role="test" />
        <file baseinstalldir="PHP/CodeSniffer" name="LowerCaseConstantUnitTest.js.fixed" role="test" />
        <file baseinstalldir="PHP/CodeSniffer" name="LowerCaseConstantUnitTest.php" role="test" />
        <file baseinstalldir="PHP/CodeSniffer" name="LowerCaseKeywordUnitTest.inc" role="test" />
        <file baseinstalldir="PHP/CodeSniffer" name="LowerCaseKeywordUnitTest.inc.fixed" role="test" />
        <file baseinstalldir="PHP/CodeSniffer" name="LowerCaseKeywordUnitTest.php" role="test" />
        <file baseinstalldir="PHP/CodeSniffer" name="NoSilencedErrorsUnitTest.inc" role="test" />
        <file baseinstalldir="PHP/CodeSniffer" name="NoSilencedErrorsUnitTest.php" role="test" />
        <file baseinstalldir="PHP/CodeSniffer" name="SAPIUsageUnitTest.inc" role="test" />
        <file baseinstalldir="PHP/CodeSniffer" name="SAPIUsageUnitTest.php" role="test" />
        <file baseinstalldir="PHP/CodeSniffer" name="SyntaxUnitTest.inc" role="test" />
        <file baseinstalldir="PHP/CodeSniffer" name="SyntaxUnitTest.php" role="test" />
        <file baseinstalldir="PHP/CodeSniffer" name="UpperCaseConstantUnitTest.inc" role="test" />
        <file baseinstalldir="PHP/CodeSniffer" name="UpperCaseConstantUnitTest.inc.fixed" role="test" />
        <file baseinstalldir="PHP/CodeSniffer" name="UpperCaseConstantUnitTest.php" role="test" />
       </dir>
       <dir name="Strings">
        <file baseinstalldir="PHP/CodeSniffer" name="UnnecessaryStringConcatUnitTest.inc" role="test" />
        <file baseinstalldir="PHP/CodeSniffer" name="UnnecessaryStringConcatUnitTest.js" role="test" />
        <file baseinstalldir="PHP/CodeSniffer" name="UnnecessaryStringConcatUnitTest.php" role="test" />
       </dir>
       <dir name="WhiteSpace">
        <file baseinstalldir="PHP/CodeSniffer" name="DisallowSpaceIndentUnitTest.css" role="test" />
        <file baseinstalldir="PHP/CodeSniffer" name="DisallowSpaceIndentUnitTest.inc" role="test" />
        <file baseinstalldir="PHP/CodeSniffer" name="DisallowSpaceIndentUnitTest.inc.fixed" role="test" />
        <file baseinstalldir="PHP/CodeSniffer" name="DisallowSpaceIndentUnitTest.js" role="test" />
        <file baseinstalldir="PHP/CodeSniffer" name="DisallowSpaceIndentUnitTest.php" role="test" />
        <file baseinstalldir="PHP/CodeSniffer" name="DisallowTabIndentUnitTest.css" role="test" />
        <file baseinstalldir="PHP/CodeSniffer" name="DisallowTabIndentUnitTest.css.fixed" role="test" />
        <file baseinstalldir="PHP/CodeSniffer" name="DisallowTabIndentUnitTest.inc" role="test" />
        <file baseinstalldir="PHP/CodeSniffer" name="DisallowTabIndentUnitTest.inc.fixed" role="test" />
        <file baseinstalldir="PHP/CodeSniffer" name="DisallowTabIndentUnitTest.js" role="test" />
        <file baseinstalldir="PHP/CodeSniffer" name="DisallowTabIndentUnitTest.js.fixed" role="test" />
        <file baseinstalldir="PHP/CodeSniffer" name="DisallowTabIndentUnitTest.php" role="test" />
        <file baseinstalldir="PHP/CodeSniffer" name="ScopeIndentUnitTest.1.inc" role="test" />
        <file baseinstalldir="PHP/CodeSniffer" name="ScopeIndentUnitTest.1.inc.fixed" role="test" />
        <file baseinstalldir="PHP/CodeSniffer" name="ScopeIndentUnitTest.1.js" role="test" />
        <file baseinstalldir="PHP/CodeSniffer" name="ScopeIndentUnitTest.1.js.fixed" role="test" />
        <file baseinstalldir="PHP/CodeSniffer" name="ScopeIndentUnitTest.2.inc" role="test" />
        <file baseinstalldir="PHP/CodeSniffer" name="ScopeIndentUnitTest.2.inc.fixed" role="test" />
        <file baseinstalldir="PHP/CodeSniffer" name="ScopeIndentUnitTest.3.inc" role="test" />
        <file baseinstalldir="PHP/CodeSniffer" name="ScopeIndentUnitTest.3.inc.fixed" role="test" />
        <file baseinstalldir="PHP/CodeSniffer" name="ScopeIndentUnitTest.php" role="test" />
       </dir>
      </dir>
      <file baseinstalldir="PHP/CodeSniffer" name="ruleset.xml" role="php" />
     </dir>
     <dir name="MySource">
      <dir name="Sniffs">
       <dir name="Channels">
        <file baseinstalldir="PHP/CodeSniffer" name="DisallowSelfActionsSniff.php" role="php" />
        <file baseinstalldir="PHP/CodeSniffer" name="IncludeOwnSystemSniff.php" role="php" />
        <file baseinstalldir="PHP/CodeSniffer" name="IncludeSystemSniff.php" role="php" />
        <file baseinstalldir="PHP/CodeSniffer" name="UnusedSystemSniff.php" role="php" />
       </dir>
       <dir name="Commenting">
        <file baseinstalldir="PHP/CodeSniffer" name="FunctionCommentSniff.php" role="php" />
       </dir>
       <dir name="CSS">
        <file baseinstalldir="PHP/CodeSniffer" name="BrowserSpecificStylesSniff.php" role="php" />
       </dir>
       <dir name="Debug">
        <file baseinstalldir="PHP/CodeSniffer" name="DebugCodeSniff.php" role="php" />
        <file baseinstalldir="PHP/CodeSniffer" name="FirebugConsoleSniff.php" role="php" />
       </dir>
       <dir name="Objects">
        <file baseinstalldir="PHP/CodeSniffer" name="AssignThisSniff.php" role="php" />
        <file baseinstalldir="PHP/CodeSniffer" name="CreateWidgetTypeCallbackSniff.php" role="php" />
        <file baseinstalldir="PHP/CodeSniffer" name="DisallowNewWidgetSniff.php" role="php" />
       </dir>
       <dir name="PHP">
        <file baseinstalldir="PHP/CodeSniffer" name="AjaxNullComparisonSniff.php" role="php" />
        <file baseinstalldir="PHP/CodeSniffer" name="EvalObjectFactorySniff.php" role="php" />
        <file baseinstalldir="PHP/CodeSniffer" name="GetRequestDataSniff.php" role="php" />
        <file baseinstalldir="PHP/CodeSniffer" name="ReturnFunctionValueSniff.php" role="php" />
       </dir>
       <dir name="Strings">
        <file baseinstalldir="PHP/CodeSniffer" name="JoinStringsSniff.php" role="php" />
       </dir>
      </dir>
      <dir name="Tests">
       <dir name="Channels">
        <file baseinstalldir="PHP/CodeSniffer" name="DisallowSelfActionsUnitTest.inc" role="test" />
        <file baseinstalldir="PHP/CodeSniffer" name="DisallowSelfActionsUnitTest.php" role="test" />
        <file baseinstalldir="PHP/CodeSniffer" name="IncludeSystemUnitTest.inc" role="test" />
        <file baseinstalldir="PHP/CodeSniffer" name="IncludeSystemUnitTest.php" role="test" />
        <file baseinstalldir="PHP/CodeSniffer" name="UnusedSystemUnitTest.inc" role="test" />
        <file baseinstalldir="PHP/CodeSniffer" name="UnusedSystemUnitTest.php" role="test" />
       </dir>
       <dir name="Commenting">
        <file baseinstalldir="PHP/CodeSniffer" name="FunctionCommentUnitTest.inc" role="test" />
        <file baseinstalldir="PHP/CodeSniffer" name="FunctionCommentUnitTest.php" role="test" />
       </dir>
       <dir name="CSS">
        <file baseinstalldir="PHP/CodeSniffer" name="BrowserSpecificStylesUnitTest.css" role="test" />
        <file baseinstalldir="PHP/CodeSniffer" name="BrowserSpecificStylesUnitTest.php" role="test" />
       </dir>
       <dir name="Debug">
        <file baseinstalldir="PHP/CodeSniffer" name="DebugCodeUnitTest.inc" role="test" />
        <file baseinstalldir="PHP/CodeSniffer" name="DebugCodeUnitTest.php" role="test" />
        <file baseinstalldir="PHP/CodeSniffer" name="FirebugConsoleUnitTest.js" role="test" />
        <file baseinstalldir="PHP/CodeSniffer" name="FirebugConsoleUnitTest.php" role="test" />
       </dir>
       <dir name="Objects">
        <file baseinstalldir="PHP/CodeSniffer" name="AssignThisUnitTest.js" role="test" />
        <file baseinstalldir="PHP/CodeSniffer" name="AssignThisUnitTest.php" role="test" />
        <file baseinstalldir="PHP/CodeSniffer" name="CreateWidgetTypeCallbackUnitTest.js" role="test" />
        <file baseinstalldir="PHP/CodeSniffer" name="CreateWidgetTypeCallbackUnitTest.php" role="test" />
        <file baseinstalldir="PHP/CodeSniffer" name="DisallowNewWidgetUnitTest.inc" role="test" />
        <file baseinstalldir="PHP/CodeSniffer" name="DisallowNewWidgetUnitTest.php" role="test" />
       </dir>
       <dir name="PHP">
        <file baseinstalldir="PHP/CodeSniffer" name="AjaxNullComparisonUnitTest.inc" role="test" />
        <file baseinstalldir="PHP/CodeSniffer" name="AjaxNullComparisonUnitTest.php" role="test" />
        <file baseinstalldir="PHP/CodeSniffer" name="EvalObjectFactoryUnitTest.inc" role="test" />
        <file baseinstalldir="PHP/CodeSniffer" name="EvalObjectFactoryUnitTest.php" role="test" />
        <file baseinstalldir="PHP/CodeSniffer" name="GetRequestDataUnitTest.inc" role="test" />
        <file baseinstalldir="PHP/CodeSniffer" name="GetRequestDataUnitTest.php" role="test" />
        <file baseinstalldir="PHP/CodeSniffer" name="ReturnFunctionValueUnitTest.inc" role="test" />
        <file baseinstalldir="PHP/CodeSniffer" name="ReturnFunctionValueUnitTest.php" role="test" />
       </dir>
       <dir name="Strings">
        <file baseinstalldir="PHP/CodeSniffer" name="JoinStringsUnitTest.js" role="test" />
        <file baseinstalldir="PHP/CodeSniffer" name="JoinStringsUnitTest.php" role="test" />
       </dir>
      </dir>
      <file baseinstalldir="PHP/CodeSniffer" name="ruleset.xml" role="php" />
     </dir>
     <dir name="PEAR">
      <dir name="Docs">
       <dir name="Classes">
        <file baseinstalldir="PHP/CodeSniffer" name="ClassDeclarationStandard.xml" role="php" />
       </dir>
       <dir name="Commenting">
        <file baseinstalldir="PHP/CodeSniffer" name="ClassCommentStandard.xml" role="php" />
        <file baseinstalldir="PHP/CodeSniffer" name="FileCommentStandard.xml" role="php" />
        <file baseinstalldir="PHP/CodeSniffer" name="FunctionCommentStandard.xml" role="php" />
        <file baseinstalldir="PHP/CodeSniffer" name="InlineCommentStandard.xml" role="php" />
       </dir>
       <dir name="ControlStructures">
        <file baseinstalldir="PHP/CodeSniffer" name="ControlSignatureStandard.xml" role="php" />
        <file baseinstalldir="PHP/CodeSniffer" name="MultiLineConditionStandard.xml" role="php" />
       </dir>
       <dir name="Files">
        <file baseinstalldir="PHP/CodeSniffer" name="IncludingFileStandard.xml" role="php" />
        <file baseinstalldir="PHP/CodeSniffer" name="LineLengthStandard.xml" role="php" />
       </dir>
       <dir name="Formatting">
        <file baseinstalldir="PHP/CodeSniffer" name="MultiLineAssignmentStandard.xml" role="php" />
       </dir>
       <dir name="Functions">
        <file baseinstalldir="PHP/CodeSniffer" name="FunctionCallSignatureStandard.xml" role="php" />
        <file baseinstalldir="PHP/CodeSniffer" name="FunctionDeclarationStandard.xml" role="php" />
        <file baseinstalldir="PHP/CodeSniffer" name="ValidDefaultValueStandard.xml" role="php" />
       </dir>
       <dir name="NamingConventions">
        <file baseinstalldir="PHP/CodeSniffer" name="ValidClassNameStandard.xml" role="php" />
        <file baseinstalldir="PHP/CodeSniffer" name="ValidFunctionNameStandard.xml" role="php" />
        <file baseinstalldir="PHP/CodeSniffer" name="ValidVariableNameStandard.xml" role="php" />
       </dir>
       <dir name="WhiteSpace">
        <file baseinstalldir="PHP/CodeSniffer" name="ScopeClosingBraceStandard.xml" role="php" />
        <file baseinstalldir="PHP/CodeSniffer" name="ScopeIndentStandard.xml" role="php" />
        <file baseinstalldir="PHP/CodeSniffer" name="ObjectOperatorIndentStandard.xml" role="php" />
       </dir>
      </dir>
      <dir name="Sniffs">
       <dir name="Classes">
        <file baseinstalldir="PHP/CodeSniffer" name="ClassDeclarationSniff.php" role="php" />
       </dir>
       <dir name="Commenting">
        <file baseinstalldir="PHP/CodeSniffer" name="ClassCommentSniff.php" role="php" />
        <file baseinstalldir="PHP/CodeSniffer" name="FileCommentSniff.php" role="php" />
        <file baseinstalldir="PHP/CodeSniffer" name="FunctionCommentSniff.php" role="php" />
        <file baseinstalldir="PHP/CodeSniffer" name="InlineCommentSniff.php" role="php" />
       </dir>
       <dir name="ControlStructures">
        <file baseinstalldir="PHP/CodeSniffer" name="ControlSignatureSniff.php" role="php" />
        <file baseinstalldir="PHP/CodeSniffer" name="MultiLineConditionSniff.php" role="php" />
       </dir>
       <dir name="Files">
        <file baseinstalldir="PHP/CodeSniffer" name="IncludingFileSniff.php" role="php" />
       </dir>
       <dir name="Formatting">
        <file baseinstalldir="PHP/CodeSniffer" name="MultiLineAssignmentSniff.php" role="php" />
       </dir>
       <dir name="Functions">
        <file baseinstalldir="PHP/CodeSniffer" name="FunctionCallSignatureSniff.php" role="php" />
        <file baseinstalldir="PHP/CodeSniffer" name="FunctionDeclarationSniff.php" role="php" />
        <file baseinstalldir="PHP/CodeSniffer" name="ValidDefaultValueSniff.php" role="php" />
       </dir>
       <dir name="NamingConventions">
        <file baseinstalldir="PHP/CodeSniffer" name="ValidClassNameSniff.php" role="php" />
        <file baseinstalldir="PHP/CodeSniffer" name="ValidFunctionNameSniff.php" role="php" />
        <file baseinstalldir="PHP/CodeSniffer" name="ValidVariableNameSniff.php" role="php" />
       </dir>
       <dir name="WhiteSpace">
        <file baseinstalldir="PHP/CodeSniffer" name="ObjectOperatorIndentSniff.php" role="php" />
        <file baseinstalldir="PHP/CodeSniffer" name="ScopeClosingBraceSniff.php" role="php" />
        <file baseinstalldir="PHP/CodeSniffer" name="ScopeIndentSniff.php" role="php" />
       </dir>
      </dir>
      <dir name="Tests">
       <dir name="Classes">
        <file baseinstalldir="PHP/CodeSniffer" name="ClassDeclarationUnitTest.inc" role="test" />
        <file baseinstalldir="PHP/CodeSniffer" name="ClassDeclarationUnitTest.php" role="test" />
       </dir>
       <dir name="Commenting">
        <file baseinstalldir="PHP/CodeSniffer" name="ClassCommentUnitTest.inc" role="test" />
        <file baseinstalldir="PHP/CodeSniffer" name="ClassCommentUnitTest.php" role="test" />
        <file baseinstalldir="PHP/CodeSniffer" name="FileCommentUnitTest.inc" role="test" />
        <file baseinstalldir="PHP/CodeSniffer" name="FileCommentUnitTest.php" role="test" />
        <file baseinstalldir="PHP/CodeSniffer" name="FunctionCommentUnitTest.inc" role="test" />
        <file baseinstalldir="PHP/CodeSniffer" name="FunctionCommentUnitTest.php" role="test" />
        <file baseinstalldir="PHP/CodeSniffer" name="InlineCommentUnitTest.inc" role="test" />
        <file baseinstalldir="PHP/CodeSniffer" name="InlineCommentUnitTest.inc.fixed" role="test" />
        <file baseinstalldir="PHP/CodeSniffer" name="InlineCommentUnitTest.php" role="test" />
       </dir>
       <dir name="ControlStructures">
        <file baseinstalldir="PHP/CodeSniffer" name="ControlSignatureUnitTest.inc" role="test" />
        <file baseinstalldir="PHP/CodeSniffer" name="ControlSignatureUnitTest.php" role="test" />
        <file baseinstalldir="PHP/CodeSniffer" name="MultiLineConditionUnitTest.inc" role="test" />
        <file baseinstalldir="PHP/CodeSniffer" name="MultiLineConditionUnitTest.inc.fixed" role="test" />
        <file baseinstalldir="PHP/CodeSniffer" name="MultiLineConditionUnitTest.js" role="test" />
        <file baseinstalldir="PHP/CodeSniffer" name="MultiLineConditionUnitTest.js.fixed" role="test" />
        <file baseinstalldir="PHP/CodeSniffer" name="MultiLineConditionUnitTest.php" role="test" />
       </dir>
       <dir name="Files">
        <file baseinstalldir="PHP/CodeSniffer" name="IncludingFileUnitTest.inc" role="test" />
        <file baseinstalldir="PHP/CodeSniffer" name="IncludingFileUnitTest.inc.fixed" role="test" />
        <file baseinstalldir="PHP/CodeSniffer" name="IncludingFileUnitTest.php" role="test" />
       </dir>
       <dir name="Formatting">
        <file baseinstalldir="PHP/CodeSniffer" name="MultiLineAssignmentUnitTest.inc" role="test" />
        <file baseinstalldir="PHP/CodeSniffer" name="MultiLineAssignmentUnitTest.php" role="test" />
       </dir>
       <dir name="Functions">
        <file baseinstalldir="PHP/CodeSniffer" name="FunctionCallSignatureUnitTest.inc" role="test" />
        <file baseinstalldir="PHP/CodeSniffer" name="FunctionCallSignatureUnitTest.inc.fixed" role="test" />
        <file baseinstalldir="PHP/CodeSniffer" name="FunctionCallSignatureUnitTest.js" role="test" />
        <file baseinstalldir="PHP/CodeSniffer" name="FunctionCallSignatureUnitTest.js.fixed" role="test" />
        <file baseinstalldir="PHP/CodeSniffer" name="FunctionCallSignatureUnitTest.php" role="test" />
        <file baseinstalldir="PHP/CodeSniffer" name="FunctionDeclarationUnitTest.inc" role="test" />
        <file baseinstalldir="PHP/CodeSniffer" name="FunctionDeclarationUnitTest.inc.fixed" role="test" />
        <file baseinstalldir="PHP/CodeSniffer" name="FunctionDeclarationUnitTest.php" role="test" />
        <file baseinstalldir="PHP/CodeSniffer" name="ValidDefaultValueUnitTest.inc" role="test" />
        <file baseinstalldir="PHP/CodeSniffer" name="ValidDefaultValueUnitTest.php" role="test" />
       </dir>
       <dir name="NamingConventions">
        <file baseinstalldir="PHP/CodeSniffer" name="ValidClassNameUnitTest.inc" role="test" />
        <file baseinstalldir="PHP/CodeSniffer" name="ValidClassNameUnitTest.php" role="test" />
        <file baseinstalldir="PHP/CodeSniffer" name="ValidFunctionNameUnitTest.inc" role="test" />
        <file baseinstalldir="PHP/CodeSniffer" name="ValidFunctionNameUnitTest.php" role="test" />
        <file baseinstalldir="PHP/CodeSniffer" name="ValidVariableNameUnitTest.inc" role="test" />
        <file baseinstalldir="PHP/CodeSniffer" name="ValidVariableNameUnitTest.php" role="test" />
       </dir>
       <dir name="WhiteSpace">
        <file baseinstalldir="PHP/CodeSniffer" name="ObjectOperatorIndentUnitTest.inc" role="test" />
        <file baseinstalldir="PHP/CodeSniffer" name="ObjectOperatorIndentUnitTest.php" role="test" />
        <file baseinstalldir="PHP/CodeSniffer" name="ScopeClosingBraceUnitTest.inc" role="test" />
        <file baseinstalldir="PHP/CodeSniffer" name="ScopeClosingBraceUnitTest.inc.fixed" role="test" />
        <file baseinstalldir="PHP/CodeSniffer" name="ScopeClosingBraceUnitTest.php" role="test" />
        <file baseinstalldir="PHP/CodeSniffer" name="ScopeIndentUnitTest.inc" role="test" />
        <file baseinstalldir="PHP/CodeSniffer" name="ScopeIndentUnitTest.php" role="test" />
       </dir>
      </dir>
      <file baseinstalldir="PHP/CodeSniffer" name="ruleset.xml" role="php" />
     </dir>
     <dir name="PSR1">
      <dir name="Docs">
       <dir name="Classes">
        <file baseinstalldir="PHP/CodeSniffer" name="ClassDeclarationStandard.xml" role="php" />
       </dir>
       <dir name="Files">
        <file baseinstalldir="PHP/CodeSniffer" name="SideEffectsStandard.xml" role="php" />
       </dir>
      </dir>
      <dir name="Sniffs">
       <dir name="Classes">
        <file baseinstalldir="PHP/CodeSniffer" name="ClassDeclarationSniff.php" role="php" />
       </dir>
       <dir name="Files">
        <file baseinstalldir="PHP/CodeSniffer" name="SideEffectsSniff.php" role="php" />
       </dir>
       <dir name="Methods">
        <file baseinstalldir="PHP/CodeSniffer" name="CamelCapsMethodNameSniff.php" role="php" />
       </dir>
      </dir>
      <dir name="Tests">
       <dir name="Classes">
        <file baseinstalldir="PHP/CodeSniffer" name="ClassDeclarationUnitTest.1.inc" role="test" />
        <file baseinstalldir="PHP/CodeSniffer" name="ClassDeclarationUnitTest.2.inc" role="test" />
        <file baseinstalldir="PHP/CodeSniffer" name="ClassDeclarationUnitTest.php" role="test" />
       </dir>
       <dir name="Files">
        <file baseinstalldir="PHP/CodeSniffer" name="SideEffectsUnitTest.1.inc" role="test" />
        <file baseinstalldir="PHP/CodeSniffer" name="SideEffectsUnitTest.2.inc" role="test" />
        <file baseinstalldir="PHP/CodeSniffer" name="SideEffectsUnitTest.3.inc" role="test" />
        <file baseinstalldir="PHP/CodeSniffer" name="SideEffectsUnitTest.4.inc" role="test" />
        <file baseinstalldir="PHP/CodeSniffer" name="SideEffectsUnitTest.5.inc" role="test" />
        <file baseinstalldir="PHP/CodeSniffer" name="SideEffectsUnitTest.6.inc" role="test" />
        <file baseinstalldir="PHP/CodeSniffer" name="SideEffectsUnitTest.7.inc" role="test" />
        <file baseinstalldir="PHP/CodeSniffer" name="SideEffectsUnitTest.php" role="test" />
       </dir>
       <dir name="Methods">
        <file baseinstalldir="PHP/CodeSniffer" name="CamelCapsMethodNameUnitTest.inc" role="test" />
        <file baseinstalldir="PHP/CodeSniffer" name="CamelCapsMethodNameUnitTest.php" role="test" />
       </dir>
      </dir>
      <file baseinstalldir="PHP/CodeSniffer" name="ruleset.xml" role="php" />
     </dir>
     <dir name="PSR2">
      <dir name="Docs">
       <dir name="Classes">
        <file baseinstalldir="PHP/CodeSniffer" name="ClassDeclarationStandard.xml" role="php" />
        <file baseinstalldir="PHP/CodeSniffer" name="PropertyDeclarationStandard.xml" role="php" />
       </dir>
       <dir name="ControlStructures">
        <file baseinstalldir="PHP/CodeSniffer" name="ControlStructureSpacingStandard.xml" role="php" />
        <file baseinstalldir="PHP/CodeSniffer" name="ElseIfDeclarationStandard.xml" role="php" />
        <file baseinstalldir="PHP/CodeSniffer" name="SwitchDeclarationStandard.xml" role="php" />
       </dir>
       <dir name="Files">
        <file baseinstalldir="PHP/CodeSniffer" name="EndFileNewlineStandard.xml" role="php" />
       </dir>
       <dir name="Methods">
        <file baseinstalldir="PHP/CodeSniffer" name="MethodDeclarationStandard.xml" role="php" />
       </dir>
       <dir name="Namespaces">
        <file baseinstalldir="PHP/CodeSniffer" name="NamespaceDeclarationStandard.xml" role="php" />
        <file baseinstalldir="PHP/CodeSniffer" name="UseDeclarationStandard.xml" role="php" />
       </dir>
      </dir>
      <dir name="Sniffs">
       <dir name="Classes">
        <file baseinstalldir="PHP/CodeSniffer" name="ClassDeclarationSniff.php" role="php" />
        <file baseinstalldir="PHP/CodeSniffer" name="PropertyDeclarationSniff.php" role="php" />
       </dir>
       <dir name="ControlStructures">
        <file baseinstalldir="PHP/CodeSniffer" name="ControlStructureSpacingSniff.php" role="php" />
        <file baseinstalldir="PHP/CodeSniffer" name="ElseIfDeclarationSniff.php" role="php" />
        <file baseinstalldir="PHP/CodeSniffer" name="SwitchDeclarationSniff.php" role="php" />
       </dir>
       <dir name="Files">
        <file baseinstalldir="PHP/CodeSniffer" name="ClosingTagSniff.php" role="php" />
        <file baseinstalldir="PHP/CodeSniffer" name="EndFileNewlineSniff.php" role="php" />
       </dir>
       <dir name="Methods">
        <file baseinstalldir="PHP/CodeSniffer" name="FunctionCallSignatureSniff.php" role="php" />
        <file baseinstalldir="PHP/CodeSniffer" name="FunctionClosingBraceSniff.php" role="php" />
        <file baseinstalldir="PHP/CodeSniffer" name="MethodDeclarationSniff.php" role="php" />
       </dir>
       <dir name="Namespaces">
        <file baseinstalldir="PHP/CodeSniffer" name="NamespaceDeclarationSniff.php" role="php" />
        <file baseinstalldir="PHP/CodeSniffer" name="UseDeclarationSniff.php" role="php" />
       </dir>
      </dir>
      <dir name="Tests">
       <dir name="Classes">
        <file baseinstalldir="PHP/CodeSniffer" name="ClassDeclarationUnitTest.inc" role="test" />
        <file baseinstalldir="PHP/CodeSniffer" name="ClassDeclarationUnitTest.inc.fixed" role="test" />
        <file baseinstalldir="PHP/CodeSniffer" name="ClassDeclarationUnitTest.php" role="test" />
        <file baseinstalldir="PHP/CodeSniffer" name="PropertyDeclarationUnitTest.inc" role="test" />
        <file baseinstalldir="PHP/CodeSniffer" name="PropertyDeclarationUnitTest.php" role="test" />
       </dir>
       <dir name="ControlStructures">
        <file baseinstalldir="PHP/CodeSniffer" name="ControlStructureSpacingUnitTest.inc" role="test" />
        <file baseinstalldir="PHP/CodeSniffer" name="ControlStructureSpacingUnitTest.inc.fixed" role="test" />
        <file baseinstalldir="PHP/CodeSniffer" name="ControlStructureSpacingUnitTest.php" role="test" />
        <file baseinstalldir="PHP/CodeSniffer" name="ElseIfDeclarationUnitTest.inc" role="test" />
        <file baseinstalldir="PHP/CodeSniffer" name="ElseIfDeclarationUnitTest.inc.fixed" role="test" />
        <file baseinstalldir="PHP/CodeSniffer" name="ElseIfDeclarationUnitTest.php" role="test" />
        <file baseinstalldir="PHP/CodeSniffer" name="SwitchDeclarationUnitTest.inc" role="test" />
        <file baseinstalldir="PHP/CodeSniffer" name="SwitchDeclarationUnitTest.inc.fixed" role="test" />
        <file baseinstalldir="PHP/CodeSniffer" name="SwitchDeclarationUnitTest.php" role="test" />
       </dir>
       <dir name="Files">
        <file baseinstalldir="PHP/CodeSniffer" name="ClosingTagUnitTest.1.inc" role="test" />
        <file baseinstalldir="PHP/CodeSniffer" name="ClosingTagUnitTest.1.inc.fixed" role="test" />
        <file baseinstalldir="PHP/CodeSniffer" name="ClosingTagUnitTest.2.inc" role="test" />
        <file baseinstalldir="PHP/CodeSniffer" name="ClosingTagUnitTest.3.inc" role="test" />
        <file baseinstalldir="PHP/CodeSniffer" name="ClosingTagUnitTest.4.inc" role="test" />
        <file baseinstalldir="PHP/CodeSniffer" name="ClosingTagUnitTest.4.inc.fixed" role="test" />
        <file baseinstalldir="PHP/CodeSniffer" name="ClosingTagUnitTest.5.inc" role="test" />
        <file baseinstalldir="PHP/CodeSniffer" name="ClosingTagUnitTest.php" role="test" />
        <file baseinstalldir="PHP/CodeSniffer" name="EndFileNewlineUnitTest.1.inc" role="test" />
        <file baseinstalldir="PHP/CodeSniffer" name="EndFileNewlineUnitTest.2.inc" role="test" />
        <file baseinstalldir="PHP/CodeSniffer" name="EndFileNewlineUnitTest.3.inc" role="test" />
        <file baseinstalldir="PHP/CodeSniffer" name="EndFileNewlineUnitTest.4.inc" role="test" />
        <file baseinstalldir="PHP/CodeSniffer" name="EndFileNewlineUnitTest.5.inc" role="test" />
        <file baseinstalldir="PHP/CodeSniffer" name="EndFileNewlineUnitTest.6.inc" role="test" />
        <file baseinstalldir="PHP/CodeSniffer" name="EndFileNewlineUnitTest.7.inc" role="test" />
        <file baseinstalldir="PHP/CodeSniffer" name="EndFileNewlineUnitTest.8.inc" role="test" />
        <file baseinstalldir="PHP/CodeSniffer" name="EndFileNewlineUnitTest.9.inc" role="test" />
        <file baseinstalldir="PHP/CodeSniffer" name="EndFileNewlineUnitTest.10.inc" role="test" />
        <file baseinstalldir="PHP/CodeSniffer" name="EndFileNewlineUnitTest.php" role="test" />
       </dir>
       <dir name="Methods">
        <file baseinstalldir="PHP/CodeSniffer" name="FunctionCallSignatureUnitTest.inc" role="test" />
        <file baseinstalldir="PHP/CodeSniffer" name="FunctionCallSignatureUnitTest.inc.fixed" role="test" />
        <file baseinstalldir="PHP/CodeSniffer" name="FunctionCallSignatureUnitTest.php" role="test" />
        <file baseinstalldir="PHP/CodeSniffer" name="FunctionClosingBraceUnitTest.inc" role="test" />
        <file baseinstalldir="PHP/CodeSniffer" name="FunctionClosingBraceUnitTest.inc.fixed" role="test" />
        <file baseinstalldir="PHP/CodeSniffer" name="FunctionClosingBraceUnitTest.php" role="test" />
        <file baseinstalldir="PHP/CodeSniffer" name="MethodDeclarationUnitTest.inc" role="test" />
        <file baseinstalldir="PHP/CodeSniffer" name="MethodDeclarationUnitTest.inc.fixed" role="test" />
        <file baseinstalldir="PHP/CodeSniffer" name="MethodDeclarationUnitTest.php" role="test" />
       </dir>
       <dir name="Namespaces">
        <file baseinstalldir="PHP/CodeSniffer" name="NamespaceDeclarationUnitTest.inc" role="test" />
        <file baseinstalldir="PHP/CodeSniffer" name="NamespaceDeclarationUnitTest.inc.fixed" role="test" />
        <file baseinstalldir="PHP/CodeSniffer" name="NamespaceDeclarationUnitTest.php" role="test" />
        <file baseinstalldir="PHP/CodeSniffer" name="UseDeclarationUnitTest.1.inc" role="test" />
        <file baseinstalldir="PHP/CodeSniffer" name="UseDeclarationUnitTest.2.inc" role="test" />
        <file baseinstalldir="PHP/CodeSniffer" name="UseDeclarationUnitTest.2.inc.fixed" role="test" />
        <file baseinstalldir="PHP/CodeSniffer" name="UseDeclarationUnitTest.3.inc" role="test" />
        <file baseinstalldir="PHP/CodeSniffer" name="UseDeclarationUnitTest.3.inc.fixed" role="test" />
        <file baseinstalldir="PHP/CodeSniffer" name="UseDeclarationUnitTest.4.inc" role="test" />
        <file baseinstalldir="PHP/CodeSniffer" name="UseDeclarationUnitTest.5.inc" role="test" />
        <file baseinstalldir="PHP/CodeSniffer" name="UseDeclarationUnitTest.5.inc.fixed" role="test" />
        <file baseinstalldir="PHP/CodeSniffer" name="UseDeclarationUnitTest.php" role="test" />
       </dir>
      </dir>
      <file baseinstalldir="PHP/CodeSniffer" name="ruleset.xml" role="php" />
     </dir>
     <dir name="Squiz">
      <dir name="Docs">
       <dir name="Arrays">
        <file baseinstalldir="PHP/CodeSniffer" name="ArrayBracketSpacingStandard.xml" role="php" />
        <file baseinstalldir="PHP/CodeSniffer" name="ArrayDeclarationStandard.xml" role="php" />
       </dir>
       <dir name="Classes">
        <file baseinstalldir="PHP/CodeSniffer" name="LowercaseClassKeywordsStandard.xml" role="php" />
        <file baseinstalldir="PHP/CodeSniffer" name="SelfMemberReferenceStandard.xml" role="php" />
       </dir>
       <dir name="Commenting">
        <file baseinstalldir="PHP/CodeSniffer" name="DocCommentAlignmentStandard.xml" role="php" />
        <file baseinstalldir="PHP/CodeSniffer" name="FunctionCommentThrowTagStandard.xml" role="php" />
       </dir>
       <dir name="ControlStructures">
        <file baseinstalldir="PHP/CodeSniffer" name="ForEachLoopDeclarationStandard.xml" role="php" />
        <file baseinstalldir="PHP/CodeSniffer" name="ForLoopDeclarationStandard.xml" role="php" />
        <file baseinstalldir="PHP/CodeSniffer" name="LowercaseDeclarationStandard.xml" role="php" />
       </dir>
       <dir name="Functions">
        <file baseinstalldir="PHP/CodeSniffer" name="FunctionDuplicateArgumentStandard.xml" role="php" />
        <file baseinstalldir="PHP/CodeSniffer" name="LowercaseFunctionKeywordsStandard.xml" role="php" />
       </dir>
       <dir name="Scope">
        <file baseinstalldir="PHP/CodeSniffer" name="StaticThisUsageStandard.xml" role="php" />
       </dir>
       <dir name="Strings">
        <file baseinstalldir="PHP/CodeSniffer" name="EchoedStringsStandard.xml" role="php" />
       </dir>
       <dir name="WhiteSpace">
        <file baseinstalldir="PHP/CodeSniffer" name="CastSpacingStandard.xml" role="php" />
        <file baseinstalldir="PHP/CodeSniffer" name="FunctionOpeningBraceStandard.xml" role="php" />
        <file baseinstalldir="PHP/CodeSniffer" name="LanguageConstructSpacingStandard.xml" role="php" />
        <file baseinstalldir="PHP/CodeSniffer" name="ObjectOperatorSpacingStandard.xml" role="php" />
        <file baseinstalldir="PHP/CodeSniffer" name="ScopeKeywordSpacingStandard.xml" role="php" />
        <file baseinstalldir="PHP/CodeSniffer" name="SemicolonSpacingStandard.xml" role="php" />
       </dir>
      </dir>
      <dir name="Sniffs">
       <dir name="Arrays">
        <file baseinstalldir="PHP/CodeSniffer" name="ArrayBracketSpacingSniff.php" role="php" />
        <file baseinstalldir="PHP/CodeSniffer" name="ArrayDeclarationSniff.php" role="php" />
       </dir>
       <dir name="Classes">
        <file baseinstalldir="PHP/CodeSniffer" name="ClassDeclarationSniff.php" role="php" />
        <file baseinstalldir="PHP/CodeSniffer" name="ClassFileNameSniff.php" role="php" />
        <file baseinstalldir="PHP/CodeSniffer" name="DuplicatePropertySniff.php" role="php" />
        <file baseinstalldir="PHP/CodeSniffer" name="LowercaseClassKeywordsSniff.php" role="php" />
        <file baseinstalldir="PHP/CodeSniffer" name="SelfMemberReferenceSniff.php" role="php" />
        <file baseinstalldir="PHP/CodeSniffer" name="ValidClassNameSniff.php" role="php" />
       </dir>
       <dir name="Commenting">
        <file baseinstalldir="PHP/CodeSniffer" name="BlockCommentSniff.php" role="php" />
        <file baseinstalldir="PHP/CodeSniffer" name="ClassCommentSniff.php" role="php" />
        <file baseinstalldir="PHP/CodeSniffer" name="ClosingDeclarationCommentSniff.php" role="php" />
        <file baseinstalldir="PHP/CodeSniffer" name="DocCommentAlignmentSniff.php" role="php" />
        <file baseinstalldir="PHP/CodeSniffer" name="EmptyCatchCommentSniff.php" role="php" />
        <file baseinstalldir="PHP/CodeSniffer" name="FileCommentSniff.php" role="php" />
        <file baseinstalldir="PHP/CodeSniffer" name="FunctionCommentThrowTagSniff.php" role="php" />
        <file baseinstalldir="PHP/CodeSniffer" name="FunctionCommentSniff.php" role="php" />
        <file baseinstalldir="PHP/CodeSniffer" name="InlineCommentSniff.php" role="php" />
        <file baseinstalldir="PHP/CodeSniffer" name="LongConditionClosingCommentSniff.php" role="php" />
        <file baseinstalldir="PHP/CodeSniffer" name="PostStatementCommentSniff.php" role="php" />
        <file baseinstalldir="PHP/CodeSniffer" name="VariableCommentSniff.php" role="php" />
       </dir>
       <dir name="ControlStructures">
        <file baseinstalldir="PHP/CodeSniffer" name="ControlSignatureSniff.php" role="php" />
        <file baseinstalldir="PHP/CodeSniffer" name="ElseIfDeclarationSniff.php" role="php" />
        <file baseinstalldir="PHP/CodeSniffer" name="ForEachLoopDeclarationSniff.php" role="php" />
        <file baseinstalldir="PHP/CodeSniffer" name="ForLoopDeclarationSniff.php" role="php" />
        <file baseinstalldir="PHP/CodeSniffer" name="InlineIfDeclarationSniff.php" role="php" />
        <file baseinstalldir="PHP/CodeSniffer" name="LowercaseDeclarationSniff.php" role="php" />
        <file baseinstalldir="PHP/CodeSniffer" name="SwitchDeclarationSniff.php" role="php" />
       </dir>
       <dir name="CSS">
        <file baseinstalldir="PHP/CodeSniffer" name="ClassDefinitionClosingBraceSpaceSniff.php" role="php" />
        <file baseinstalldir="PHP/CodeSniffer" name="ClassDefinitionNameSpacingSniff.php" role="php" />
        <file baseinstalldir="PHP/CodeSniffer" name="ClassDefinitionOpeningBraceSpaceSniff.php" role="php" />
        <file baseinstalldir="PHP/CodeSniffer" name="ColonSpacingSniff.php" role="php" />
        <file baseinstalldir="PHP/CodeSniffer" name="ColourDefinitionSniff.php" role="php" />
        <file baseinstalldir="PHP/CodeSniffer" name="DisallowMultipleStyleDefinitionsSniff.php" role="php" />
        <file baseinstalldir="PHP/CodeSniffer" name="DuplicateClassDefinitionSniff.php" role="php" />
        <file baseinstalldir="PHP/CodeSniffer" name="DuplicateStyleDefinitionSniff.php" role="php" />
        <file baseinstalldir="PHP/CodeSniffer" name="EmptyClassDefinitionSniff.php" role="php" />
        <file baseinstalldir="PHP/CodeSniffer" name="EmptyStyleDefinitionSniff.php" role="php" />
        <file baseinstalldir="PHP/CodeSniffer" name="ForbiddenStylesSniff.php" role="php" />
        <file baseinstalldir="PHP/CodeSniffer" name="IndentationSniff.php" role="php" />
        <file baseinstalldir="PHP/CodeSniffer" name="LowercaseStyleDefinitionSniff.php" role="php" />
        <file baseinstalldir="PHP/CodeSniffer" name="MissingColonSniff.php" role="php" />
        <file baseinstalldir="PHP/CodeSniffer" name="NamedColoursSniff.php" role="php" />
        <file baseinstalldir="PHP/CodeSniffer" name="OpacitySniff.php" role="php" />
        <file baseinstalldir="PHP/CodeSniffer" name="SemicolonSpacingSniff.php" role="php" />
        <file baseinstalldir="PHP/CodeSniffer" name="ShorthandSizeSniff.php" role="php" />
       </dir>
       <dir name="Debug">
        <file baseinstalldir="PHP/CodeSniffer" name="JavaScriptLintSniff.php" role="php" />
        <file baseinstalldir="PHP/CodeSniffer" name="JSLintSniff.php" role="php" />
       </dir>
       <dir name="Files">
        <file baseinstalldir="PHP/CodeSniffer" name="FileExtensionSniff.php" role="php" />
       </dir>
       <dir name="Formatting">
        <file baseinstalldir="PHP/CodeSniffer" name="OperatorBracketSniff.php" role="php" />
       </dir>
       <dir name="Functions">
        <file baseinstalldir="PHP/CodeSniffer" name="FunctionDeclarationArgumentSpacingSniff.php" role="php" />
        <file baseinstalldir="PHP/CodeSniffer" name="FunctionDeclarationSniff.php" role="php" />
        <file baseinstalldir="PHP/CodeSniffer" name="FunctionDuplicateArgumentSniff.php" role="php" />
        <file baseinstalldir="PHP/CodeSniffer" name="GlobalFunctionSniff.php" role="php" />
        <file baseinstalldir="PHP/CodeSniffer" name="LowercaseFunctionKeywordsSniff.php" role="php" />
        <file baseinstalldir="PHP/CodeSniffer" name="MultiLineFunctionDeclarationSniff.php" role="php" />
       </dir>
       <dir name="NamingConventions">
        <file baseinstalldir="PHP/CodeSniffer" name="ValidFunctionNameSniff.php" role="php" />
        <file baseinstalldir="PHP/CodeSniffer" name="ValidVariableNameSniff.php" role="php" />
       </dir>
       <dir name="Objects">
        <file baseinstalldir="PHP/CodeSniffer" name="DisallowObjectStringIndexSniff.php" role="php" />
        <file baseinstalldir="PHP/CodeSniffer" name="ObjectInstantiationSniff.php" role="php" />
        <file baseinstalldir="PHP/CodeSniffer" name="ObjectMemberCommaSniff.php" role="php" />
       </dir>
       <dir name="Operators">
        <file baseinstalldir="PHP/CodeSniffer" name="ComparisonOperatorUsageSniff.php" role="php" />
        <file baseinstalldir="PHP/CodeSniffer" name="IncrementDecrementUsageSniff.php" role="php" />
        <file baseinstalldir="PHP/CodeSniffer" name="ValidLogicalOperatorsSniff.php" role="php" />
       </dir>
       <dir name="PHP">
        <file baseinstalldir="PHP/CodeSniffer" name="CommentedOutCodeSniff.php" role="php" />
        <file baseinstalldir="PHP/CodeSniffer" name="DisallowBooleanStatementSniff.php" role="php" />
        <file baseinstalldir="PHP/CodeSniffer" name="DisallowComparisonAssignmentSniff.php" role="php" />
        <file baseinstalldir="PHP/CodeSniffer" name="DisallowInlineIfSniff.php" role="php" />
        <file baseinstalldir="PHP/CodeSniffer" name="DisallowMultipleAssignmentsSniff.php" role="php" />
        <file baseinstalldir="PHP/CodeSniffer" name="DisallowObEndFlushSniff.php" role="php" />
        <file baseinstalldir="PHP/CodeSniffer" name="DisallowSizeFunctionsInLoopsSniff.php" role="php" />
        <file baseinstalldir="PHP/CodeSniffer" name="DiscouragedFunctionsSniff.php" role="php" />
        <file baseinstalldir="PHP/CodeSniffer" name="EmbeddedPhpSniff.php" role="php" />
        <file baseinstalldir="PHP/CodeSniffer" name="EvalSniff.php" role="php" />
        <file baseinstalldir="PHP/CodeSniffer" name="ForbiddenFunctionsSniff.php" role="php" />
        <file baseinstalldir="PHP/CodeSniffer" name="GlobalKeywordSniff.php" role="php" />
        <file baseinstalldir="PHP/CodeSniffer" name="HeredocSniff.php" role="php" />
        <file baseinstalldir="PHP/CodeSniffer" name="InnerFunctionsSniff.php" role="php" />
        <file baseinstalldir="PHP/CodeSniffer" name="LowercasePHPFunctionsSniff.php" role="php" />
        <file baseinstalldir="PHP/CodeSniffer" name="NonExecutableCodeSniff.php" role="php" />
       </dir>
       <dir name="Scope">
        <file baseinstalldir="PHP/CodeSniffer" name="MemberVarScopeSniff.php" role="php" />
        <file baseinstalldir="PHP/CodeSniffer" name="MethodScopeSniff.php" role="php" />
        <file baseinstalldir="PHP/CodeSniffer" name="StaticThisUsageSniff.php" role="php" />
       </dir>
       <dir name="Strings">
        <file baseinstalldir="PHP/CodeSniffer" name="ConcatenationSpacingSniff.php" role="php" />
        <file baseinstalldir="PHP/CodeSniffer" name="DoubleQuoteUsageSniff.php" role="php" />
        <file baseinstalldir="PHP/CodeSniffer" name="EchoedStringsSniff.php" role="php" />
       </dir>
       <dir name="WhiteSpace">
        <file baseinstalldir="PHP/CodeSniffer" name="CastSpacingSniff.php" role="php" />
        <file baseinstalldir="PHP/CodeSniffer" name="ControlStructureSpacingSniff.php" role="php" />
        <file baseinstalldir="PHP/CodeSniffer" name="FunctionClosingBraceSpaceSniff.php" role="php" />
        <file baseinstalldir="PHP/CodeSniffer" name="FunctionOpeningBraceSpaceSniff.php" role="php" />
        <file baseinstalldir="PHP/CodeSniffer" name="FunctionSpacingSniff.php" role="php" />
        <file baseinstalldir="PHP/CodeSniffer" name="LanguageConstructSpacingSniff.php" role="php" />
        <file baseinstalldir="PHP/CodeSniffer" name="LogicalOperatorSpacingSniff.php" role="php" />
        <file baseinstalldir="PHP/CodeSniffer" name="MemberVarSpacingSniff.php" role="php" />
        <file baseinstalldir="PHP/CodeSniffer" name="ObjectOperatorSpacingSniff.php" role="php" />
        <file baseinstalldir="PHP/CodeSniffer" name="OperatorSpacingSniff.php" role="php" />
        <file baseinstalldir="PHP/CodeSniffer" name="PropertyLabelSpacingSniff.php" role="php" />
        <file baseinstalldir="PHP/CodeSniffer" name="ScopeClosingBraceSniff.php" role="php" />
        <file baseinstalldir="PHP/CodeSniffer" name="ScopeKeywordSpacingSniff.php" role="php" />
        <file baseinstalldir="PHP/CodeSniffer" name="SemicolonSpacingSniff.php" role="php" />
        <file baseinstalldir="PHP/CodeSniffer" name="SuperfluousWhitespaceSniff.php" role="php" />
       </dir>
      </dir>
      <dir name="Tests">
       <dir name="Arrays">
        <file baseinstalldir="PHP/CodeSniffer" name="ArrayBracketSpacingUnitTest.inc" role="test" />
        <file baseinstalldir="PHP/CodeSniffer" name="ArrayBracketSpacingUnitTest.php" role="test" />
        <file baseinstalldir="PHP/CodeSniffer" name="ArrayDeclarationUnitTest.1.inc" role="test" />
        <file baseinstalldir="PHP/CodeSniffer" name="ArrayDeclarationUnitTest.1.inc.fixed" role="test" />
        <file baseinstalldir="PHP/CodeSniffer" name="ArrayDeclarationUnitTest.2.inc" role="test" />
        <file baseinstalldir="PHP/CodeSniffer" name="ArrayDeclarationUnitTest.2.inc.fixed" role="test" />
        <file baseinstalldir="PHP/CodeSniffer" name="ArrayDeclarationUnitTest.php" role="test" />
       </dir>
       <dir name="Classes">
        <file baseinstalldir="PHP/CodeSniffer" name="ClassDeclarationUnitTest.inc" role="test" />
        <file baseinstalldir="PHP/CodeSniffer" name="ClassDeclarationUnitTest.inc.fixed" role="test" />
        <file baseinstalldir="PHP/CodeSniffer" name="ClassDeclarationUnitTest.php" role="test" />
        <file baseinstalldir="PHP/CodeSniffer" name="ClassFileNameUnitTest.inc" role="test" />
        <file baseinstalldir="PHP/CodeSniffer" name="ClassFileNameUnitTest.php" role="test" />
        <file baseinstalldir="PHP/CodeSniffer" name="DuplicatePropertyUnitTest.js" role="test" />
        <file baseinstalldir="PHP/CodeSniffer" name="DuplicatePropertyUnitTest.php" role="test" />
        <file baseinstalldir="PHP/CodeSniffer" name="LowercaseClassKeywordsUnitTest.inc" role="test" />
        <file baseinstalldir="PHP/CodeSniffer" name="LowercaseClassKeywordsUnitTest.php" role="test" />
        <file baseinstalldir="PHP/CodeSniffer" name="SelfMemberReferenceUnitTest.inc" role="test" />
        <file baseinstalldir="PHP/CodeSniffer" name="SelfMemberReferenceUnitTest.inc.fixed" role="test" />
        <file baseinstalldir="PHP/CodeSniffer" name="SelfMemberReferenceUnitTest.php" role="test" />
        <file baseinstalldir="PHP/CodeSniffer" name="ValidClassNameUnitTest.inc" role="test" />
        <file baseinstalldir="PHP/CodeSniffer" name="ValidClassNameUnitTest.php" role="test" />
       </dir>
       <dir name="Commenting">
        <file baseinstalldir="PHP/CodeSniffer" name="BlockCommentUnitTest.inc" role="test" />
        <file baseinstalldir="PHP/CodeSniffer" name="BlockCommentUnitTest.inc.fixed" role="test" />
        <file baseinstalldir="PHP/CodeSniffer" name="BlockCommentUnitTest.php" role="test" />
        <file baseinstalldir="PHP/CodeSniffer" name="ClassCommentUnitTest.inc" role="test" />
        <file baseinstalldir="PHP/CodeSniffer" name="ClassCommentUnitTest.php" role="test" />
        <file baseinstalldir="PHP/CodeSniffer" name="ClosingDeclarationCommentUnitTest.inc" role="test" />
        <file baseinstalldir="PHP/CodeSniffer" name="ClosingDeclarationCommentUnitTest.php" role="test" />
        <file baseinstalldir="PHP/CodeSniffer" name="DocCommentAlignmentUnitTest.inc" role="test" />
        <file baseinstalldir="PHP/CodeSniffer" name="DocCommentAlignmentUnitTest.inc.fixed" role="test" />
        <file baseinstalldir="PHP/CodeSniffer" name="DocCommentAlignmentUnitTest.js" role="test" />
        <file baseinstalldir="PHP/CodeSniffer" name="DocCommentAlignmentUnitTest.js.fixed" role="test" />
        <file baseinstalldir="PHP/CodeSniffer" name="DocCommentAlignmentUnitTest.php" role="test" />
        <file baseinstalldir="PHP/CodeSniffer" name="EmptyCatchCommentUnitTest.inc" role="test" />
        <file baseinstalldir="PHP/CodeSniffer" name="EmptyCatchCommentUnitTest.php" role="test" />
        <file baseinstalldir="PHP/CodeSniffer" name="FileCommentUnitTest.inc" role="test" />
        <file baseinstalldir="PHP/CodeSniffer" name="FileCommentUnitTest.1.inc" role="test" />
        <file baseinstalldir="PHP/CodeSniffer" name="FileCommentUnitTest.js" role="test" />
        <file baseinstalldir="PHP/CodeSniffer" name="FileCommentUnitTest.1.js" role="test" />
        <file baseinstalldir="PHP/CodeSniffer" name="FileCommentUnitTest.php" role="test" />
        <file baseinstalldir="PHP/CodeSniffer" name="FunctionCommentThrowTagUnitTest.inc" role="test" />
        <file baseinstalldir="PHP/CodeSniffer" name="FunctionCommentThrowTagUnitTest.php" role="test" />
        <file baseinstalldir="PHP/CodeSniffer" name="FunctionCommentUnitTest.inc" role="test" />
        <file baseinstalldir="PHP/CodeSniffer" name="FunctionCommentUnitTest.php" role="test" />
        <file baseinstalldir="PHP/CodeSniffer" name="InlineCommentUnitTest.inc" role="test" />
        <file baseinstalldir="PHP/CodeSniffer" name="InlineCommentUnitTest.inc.fixed" role="test" />
        <file baseinstalldir="PHP/CodeSniffer" name="InlineCommentUnitTest.js" role="test" />
        <file baseinstalldir="PHP/CodeSniffer" name="InlineCommentUnitTest.php" role="test" />
        <file baseinstalldir="PHP/CodeSniffer" name="LongConditionClosingCommentUnitTest.inc" role="test" />
        <file baseinstalldir="PHP/CodeSniffer" name="LongConditionClosingCommentUnitTest.inc.fixed" role="test" />
        <file baseinstalldir="PHP/CodeSniffer" name="LongConditionClosingCommentUnitTest.js" role="test" />
        <file baseinstalldir="PHP/CodeSniffer" name="LongConditionClosingCommentUnitTest.php" role="test" />
        <file baseinstalldir="PHP/CodeSniffer" name="PostStatementCommentUnitTest.inc" role="test" />
        <file baseinstalldir="PHP/CodeSniffer" name="PostStatementCommentUnitTest.js" role="test" />
        <file baseinstalldir="PHP/CodeSniffer" name="PostStatementCommentUnitTest.php" role="test" />
        <file baseinstalldir="PHP/CodeSniffer" name="VariableCommentUnitTest.inc" role="test" />
        <file baseinstalldir="PHP/CodeSniffer" name="VariableCommentUnitTest.inc.fixed" role="test" />
        <file baseinstalldir="PHP/CodeSniffer" name="VariableCommentUnitTest.php" role="test" />
       </dir>
       <dir name="ControlStructures">
        <file baseinstalldir="PHP/CodeSniffer" name="ControlSignatureUnitTest.inc" role="test" />
        <file baseinstalldir="PHP/CodeSniffer" name="ControlSignatureUnitTest.inc.fixed" role="test" />
        <file baseinstalldir="PHP/CodeSniffer" name="ControlSignatureUnitTest.js" role="test" />
        <file baseinstalldir="PHP/CodeSniffer" name="ControlSignatureUnitTest.js.fixed" role="test" />
        <file baseinstalldir="PHP/CodeSniffer" name="ControlSignatureUnitTest.php" role="test" />
        <file baseinstalldir="PHP/CodeSniffer" name="ElseIfDeclarationUnitTest.inc" role="test" />
        <file baseinstalldir="PHP/CodeSniffer" name="ElseIfDeclarationUnitTest.php" role="test" />
        <file baseinstalldir="PHP/CodeSniffer" name="ForEachLoopDeclarationUnitTest.inc" role="test" />
        <file baseinstalldir="PHP/CodeSniffer" name="ForEachLoopDeclarationUnitTest.inc.fixed" role="test" />
        <file baseinstalldir="PHP/CodeSniffer" name="ForEachLoopDeclarationUnitTest.php" role="test" />
        <file baseinstalldir="PHP/CodeSniffer" name="ForLoopDeclarationUnitTest.inc" role="test" />
        <file baseinstalldir="PHP/CodeSniffer" name="ForLoopDeclarationUnitTest.js" role="test" />
        <file baseinstalldir="PHP/CodeSniffer" name="ForLoopDeclarationUnitTest.php" role="test" />
        <file baseinstalldir="PHP/CodeSniffer" name="InlineIfDeclarationUnitTest.inc" role="test" />
        <file baseinstalldir="PHP/CodeSniffer" name="InlineIfDeclarationUnitTest.php" role="test" />
        <file baseinstalldir="PHP/CodeSniffer" name="LowercaseDeclarationUnitTest.inc" role="test" />
        <file baseinstalldir="PHP/CodeSniffer" name="LowercaseDeclarationUnitTest.php" role="test" />
        <file baseinstalldir="PHP/CodeSniffer" name="SwitchDeclarationUnitTest.inc" role="test" />
        <file baseinstalldir="PHP/CodeSniffer" name="SwitchDeclarationUnitTest.js" role="test" />
        <file baseinstalldir="PHP/CodeSniffer" name="SwitchDeclarationUnitTest.php" role="test" />
       </dir>
       <dir name="CSS">
        <file baseinstalldir="PHP/CodeSniffer" name="ClassDefinitionClosingBraceSpaceUnitTest.css" role="test" />
        <file baseinstalldir="PHP/CodeSniffer" name="ClassDefinitionClosingBraceSpaceUnitTest.php" role="test" />
        <file baseinstalldir="PHP/CodeSniffer" name="ClassDefinitionNameSpacingUnitTest.css" role="test" />
        <file baseinstalldir="PHP/CodeSniffer" name="ClassDefinitionNameSpacingUnitTest.php" role="test" />
        <file baseinstalldir="PHP/CodeSniffer" name="ClassDefinitionOpeningBraceSpaceUnitTest.css" role="test" />
        <file baseinstalldir="PHP/CodeSniffer" name="ClassDefinitionOpeningBraceSpaceUnitTest.php" role="test" />
        <file baseinstalldir="PHP/CodeSniffer" name="ColonSpacingUnitTest.css" role="test" />
        <file baseinstalldir="PHP/CodeSniffer" name="ColonSpacingUnitTest.php" role="test" />
        <file baseinstalldir="PHP/CodeSniffer" name="ColourDefinitionUnitTest.css" role="test" />
        <file baseinstalldir="PHP/CodeSniffer" name="ColourDefinitionUnitTest.php" role="test" />
        <file baseinstalldir="PHP/CodeSniffer" name="DisallowMultipleStyleDefinitionsUnitTest.css" role="test" />
        <file baseinstalldir="PHP/CodeSniffer" name="DisallowMultipleStyleDefinitionsUnitTest.php" role="test" />
        <file baseinstalldir="PHP/CodeSniffer" name="DuplicateClassDefinitionUnitTest.css" role="test" />
        <file baseinstalldir="PHP/CodeSniffer" name="DuplicateClassDefinitionUnitTest.php" role="test" />
        <file baseinstalldir="PHP/CodeSniffer" name="DuplicateStyleDefinitionUnitTest.css" role="test" />
        <file baseinstalldir="PHP/CodeSniffer" name="DuplicateStyleDefinitionUnitTest.php" role="test" />
        <file baseinstalldir="PHP/CodeSniffer" name="EmptyClassDefinitionUnitTest.css" role="test" />
        <file baseinstalldir="PHP/CodeSniffer" name="EmptyClassDefinitionUnitTest.php" role="test" />
        <file baseinstalldir="PHP/CodeSniffer" name="EmptyStyleDefinitionUnitTest.css" role="test" />
        <file baseinstalldir="PHP/CodeSniffer" name="EmptyStyleDefinitionUnitTest.php" role="test" />
        <file baseinstalldir="PHP/CodeSniffer" name="ForbiddenStylesUnitTest.css" role="test" />
        <file baseinstalldir="PHP/CodeSniffer" name="ForbiddenStylesUnitTest.php" role="test" />
        <file baseinstalldir="PHP/CodeSniffer" name="IndentationUnitTest.css" role="test" />
        <file baseinstalldir="PHP/CodeSniffer" name="IndentationUnitTest.css.fixed" role="test" />
        <file baseinstalldir="PHP/CodeSniffer" name="IndentationUnitTest.php" role="test" />
        <file baseinstalldir="PHP/CodeSniffer" name="LowercaseStyleDefinitionUnitTest.css" role="test" />
        <file baseinstalldir="PHP/CodeSniffer" name="LowercaseStyleDefinitionUnitTest.php" role="test" />
        <file baseinstalldir="PHP/CodeSniffer" name="MissingColonUnitTest.css" role="test" />
        <file baseinstalldir="PHP/CodeSniffer" name="MissingColonUnitTest.php" role="test" />
        <file baseinstalldir="PHP/CodeSniffer" name="NamedColoursUnitTest.css" role="test" />
        <file baseinstalldir="PHP/CodeSniffer" name="NamedColoursUnitTest.php" role="test" />
        <file baseinstalldir="PHP/CodeSniffer" name="OpacityUnitTest.css" role="test" />
        <file baseinstalldir="PHP/CodeSniffer" name="OpacityUnitTest.php" role="test" />
        <file baseinstalldir="PHP/CodeSniffer" name="SemicolonSpacingUnitTest.css" role="test" />
        <file baseinstalldir="PHP/CodeSniffer" name="SemicolonSpacingUnitTest.php" role="test" />
        <file baseinstalldir="PHP/CodeSniffer" name="ShorthandSizeUnitTest.css" role="test" />
        <file baseinstalldir="PHP/CodeSniffer" name="ShorthandSizeUnitTest.php" role="test" />
       </dir>
       <dir name="Debug">
        <file baseinstalldir="PHP/CodeSniffer" name="JavaScriptLintUnitTest.js" role="test" />
        <file baseinstalldir="PHP/CodeSniffer" name="JavaScriptLintUnitTest.php" role="test" />
        <file baseinstalldir="PHP/CodeSniffer" name="JSLintUnitTest.js" role="test" />
        <file baseinstalldir="PHP/CodeSniffer" name="JSLintUnitTest.php" role="test" />
       </dir>
       <dir name="Files">
        <file baseinstalldir="PHP/CodeSniffer" name="FileExtensionUnitTest.1.inc" role="test" />
        <file baseinstalldir="PHP/CodeSniffer" name="FileExtensionUnitTest.2.inc" role="test" />
        <file baseinstalldir="PHP/CodeSniffer" name="FileExtensionUnitTest.3.inc" role="test" />
        <file baseinstalldir="PHP/CodeSniffer" name="FileExtensionUnitTest.4.inc" role="test" />
        <file baseinstalldir="PHP/CodeSniffer" name="FileExtensionUnitTest.php" role="test" />
       </dir>
       <dir name="Formatting">
        <file baseinstalldir="PHP/CodeSniffer" name="OperatorBracketUnitTest.inc" role="test" />
        <file baseinstalldir="PHP/CodeSniffer" name="OperatorBracketUnitTest.inc.fixed" role="test" />
        <file baseinstalldir="PHP/CodeSniffer" name="OperatorBracketUnitTest.js" role="test" />
        <file baseinstalldir="PHP/CodeSniffer" name="OperatorBracketUnitTest.js.fixed" role="test" />
        <file baseinstalldir="PHP/CodeSniffer" name="OperatorBracketUnitTest.php" role="test" />
       </dir>
       <dir name="Functions">
        <file baseinstalldir="PHP/CodeSniffer" name="FunctionDeclarationArgumentSpacingUnitTest.inc" role="test" />
        <file baseinstalldir="PHP/CodeSniffer" name="FunctionDeclarationArgumentSpacingUnitTest.inc.fixed" role="test" />
        <file baseinstalldir="PHP/CodeSniffer" name="FunctionDeclarationArgumentSpacingUnitTest.php" role="test" />
        <file baseinstalldir="PHP/CodeSniffer" name="FunctionDeclarationUnitTest.inc" role="test" />
        <file baseinstalldir="PHP/CodeSniffer" name="FunctionDeclarationUnitTest.php" role="test" />
        <file baseinstalldir="PHP/CodeSniffer" name="FunctionDuplicateArgumentUnitTest.inc" role="test" />
        <file baseinstalldir="PHP/CodeSniffer" name="FunctionDuplicateArgumentUnitTest.php" role="test" />
        <file baseinstalldir="PHP/CodeSniffer" name="GlobalFunctionUnitTest.inc" role="test" />
        <file baseinstalldir="PHP/CodeSniffer" name="GlobalFunctionUnitTest.php" role="test" />
        <file baseinstalldir="PHP/CodeSniffer" name="LowercaseFunctionKeywordsUnitTest.inc" role="test" />
        <file baseinstalldir="PHP/CodeSniffer" name="LowercaseFunctionKeywordsUnitTest.php" role="test" />
        <file baseinstalldir="PHP/CodeSniffer" name="MultiLineFunctionDeclarationUnitTest.inc" role="test" />
        <file baseinstalldir="PHP/CodeSniffer" name="MultiLineFunctionDeclarationUnitTest.js" role="test" />
        <file baseinstalldir="PHP/CodeSniffer" name="MultiLineFunctionDeclarationUnitTest.php" role="test" />
       </dir>
       <dir name="NamingConventions">
        <file baseinstalldir="PHP/CodeSniffer" name="ValidFunctionNameUnitTest.inc" role="test" />
        <file baseinstalldir="PHP/CodeSniffer" name="ValidFunctionNameUnitTest.php" role="test" />
        <file baseinstalldir="PHP/CodeSniffer" name="ValidVariableNameUnitTest.inc" role="test" />
        <file baseinstalldir="PHP/CodeSniffer" name="ValidVariableNameUnitTest.php" role="test" />
       </dir>
       <dir name="Objects">
        <file baseinstalldir="PHP/CodeSniffer" name="DisallowObjectStringIndexUnitTest.js" role="test" />
        <file baseinstalldir="PHP/CodeSniffer" name="DisallowObjectStringIndexUnitTest.php" role="test" />
        <file baseinstalldir="PHP/CodeSniffer" name="ObjectInstantiationUnitTest.inc" role="test" />
        <file baseinstalldir="PHP/CodeSniffer" name="ObjectInstantiationUnitTest.php" role="test" />
        <file baseinstalldir="PHP/CodeSniffer" name="ObjectMemberCommaUnitTest.js" role="test" />
        <file baseinstalldir="PHP/CodeSniffer" name="ObjectMemberCommaUnitTest.php" role="test" />
       </dir>
       <dir name="Operators">
        <file baseinstalldir="PHP/CodeSniffer" name="ComparisonOperatorUsageUnitTest.inc" role="test" />
        <file baseinstalldir="PHP/CodeSniffer" name="ComparisonOperatorUsageUnitTest.js" role="test" />
        <file baseinstalldir="PHP/CodeSniffer" name="ComparisonOperatorUsageUnitTest.php" role="test" />
        <file baseinstalldir="PHP/CodeSniffer" name="IncrementDecrementUsageUnitTest.inc" role="test" />
        <file baseinstalldir="PHP/CodeSniffer" name="IncrementDecrementUsageUnitTest.php" role="test" />
        <file baseinstalldir="PHP/CodeSniffer" name="ValidLogicalOperatorsUnitTest.inc" role="test" />
        <file baseinstalldir="PHP/CodeSniffer" name="ValidLogicalOperatorsUnitTest.php" role="test" />
       </dir>
       <dir name="PHP">
        <file baseinstalldir="PHP/CodeSniffer" name="CommentedOutCodeUnitTest.css" role="test" />
        <file baseinstalldir="PHP/CodeSniffer" name="CommentedOutCodeUnitTest.inc" role="test" />
        <file baseinstalldir="PHP/CodeSniffer" name="CommentedOutCodeUnitTest.php" role="test" />
        <file baseinstalldir="PHP/CodeSniffer" name="DisallowBooleanStatementUnitTest.inc" role="test" />
        <file baseinstalldir="PHP/CodeSniffer" name="DisallowBooleanStatementUnitTest.php" role="test" />
        <file baseinstalldir="PHP/CodeSniffer" name="DisallowComparisonAssignmentUnitTest.inc" role="test" />
        <file baseinstalldir="PHP/CodeSniffer" name="DisallowComparisonAssignmentUnitTest.php" role="test" />
        <file baseinstalldir="PHP/CodeSniffer" name="DisallowInlineIfUnitTest.inc" role="test" />
        <file baseinstalldir="PHP/CodeSniffer" name="DisallowInlineIfUnitTest.js" role="test" />
        <file baseinstalldir="PHP/CodeSniffer" name="DisallowInlineIfUnitTest.php" role="test" />
        <file baseinstalldir="PHP/CodeSniffer" name="DisallowMultipleAssignmentsUnitTest.inc" role="test" />
        <file baseinstalldir="PHP/CodeSniffer" name="DisallowMultipleAssignmentsUnitTest.php" role="test" />
        <file baseinstalldir="PHP/CodeSniffer" name="DisallowObEndFlushUnitTest.inc" role="test" />
        <file baseinstalldir="PHP/CodeSniffer" name="DisallowObEndFlushUnitTest.php" role="test" />
        <file baseinstalldir="PHP/CodeSniffer" name="DisallowSizeFunctionsInLoopsUnitTest.inc" role="test" />
        <file baseinstalldir="PHP/CodeSniffer" name="DisallowSizeFunctionsInLoopsUnitTest.js" role="test" />
        <file baseinstalldir="PHP/CodeSniffer" name="DisallowSizeFunctionsInLoopsUnitTest.php" role="test" />
        <file baseinstalldir="PHP/CodeSniffer" name="DiscouragedFunctionsUnitTest.inc" role="test" />
        <file baseinstalldir="PHP/CodeSniffer" name="DiscouragedFunctionsUnitTest.php" role="test" />
        <file baseinstalldir="PHP/CodeSniffer" name="EmbeddedPhpUnitTest.inc" role="test" />
        <file baseinstalldir="PHP/CodeSniffer" name="EmbeddedPhpUnitTest.inc.fixed" role="test" />
        <file baseinstalldir="PHP/CodeSniffer" name="EmbeddedPhpUnitTest.php" role="test" />
        <file baseinstalldir="PHP/CodeSniffer" name="EvalUnitTest.inc" role="test" />
        <file baseinstalldir="PHP/CodeSniffer" name="EvalUnitTest.php" role="test" />
        <file baseinstalldir="PHP/CodeSniffer" name="ForbiddenFunctionsUnitTest.inc" role="test" />
        <file baseinstalldir="PHP/CodeSniffer" name="ForbiddenFunctionsUnitTest.php" role="test" />
        <file baseinstalldir="PHP/CodeSniffer" name="GlobalKeywordUnitTest.inc" role="test" />
        <file baseinstalldir="PHP/CodeSniffer" name="GlobalKeywordUnitTest.php" role="test" />
        <file baseinstalldir="PHP/CodeSniffer" name="HeredocUnitTest.inc" role="test" />
        <file baseinstalldir="PHP/CodeSniffer" name="HeredocUnitTest.php" role="test" />
        <file baseinstalldir="PHP/CodeSniffer" name="InnerFunctionsUnitTest.inc" role="test" />
        <file baseinstalldir="PHP/CodeSniffer" name="InnerFunctionsUnitTest.php" role="test" />
        <file baseinstalldir="PHP/CodeSniffer" name="LowercasePHPFunctionsUnitTest.inc" role="test" />
        <file baseinstalldir="PHP/CodeSniffer" name="LowercasePHPFunctionsUnitTest.php" role="test" />
        <file baseinstalldir="PHP/CodeSniffer" name="NonExecutableCodeUnitTest.inc" role="test" />
        <file baseinstalldir="PHP/CodeSniffer" name="NonExecutableCodeUnitTest.php" role="test" />
       </dir>
       <dir name="Scope">
        <file baseinstalldir="PHP/CodeSniffer" name="MemberVarScopeUnitTest.inc" role="test" />
        <file baseinstalldir="PHP/CodeSniffer" name="MemberVarScopeUnitTest.php" role="test" />
        <file baseinstalldir="PHP/CodeSniffer" name="MethodScopeUnitTest.inc" role="test" />
        <file baseinstalldir="PHP/CodeSniffer" name="MethodScopeUnitTest.php" role="test" />
        <file baseinstalldir="PHP/CodeSniffer" name="StaticThisUsageUnitTest.inc" role="test" />
        <file baseinstalldir="PHP/CodeSniffer" name="StaticThisUsageUnitTest.php" role="test" />
       </dir>
       <dir name="Strings">
<<<<<<< HEAD
        <file baseinstalldir="PHP/CodeSniffer" name="ConcatenationSpacingUnitTest.inc" role="test" />
        <file baseinstalldir="PHP/CodeSniffer" name="ConcatenationSpacingUnitTest.inc.fixed" role="test" />
        <file baseinstalldir="PHP/CodeSniffer" name="ConcatenationSpacingUnitTest.php" role="test" />
        <file baseinstalldir="PHP/CodeSniffer" name="DoubleQuoteUsageUnitTest.inc" role="test" />
        <file baseinstalldir="PHP/CodeSniffer" name="DoubleQuoteUsageUnitTest.inc.fixed" role="test" />
        <file baseinstalldir="PHP/CodeSniffer" name="DoubleQuoteUsageUnitTest.php" role="test" />
        <file baseinstalldir="PHP/CodeSniffer" name="EchoedStringsUnitTest.inc" role="test" />
        <file baseinstalldir="PHP/CodeSniffer" name="EchoedStringsUnitTest.php" role="test" />
=======
        <file baseinstalldir="PHP" name="ConcatenationSpacingUnitTest.inc" role="test" />
        <file baseinstalldir="PHP" name="ConcatenationSpacingUnitTest.inc.fixed" role="test" />
        <file baseinstalldir="PHP" name="ConcatenationSpacingUnitTest.php" role="test">
         <tasks:replace from="@package_version@" to="version" type="package-info" />
        </file>
        <file baseinstalldir="PHP" name="DoubleQuoteUsageUnitTest.inc" role="test" />
        <file baseinstalldir="PHP" name="DoubleQuoteUsageUnitTest.inc.fixed" role="test" />
        <file baseinstalldir="PHP" name="DoubleQuoteUsageUnitTest.php" role="test">
         <tasks:replace from="@package_version@" to="version" type="package-info" />
        </file>
        <file baseinstalldir="PHP" name="EchoedStringsUnitTest.inc" role="test" />
        <file baseinstalldir="PHP" name="EchoedStringsUnitTest.inc.fixed" role="test" />
        <file baseinstalldir="PHP" name="EchoedStringsUnitTest.php" role="test">
         <tasks:replace from="@package_version@" to="version" type="package-info" />
        </file>
>>>>>>> 4506689a
       </dir>
       <dir name="WhiteSpace">
        <file baseinstalldir="PHP/CodeSniffer" name="CastSpacingUnitTest.inc" role="test" />
        <file baseinstalldir="PHP/CodeSniffer" name="CastSpacingUnitTest.php" role="test" />
        <file baseinstalldir="PHP/CodeSniffer" name="ControlStructureSpacingUnitTest.inc" role="test" />
        <file baseinstalldir="PHP/CodeSniffer" name="ControlStructureSpacingUnitTest.js" role="test" />
        <file baseinstalldir="PHP/CodeSniffer" name="ControlStructureSpacingUnitTest.php" role="test" />
        <file baseinstalldir="PHP/CodeSniffer" name="FunctionClosingBraceSpaceUnitTest.inc" role="test" />
        <file baseinstalldir="PHP/CodeSniffer" name="FunctionClosingBraceSpaceUnitTest.inc.fixed" role="test" />
        <file baseinstalldir="PHP/CodeSniffer" name="FunctionClosingBraceSpaceUnitTest.js" role="test" />
        <file baseinstalldir="PHP/CodeSniffer" name="FunctionClosingBraceSpaceUnitTest.js.fixed" role="test" />
        <file baseinstalldir="PHP/CodeSniffer" name="FunctionClosingBraceSpaceUnitTest.php" role="test" />
        <file baseinstalldir="PHP/CodeSniffer" name="FunctionOpeningBraceSpaceUnitTest.inc" role="test" />
        <file baseinstalldir="PHP/CodeSniffer" name="FunctionOpeningBraceSpaceUnitTest.js" role="test" />
        <file baseinstalldir="PHP/CodeSniffer" name="FunctionOpeningBraceSpaceUnitTest.php" role="test" />
        <file baseinstalldir="PHP/CodeSniffer" name="FunctionSpacingUnitTest.inc" role="test" />
        <file baseinstalldir="PHP/CodeSniffer" name="FunctionSpacingUnitTest.inc.fixed" role="test" />
        <file baseinstalldir="PHP/CodeSniffer" name="FunctionSpacingUnitTest.php" role="test" />
        <file baseinstalldir="PHP/CodeSniffer" name="LanguageConstructSpacingUnitTest.inc" role="test" />
        <file baseinstalldir="PHP/CodeSniffer" name="LanguageConstructSpacingUnitTest.inc.fixed" role="test" />
        <file baseinstalldir="PHP/CodeSniffer" name="LanguageConstructSpacingUnitTest.php" role="test" />
        <file baseinstalldir="PHP/CodeSniffer" name="LogicalOperatorSpacingUnitTest.inc" role="test" />
        <file baseinstalldir="PHP/CodeSniffer" name="LogicalOperatorSpacingUnitTest.js" role="test" />
        <file baseinstalldir="PHP/CodeSniffer" name="LogicalOperatorSpacingUnitTest.php" role="test" />
        <file baseinstalldir="PHP/CodeSniffer" name="MemberVarSpacingUnitTest.inc" role="test" />
        <file baseinstalldir="PHP/CodeSniffer" name="MemberVarSpacingUnitTest.inc.fixed" role="test" />
        <file baseinstalldir="PHP/CodeSniffer" name="MemberVarSpacingUnitTest.php" role="test" />
        <file baseinstalldir="PHP/CodeSniffer" name="ObjectOperatorSpacingUnitTest.inc" role="test" />
        <file baseinstalldir="PHP/CodeSniffer" name="ObjectOperatorSpacingUnitTest.php" role="test" />
        <file baseinstalldir="PHP/CodeSniffer" name="OperatorSpacingUnitTest.inc" role="test" />
        <file baseinstalldir="PHP/CodeSniffer" name="OperatorSpacingUnitTest.inc.fixed" role="test" />
        <file baseinstalldir="PHP/CodeSniffer" name="OperatorSpacingUnitTest.js" role="test" />
        <file baseinstalldir="PHP/CodeSniffer" name="OperatorSpacingUnitTest.js.fixed" role="test" />
        <file baseinstalldir="PHP/CodeSniffer" name="OperatorSpacingUnitTest.php" role="test" />
        <file baseinstalldir="PHP/CodeSniffer" name="PropertyLabelSpacingUnitTest.js" role="test" />
        <file baseinstalldir="PHP/CodeSniffer" name="PropertyLabelSpacingUnitTest.js.fixed" role="test" />
        <file baseinstalldir="PHP/CodeSniffer" name="PropertyLabelSpacingUnitTest.php" role="test" />
        <file baseinstalldir="PHP/CodeSniffer" name="ScopeClosingBraceUnitTest.inc" role="test" />
        <file baseinstalldir="PHP/CodeSniffer" name="ScopeClosingBraceUnitTest.php" role="test" />
        <file baseinstalldir="PHP/CodeSniffer" name="ScopeKeywordSpacingUnitTest.inc" role="test" />
        <file baseinstalldir="PHP/CodeSniffer" name="ScopeKeywordSpacingUnitTest.php" role="test" />
        <file baseinstalldir="PHP/CodeSniffer" name="SemicolonSpacingUnitTest.inc" role="test" />
        <file baseinstalldir="PHP/CodeSniffer" name="SemicolonSpacingUnitTest.js" role="test" />
        <file baseinstalldir="PHP/CodeSniffer" name="SemicolonSpacingUnitTest.php" role="test" />
        <file baseinstalldir="PHP/CodeSniffer" name="SuperfluousWhitespaceUnitTest.1.css" role="test" />
        <file baseinstalldir="PHP/CodeSniffer" name="SuperfluousWhitespaceUnitTest.1.css.fixed" role="test" />
        <file baseinstalldir="PHP/CodeSniffer" name="SuperfluousWhitespaceUnitTest.1.js" role="test" />
        <file baseinstalldir="PHP/CodeSniffer" name="SuperfluousWhitespaceUnitTest.1.js.fixed" role="test" />
        <file baseinstalldir="PHP/CodeSniffer" name="SuperfluousWhitespaceUnitTest.2.css" role="test" />
        <file baseinstalldir="PHP/CodeSniffer" name="SuperfluousWhitespaceUnitTest.2.css.fixed" role="test" />
        <file baseinstalldir="PHP/CodeSniffer" name="SuperfluousWhitespaceUnitTest.2.js" role="test" />
        <file baseinstalldir="PHP/CodeSniffer" name="SuperfluousWhitespaceUnitTest.2.js.fixed" role="test" />
        <file baseinstalldir="PHP/CodeSniffer" name="SuperfluousWhitespaceUnitTest.3.css" role="test" />
        <file baseinstalldir="PHP/CodeSniffer" name="SuperfluousWhitespaceUnitTest.3.css.fixed" role="test" />
        <file baseinstalldir="PHP/CodeSniffer" name="SuperfluousWhitespaceUnitTest.3.js" role="test" />
        <file baseinstalldir="PHP/CodeSniffer" name="SuperfluousWhitespaceUnitTest.3.js.fixed" role="test" />
        <file baseinstalldir="PHP/CodeSniffer" name="SuperfluousWhitespaceUnitTest.inc" role="test" />
        <file baseinstalldir="PHP/CodeSniffer" name="SuperfluousWhitespaceUnitTest.inc.fixed" role="test" />
        <file baseinstalldir="PHP/CodeSniffer" name="SuperfluousWhitespaceUnitTest.php" role="test" />
       </dir>
      </dir>
      <file baseinstalldir="PHP/CodeSniffer" name="ruleset.xml" role="php" />
     </dir>
     <dir name="Zend">
      <dir name="Docs">
       <dir name="Debug">
        <file baseinstalldir="PHP/CodeSniffer" name="CodeAnalyzerStandard.xml" role="php" />
       </dir>
       <dir name="Files">
        <file baseinstalldir="PHP/CodeSniffer" name="ClosingTagStandard.xml" role="php" />
       </dir>
       <dir name="NamingConventions">
        <file baseinstalldir="PHP/CodeSniffer" name="ValidVariableNameStandard.xml" role="php" />
       </dir>
      </dir>
      <dir name="Sniffs">
       <dir name="Debug">
        <file baseinstalldir="PHP/CodeSniffer" name="CodeAnalyzerSniff.php" role="php" />
       </dir>
       <dir name="Files">
        <file baseinstalldir="PHP/CodeSniffer" name="ClosingTagSniff.php" role="php" />
       </dir>
       <dir name="NamingConventions">
        <file baseinstalldir="PHP/CodeSniffer" name="ValidVariableNameSniff.php" role="php" />
       </dir>
      </dir>
      <dir name="Tests">
       <dir name="Debug">
        <file baseinstalldir="PHP/CodeSniffer" name="CodeAnalyzerUnitTest.inc" role="test" />
        <file baseinstalldir="PHP/CodeSniffer" name="CodeAnalyzerUnitTest.php" role="test" />
       </dir>
       <dir name="Files">
        <file baseinstalldir="PHP/CodeSniffer" name="ClosingTagUnitTest.1.inc" role="test" />
        <file baseinstalldir="PHP/CodeSniffer" name="ClosingTagUnitTest.2.inc" role="test" />
        <file baseinstalldir="PHP/CodeSniffer" name="ClosingTagUnitTest.php" role="test" />
       </dir>
       <dir name="NamingConventions">
        <file baseinstalldir="PHP/CodeSniffer" name="ValidVariableNameUnitTest.inc" role="test" />
        <file baseinstalldir="PHP/CodeSniffer" name="ValidVariableNameUnitTest.php" role="test" />
       </dir>
      </dir>
      <file baseinstalldir="PHP/CodeSniffer" name="ruleset.xml" role="php" />
     </dir>
    </dir>
    <dir name="Tokenizers">
     <file baseinstalldir="PHP/CodeSniffer" name="Comment.php" role="php" />
     <file baseinstalldir="PHP/CodeSniffer" name="CSS.php" role="php" />
     <file baseinstalldir="PHP/CodeSniffer" name="JS.php" role="php" />
     <file baseinstalldir="PHP/CodeSniffer" name="PHP.php" role="php" />
     <file baseinstalldir="PHP/CodeSniffer" name="Tokenizer.php" role="php" />
    </dir>
    <dir name="Util">
     <file baseinstalldir="PHP/CodeSniffer" name="Cache.php" role="php" />
     <file baseinstalldir="PHP/CodeSniffer" name="Common.php" role="php" />
     <file baseinstalldir="PHP/CodeSniffer" name="Standards.php" role="php" />
     <file baseinstalldir="PHP/CodeSniffer" name="Timing.php" role="php" />
     <file baseinstalldir="PHP/CodeSniffer" name="Tokens.php" role="php" />
    </dir>
   </dir>
  </dir>
 </contents>
 <dependencies>
  <required>
   <php>
    <min>5.4.0</min>
   </php>
   <pearinstaller>
    <min>1.4.0b1</min>
   </pearinstaller>
   <extension>
    <name>tokenizer</name>
   </extension>
   <extension>
    <name>xmlwriter</name>
   </extension>
   <extension>
    <name>simplexml</name>
   </extension>
  </required>
 </dependencies>
 <phprelease>
  <installconditions>
   <os>
    <name>windows</name>
   </os>
  </installconditions>
  <filelist>
   <install as="phpcs" name="bin/phpcs" />
   <install as="phpcbf" name="bin/phpcbf" />
   <install as="phpcs.bat" name="bin/phpcs.bat" />
   <install as="phpcbf.bat" name="bin/phpcbf.bat" />
   <install as="README" name="README.md" />
   <install as="CONTRIBUTING" name="CONTRIBUTING.md" />
   <install as="LICENCE" name="licence.txt" />
   <install as="AllTests.php" name="tests/AllTests.php" />
   <install as="TestSuite.php" name="tests/TestSuite.php" />
   <install as="CodeSniffer/Core/AllTests.php" name="tests/Core/AllTests.php" />
   <install as="CodeSniffer/Core/IsCamelCapsTest.php" name="tests/Core/IsCamelCapsTest.php" />
   <install as="CodeSniffer/Core/ErrorSuppressionTest.php" name="tests/Core/ErrorSuppressionTest.php" />
   <install as="CodeSniffer/Core/File/FindExtendedClassNameTest.php" name="tests/Core/File/FindExtendedClassNameTest.php" />
   <install as="CodeSniffer/Core/File/FindImplementedInterfaceNamesTest.php" name="tests/Core/File/FindImplementedInterfaceNamesTest.php" />
   <install as="CodeSniffer/Core/File/GetMethodParametersTest.php" name="tests/Core/File/GetMethodParametersTest.php" />
   <install as="CodeSniffer/Standards/AllSniffs.php" name="tests/Standards/AllSniffs.php" />
   <install as="CodeSniffer/Standards/AbstractSniffUnitTest.php" name="tests/Standards/AbstractSniffUnitTest.php" />
  </filelist>
 </phprelease>
 <phprelease>
  <filelist>
   <install as="phpcs" name="bin/phpcs" />
   <install as="phpcbf" name="bin/phpcbf" />
   <install as="README" name="README.md" />
   <install as="CONTRIBUTING" name="CONTRIBUTING.md" />
   <install as="LICENCE" name="licence.txt" />
   <install as="AllTests.php" name="tests/AllTests.php" />
   <install as="TestSuite.php" name="tests/TestSuite.php" />
   <install as="CodeSniffer/Core/AllTests.php" name="tests/Core/AllTests.php" />
   <install as="CodeSniffer/Core/IsCamelCapsTest.php" name="tests/Core/IsCamelCapsTest.php" />
   <install as="CodeSniffer/Core/ErrorSuppressionTest.php" name="tests/Core/ErrorSuppressionTest.php" />
   <install as="CodeSniffer/Core/File/FindExtendedClassNameTest.php" name="tests/Core/File/FindExtendedClassNameTest.php" />
   <install as="CodeSniffer/Core/File/FindImplementedInterfaceNamesTest.php" name="tests/Core/File/FindImplementedInterfaceNamesTest.php" />
   <install as="CodeSniffer/Core/File/GetMethodParametersTest.php" name="tests/Core/File/GetMethodParametersTest.php" />
   <install as="CodeSniffer/Standards/AllSniffs.php" name="tests/Standards/AllSniffs.php" />
   <install as="CodeSniffer/Standards/AbstractSniffUnitTest.php" name="tests/Standards/AbstractSniffUnitTest.php" />
   <ignore name="bin/phpcs.bat" />
   <ignore name="bin/phpcbf.bat" />
  </filelist>
 </phprelease>
 <changelog>
  <release>
   <version>
    <release>3.0.0RC1</release>
    <api>3.0.0RC1</api>
   </version>
   <stability>
    <release>beta</release>
    <api>beta</api>
   </stability>
   <date>2016-09-02</date>
   <license uri="https://github.com/squizlabs/PHP_CodeSniffer/blob/master/licence.txt">BSD License</license>
   <notes>
    - Progress output now shows E and W in green when a file has fixable errors or warnings
      -- Only supported if colors are enabled
    - PHPCBF no longer produces verbose output by default (request #699)
      -- Use the -v command line argument to show verbose fixing output
      -- Use the -q command line argument to disable verbose information if enabled by default
    - PHPBF now prints a summary report after fixing files
      -- Report shows files that were fixed, how many errors were fixed, and how many remain
    - PHPCBF now supports the -p command line argument to print progress information
      -- Prints a green F for files where fixes occurred
      -- Prints a red E for files that could not be fixed due to an error
      -- Use the -q command line argument to disable progress information if enabled by default
    - Running unit tests using --verbose no longer throws errors
    - Fixed shell error appearing on some systems when trying to find executable paths
    - Includes all changes from the 2.7.0 release
    </notes>
  </release>
  <release>
   <version>
    <release>3.0.0a1</release>
    <api>3.0.0a1</api>
   </version>
   <stability>
    <release>alpha</release>
    <api>alpha</api>
   </stability>
   <date>2016-07-20</date>
   <license uri="https://github.com/squizlabs/PHP_CodeSniffer/blob/master/licence.txt">BSD License</license>
   <notes>
    - Min PHP version increased from 5.1.2 to 5.4.0
    - Added optional caching of results between runs (request #530)
      -- Enable the cache by using the --cache command line argument
      -- If you want the cache file written somewhere specific, use --cache=/path/to/cacheFile
      -- Use the command "phpcs --config-set cache true" to turn caching on by default
      -- Use the --no-cache command line argument to disable caching if it is being turned on automatically
    - Add support for checking file in parallel (request #421)
      -- Tell PHPCS how many files to check at once using the --parallel command line argument
      -- To check 100 files at once, using --parallel=100
      -- To disable parallel checking if it is being turned on automatically, use --parallel=1
      -- Requires PHP to be compiled with the PCNTL package
    - The default encoding has been changed from iso-8859-1 to utf-8 (request #760)
      -- The --encoding command line argument still works, but you no longer have to set it to process files as utf-8
      -- If encoding is being set to utf-8 in a ruleset or on the CLI, it can be safely removed
      -- If the iconv PHP extension is not installed, standard non-multibyte aware functions will be used
    - Added a new "code" report type to show a code snippet for each error (request #419)
      -- The line containing the error is printed, along with 2 lines above and below it to show context
      -- The location of the errors is underlined in the code snippet if you also use --colors
      -- Use --report=code to generate this report
    - Added support for custom filtering of the file list
      -- Developers can write their own filter classes to perform custom filtering of the list before the run starts
      -- Use the command line arg --filter=/path/to/filter.php to specify a filter to use
      -- Extend \PHP_CodeSniffer\Filters\Filter to also support the core PHPCS extension and path filtering
      -- Extend \PHP_CodeSniffer\Filters\ExactMatch to get the core filtering and the ability to use blacklists and whitelists
      -- The included \PHP_CodeSniffer\Filters\GitModified filter is a good example of an ExactMatch filter
    - Added support for only checking files that have been locally modified or added in a git repo
      -- Use --filter=gitmodified to check these files
      -- You still need to give PHPCS a list of files or directories in which to check
    - Added automatic discovery of executable paths (request #571)
      -- Thanks to Sergey Morozov for the patch
    - You must now pass "-" on the command line to have PHPCS wait for STDIN
      -- E.g., phpcs --standard=PSR2 -
      -- You can still pipe content via STDIN as normal as PHPCS will see this and process it
      -- But without the "-", PHPCS will throw an error if no content or files are passed to it
    - All PHP errors generated by sniffs are caught, re-thrown as exceptions, and reported in the standard error reports
      -- This should stop bugs inside sniffs causing infinite loops
      -- Also stops invalid reports being produced as errors don't print to the screen directly
    - Sniff codes are no longer optional
      -- If a sniff throws and error or a warning, it must specify an internal code for that message
    - The installed_paths config setting can now point directly to a standard
      -- Previously, it had to always point to the directory in which the standard lives
    - Multiple reports can now be specified using the --report command line argument
      -- Report types are separated by commas
      -- E.g., --report=full,summary,info
      -- Previously, you had to use one argument for each report such as --report=full --report=summary --report=info
    - You can now set the severity, message type, and exclude patterns for and entire sniff, category, or standard
      -- Previously, this was only available for a single message
    - You can now include a single sniff code in a ruleset instead of having to include an entire sniff
      -- Including a sniff code will automatically exclude all other messages from that sniff
      -- If the sniff is already included by an imported standard, set the sniff severity to 0 and include the specific message you want
    - PHPCBF no longer uses patch
      -- Files are now always overwritten
      -- The --no-patch option has been removed
    - Added a --basepath option to strip a directory from the front of file paths in output (request #470)
      -- The basepath is absolute or relative to the current directory
      -- E.g., to output paths relative to current dir in reports, use --basepath=.
    - Ignore rules are now checked when using STDIN (request #733)
    - Added an include-pattern tag to rulesets to include a sniff for specific files and folders only (request #656)
      -- This is the exact opposite of the exclude-pattern tag
      -- This option is only usable within sniffs, not globally like exclude-patterns are
    - Added a new -m option to stop error messages from being recorded, which saves a lot of memory
      -- PHPCBF always uses this setting to reduce memory as it never outputs error messages
      -- Setting the $recordErrors member var inside custom report classes is no longer supported (use -m instead)
    - Exit code 2 is now used to indicate fixable errors were found (request #930)
      -- Exit code 3 is now used for general script execution errors
      -- Exit code 1 is used to indicate that coding standard errors were found, but none are fixable
      -- Exit code 0 is unchanged and continues to mean no coding standard errors found
    - The included PHPCS standard has been removed
      -- All rules are now found inside the phpcs.xml.dist file
      -- Running "phpcs" without any arguments from a git clone will use this ruleset
    - The included SVN pre-commit hook has been removed
      -- Hooks for version control systems will no longer be maintained within the PHPCS project
    </notes>
  </release>
  <release>
   <version>
    <release>2.7.0</release>
    <api>2.7.0</api>
   </version>
   <stability>
    <release>stable</release>
    <api>stable</api>
   </stability>
   <date>2016-09-02</date>
   <license uri="https://github.com/squizlabs/PHP_CodeSniffer/blob/master/licence.txt">BSD License</license>
   <notes>
    - Added --file-list command line argument to allow a list of files and directories to be specified in an external file
      -- Useful is you have a generated list of files to check that would be too long for the command line
      -- File and directory paths are listed one per line
      -- Usage is: phpcs --file-list=/path/to/file-list ...
      -- Thanks to Blotzu for the patch
    - Values set using @codingStandardsChangeSetting comments can now contain spaces
    - Sniff unit tests can now specify a list of test files instead of letting the runner pick them (request #1078)
      -- Useful if a sniff needs to exclude files based on the environment, or is checking filenames
      -- Override the new getTestFiles() method to specify your own list of test files
    - Generic.Functions.OpeningFunctionBraceKernighanRitchie now ignores spacing for function return types
      -- The sniff code Generic.Functions.OpeningFunctionBraceKernighanRitchie.SpaceAfterBracket has been removed
      -- Replaced by Generic.Functions.OpeningFunctionBraceKernighanRitchie.SpaceBeforeBrace
      -- The new error message is slightly clearer as it indicates that a single space is needed before the brace
    - Squiz.Commenting.LongConditionClosingComment now allows for the length of a code block to be configured
      -- Set the lineLimit property (default is 20) in your ruleset.xml file to set the code block length
      -- When the code block length is reached, the sniff will enforce a closing comment after the closing brace
      -- Thanks to Juliette Reinders Folmer for the patch
    - Squiz.Commenting.LongConditionClosingComment now allows for the end comment format to be configured
      -- Set the commentFormat property (default is "//end %s") in your ruleset.xml file to set the format
      -- The placeholder %s will be replaced with the type of condition opener, e.g., "//end foreach"
      -- Thanks to Juliette Reinders Folmer for the patch
    - Generic.PHPForbiddenFunctions now allows forbidden functions to have mixed case
      -- Previously, it would only do a strtolower comparison
      -- Error message now shows what case was found in the code and what the correct case should be
      -- Thanks to Juliette Reinders Folmer for the patch
    - Added Generic.Classes.OpeningBraceSameLine to ensure opening brace of class/interface/trait is on the same line as the declaration
      -- Thanks to Juliette Reinders Folmer for the patch
    - Added Generic.PHP.BacktickOperator to ban the use of the backtick operator for running shell commands
      -- Thanks to Juliette Reinders Folmer for the patch
    - Added Generic.PHP.DisallowAlternativePHPTags to ban the use of alternate PHP tags
      -- Thanks to Juliette Reinders Folmer for the patch
    - Squiz.WhiteSpace.LanguageConstructSpacing no longer checks for spaces if parenthesis are being used (request #1062)
      -- Makes this sniff more compatibile with those that check parenthesis spacing of function calls
    - Squiz.WhiteSpace.ObjectOperatorSpacing now has a setting to ignore newline characters around object operators
      -- Default remains FALSE, so newlines are not allowed
      -- Override the "ignoreNewlines" setting in a ruleset.xml file to change
      -- Thanks to Alex Howansky for the patch
    - Squiz.Scope.MethodScope now sniffs traits as well as classes and interfaces
      -- Thanks to Jesse Donat for the patch
    - PHPCBF is now able to fix Squiz.SelfMemberReference.IncorrectCase errors
      -- Thanks to Nikola Kovacs for the patch
    - PHPCBF is now able to fix Squiz.Commenting.VariableComment.IncorrectVarType
      -- Thanks to Walt Sorensen for the patch
    - PHPCBF is now able to fix Generic.PHP.DisallowShortOpenTag
      -- Thanks to Juliette Reinders Folmer for the patch
    - Improved the formatting of the end brace when auto fixing InlineControlStructure errors (request #1121)
    - Generic.Functions.OpeningFunctionBraceKernighanRitchie.BraceOnNewLine fix no longer leaves blank line after brace (request #1085)
    - Generic UpperCaseConstantNameSniff now allows lowercase namespaces in constant definitions
      -- Thanks to Daniel Schniepp for the patch
    - Squiz DoubleQuoteUsageSniff is now more tolerant of syntax errors caused by mismatched string tokens
    - A few sniffs that produce errors based on the current PHP version can now be told to run using a specific PHP version
      -- Set the php_version config var using --config-set, --runtime-set, or in a ruleset to specify a specific PHP version
      -- The format of the PHP version is the same as the PHP_VERSION_ID constant (e.g., 50403 for version 5.4.3)
      -- Supported sniffs are Generic.PHP.DisallowAlternativePHPTags, PSR1.Classes.ClassDeclaration, Squiz.Commenting.FunctionComment
      -- Thanks to Finlay Beaton for the patch
    - Fixed bug #985  : Duplicate class definition detection generates false-positives in media queries
      -- Thanks to Raphael Horber for the patch
    - Fixed bug #1014 : Squiz VariableCommentSniff doesn't always detect a missing comment
    - Fixed bug #1066 : Undefined index: quiet in CLI.php during unit test run with -v command line arg
    - Fixed bug #1072 : Squiz.SelfMemberReference.NotUsed not detected if leading namespace separator is used
    - Fixed bug #1089 : Rulesets cannot be loaded if the path contains urlencoded characters
    - Fixed bug #1091 : PEAR and Squiz FunctionComment sniffs throw errors for some invalid @param line formats
    - Fixed bug #1092 : PEAR.Functions.ValidDefaultValue should not flag type hinted methods with a NULL default argument
    - Fixed bug #1095 : Generic LineEndings sniff replaces tabs with spaces with --tab-width is set
    - Fixed bug #1096 : Squiz FunctionDeclarationArgumentSpacing gives incorrect error/fix when variadic operator is followed by a space
    - Fixed bug #1099 : Group use declarations are incorrectly fixed by the PSR2 standard
      -- Thanks to Jason McCreary for the patch
    - Fixed bug #1101 : Incorrect indent errors when breaking out of PHP inside an IF statement
    - Fixed bug #1102 : Squiz.Formatting.OperatorBracket.MissingBrackets faulty bracketing fix
    - Fixed bug #1109 : Wrong scope indent reported in anonymous class
    - Fixed bug #1112 : File docblock not recognized when require_once follows it
    - Fixed bug #1120 : InlineControlStructureSniff does not handle auto-fixing for control structures that make function calls
    - Fixed bug #1124 : Squiz.Operators.ComparisonOperatorUsage does not detect bracketed conditions for inline IF statements
      -- Thanks to Raphael Horber for the patch
    </notes>
  </release>
  <release>
   <version>
    <release>2.6.2</release>
    <api>2.6.2</api>
   </version>
   <stability>
    <release>stable</release>
    <api>stable</api>
   </stability>
   <date>2016-07-14</date>
   <license uri="https://github.com/squizlabs/PHP_CodeSniffer/blob/master/licence.txt">BSD License</license>
   <notes>
    - Added a new --exclude CLI argument to exclude a list of sniffs from checking and fixing (request #904)
      -- Accepts the same sniff codes as the --sniffs command line argument, but provides the opposite functionality
    - Added a new -q command line argument to disable progress and verbose information from being printed (request #969)
      -- Useful if a coding standard hard-codes progess or verbose output but you want PHPCS to be quiet
      -- Use the command "phpcs --config-set quiet true" to turn quiet mode on by default
    - Generic LineLength sniff no longer errors for comments that cannot be broken out onto a new line (request #766)
      -- A typical case is a comment that contains a very long URL
      -- The comment is ignored if putting the URL on a indented new comment line would be longer than the allowed length
    - Settings extensions in a ruleset no longer causes PHP notices during unit testing
      -- Thanks to Klaus Purer for the patch
    - Version control reports now show which errors are fixable if you are showing sources
    - Added a new sniff to enforce a single space after a NOT operator (request #1051)
      -- Include in a ruleset using the code Generic.Formatting.SpaceAfterNot
    - The Squiz.Commenting.BlockComment sniff now supports tabs for indenting comment lines (request #1056)
    - Fixed bug #790 : Incorrect missing @throws error in methods that use closures
    - Fixed bug #908 : PSR2 standard is not checking that closing brace is on line following the body
    - Fixed bug #945 : Incorrect indent behavior using deep-nested function and arrays
    - Fixed bug #961 : Two anonymous functions passed as function/method arguments cause indentation false positive
    - Fixed bug #1005 : Using global composer vendor autoload breaks PHP lowercase built-in function sniff
      -- Thanks to Michael Butler for the patch
    - Fixed bug #1007 : Squiz Unreachable code detection is not working properly with a closure inside a case
    - Fixed bug #1023 : PSR2.Classes.ClassDeclaration fails if class extends base class and "implements" is on trailing line
    - Fixed bug #1026 : Arrays in comma delimited class properties cause ScopeIndent to increase indent
    - Fixed bug #1028 : Squiz ArrayDeclaration incorrectly fixes multi-line array where end bracket is not on a new line
    - Fixed bug #1034 : Squiz FunctionDeclarationArgumentSpacing gives incorrect error when first arg is a variadic
    - Fixed bug #1036 : Adjacent assignments aligned analysis statement wrong
    - Fixed bug #1049 : Version control reports can show notices when the report width is very small
    - Fixed bug #21050 : PEAR MultiLineCondition sniff suppresses errors on last condition line
    </notes>
  </release>
  <release>
   <version>
    <release>2.6.1</release>
    <api>2.6.1</api>
   </version>
   <stability>
    <release>stable</release>
    <api>stable</api>
   </stability>
   <date>2016-05-31</date>
   <license uri="https://github.com/squizlabs/PHP_CodeSniffer/blob/master/licence.txt">BSD License</license>
   <notes>
    - The PHP-supplied T_COALESCE token has been replicated for PHP versions before 7.0
    - Function return types of self, parent and callable are now tokenized as T_RETURN_TYPE
      -- Thanks to Jaroslav Hanslík for the patch
    - The default_standard config setting now allows multiple standards to be listed, like on the command line
      -- Thanks to Michael Mayer for the patch
    - Installations done via composer now only include the composer autoloader for PHP 5.3.2+ (request #942)
    - Added a rollbackChangeset() method to the Fixer class to purposely rollback the active changeset
    - Fixed bug #940 : Auto-fixing issue encountered with inconsistent use of braces
    - Fixed bug #943 : Squiz.PHP.InnerFunctions.NotAllowed reported in anonymous classes
    - Fixed bug #944 : PHP warning when running the latest phar
    - Fixed bug #951 : InlineIfDeclaration: invalid error produced with UTF-8 string
    - Fixed bug #957 : Operator spacing sniff errors when plus is used as part of a number
      -- Thanks to Klaus Purer for the patch
    - Fixed bug #959 : Call-time pass-by-reference false positive if there is a square bracket before the ampersand
      -- Thanks to Konstantin Leboev for the patch
    - Fixed bug #962 : Null coalescing operator (??) not detected as a token
      -- Thanks to Joel Posti for the patch
    - Fixed bug #973 : Anonymous class declaration and PSR1.Files.SideEffects.FoundWithSymbols
    - Fixed bug #974 : Error when file ends with "function"
    - Fixed bug #979 : Anonymous function with return type hint is not refactored as expected
    - Fixed bug #983 : Squiz.WhiteSpace.MemberVarSpacing.AfterComment fails to fix error when comment is not a docblock
    - Fixed bug #1010 : Squiz NonExectuableCode sniff does not detect boolean OR
      -- Thanks to Derek Henderson for the patch
    - Fixed bug #1015 : The Squiz.Commenting.FunctionComment sniff doesn't allow description in @return tag
      -- Thanks to Alexander Obuhovich for the patch
    - Fixed bug #1022 : Duplicate spaces after opening bracket error with PSR2 standard
    - Fixed bug #1025 : Syntax error in JS file can cause undefined index for parenthesis_closer
    </notes>
  </release>
  <release>
   <version>
    <release>2.6.0</release>
    <api>2.6.0</api>
   </version>
   <stability>
    <release>stable</release>
    <api>stable</api>
   </stability>
   <date>2016-04-04</date>
   <license uri="https://github.com/squizlabs/PHP_CodeSniffer/blob/master/licence.txt">BSD License</license>
   <notes>
    - Paths used when setting CLI arguments inside ruleset.xml files are now relative to the ruleset location (request #847)
      -- This change only applies to paths within ARG tags, used to set CLI arguments
      -- Previously, the paths were relative to the directory PHPCS was being run from
      -- Absolute paths are still allowed and work the same way they always have
      -- This change allows ruleset.xml files to be more portable
    - Content passed via STDIN will now be processed even if files are specified on the command line or in a ruleset
    - When passing content via STDIN, you can now specify the file path to use on the command line (request #934)
      -- This allows sniffs that check file paths to work correctly
      -- This is the same functionality provided by the phpcs_input_file line, except it is available on the command line
    - Files processed with custom tokenizers will no longer be skipped if they appear minified (request #877)
      -- If the custom tokenizer wants minified files skipped, it can set a $skipMinified member var to TRUE
      -- See the included JS and CSS tokenizers for an example
    - Config vars set in ruleset.xml files are now processed earlier, allowing them to be used during sniff registration
      -- Among other things, this allows the installed_paths config var to be set in ruleset.xml files
      -- Thanks to Pieter Frenssen for the patch
    - Improved detection of regular expressions in the JS tokenizer
    - Generic PHP Syntax sniff now uses PHP_BINARY (if available) to determine the path to PHP if no other path is available
      -- You can still manually set php_path to use a specific binary for testing
      -- Thanks to Andrew Berry for the patch
    - The PHP-supplied T_POW_EQUAL token has been replicated for PHP versions before 5.6
    - Added support for PHP7 use group declarations (request #878)
      -- New tokens T_OPEN_USE_GROUP and T_CLOSE_USE_GROUP are assigned to the open and close curly braces
    - Generic ScopeIndent sniff now reports errors for every line that needs the indent changed (request #903)
      -- Previously, it ignored lines that were indented correctly in the context of their block
      -- This change produces more technically accurate error messages, but is much more verbose
    - The PSR2 and Squiz standards now allow multi-line default values in function declarations (request #542)
      -- Previously, these would automatically make the function a multi-line declaration
    - Squiz InlineCommentSniff now allows docblocks on require(_once) and include(_once) statements
      -- Thanks to Gary Jones for the patch
    - Squiz and PEAR Class and File sniffs no longer assume the first comment in a file is always a file comment
      -- phpDocumentor assigns the comment to the file only if it is not followed by a structural element
      -- These sniffs now follow this same rule
    - Squiz ClassCommentSniff no longer checks for blank lines before class comments
      -- Removes the error Squiz.Commenting.ClassComment.SpaceBefore
    - Renamed Squiz.CSS.Opacity.SpacingAfterPoint to Squiz.CSS.Opacity.DecimalPrecision
      -- Please update your ruleset if you are referencing this error code directly
    - Fixed PHP tokenizer problem that caused an infinite loop when checking a comment with specific content
    - Generic Disallow Space and Tab indent sniffs now detect and fix indents inside embedded HTML chunks (request #882)
    - Squiz CSS IndentationSniff no longer assumes the class opening brace is at the end of a line
    - Squiz FunctionCommentThrowTagSniff now ignores non-docblock comments
    - Squiz ComparisonOperatorUsageSniff now allows conditions like while(true)
    - PEAR FunctionCallSignatureSniff (and the Squiz and PSR2 sniffs that use it) now correctly check the first argument
      -- Further fix for bug #698
    - Fixed bug #791 : codingStandardsChangeSetting settings not working with namespaces
    - Fixed bug #872 : Incorrect detection of blank lines between CSS class names
    - Fixed bug #879 : Generic InlineControlStructureSniff can create parse error when case/if/elseif/else have mixed brace and braceless definitions
    - Fixed bug #883 : PSR2 is not checking for blank lines at the start and end of control structures
    - Fixed bug #884 : Incorrect indentation notice for anonymous classes
    - Fixed bug #887 : Using curly braces for a shared CASE/DEFAULT statement can generate an error in PSR2 SwitchDeclaration
    - Fixed bug #889 : Closure inside catch/else/elseif causes indentation error
    - Fixed bug #890 : Function call inside returned short array value can cause indentation error inside CASE statements
    - Fixed bug #897 : Generic.Functions.CallTimePassByReference.NotAllowed false positive when short array syntax
    - Fixed bug #900 : Squiz.Functions.FunctionDeclarationArgumentSpacing bug when no space between type hint and argument
    - Fixed bug #902 : T_OR_EQUAL and T_POW_EQUAL are not seen as assignment tokens
    - Fixed bug #910 : Unrecognized "extends" and indentation on anonymous classes
    - Fixed bug #915 : JS Tokenizer generates errors when processing some decimals
    - Fixed bug #928 : Endless loop when sniffing a PHP file with a git merge conflict inside a function
    - Fixed bug #937 : Shebang can cause PSR1 SideEffects warning
      -- Thanks to Clay Loveless for the patch
    - Fixed bug #938 : CallTimePassByReferenceSniff ignores functions with return value
    </notes>
  </release>
  <release>
   <version>
    <release>2.5.1</release>
    <api>2.5.1</api>
   </version>
   <stability>
    <release>stable</release>
    <api>stable</api>
   </stability>
   <date>2016-01-20</date>
   <license uri="https://github.com/squizlabs/PHP_CodeSniffer/blob/master/licence.txt">BSD License</license>
   <notes>
    - The PHP-supplied T_SPACESHIP token has been replicated for PHP versions before 7.0
    - T_SPACESHIP is now correctly identified as an operator
      -- Thanks to Alexander Obuhovich for the patch
    - Generic LowerCaseKeyword now ensures array type hints are lowercase as well
      -- Thanks to Mathieu Rochette for the patch
    - Squiz ComparisonOperatorUsageSniff no longer hangs on JS FOR loops that don't use semicolons
    - PHP_CodesSniffer now includes the composer autoload.php file, if there is one
      -- Thanks to Klaus Purer for the patch
    - Added error Squiz.Commenting.FunctionComment.ScalarTypeHintMissing for PHP7 only (request #858)
      -- These errors were previously reported as Squiz.Commenting.FunctionComment.TypeHintMissing on PHP7
      -- Disable this error message in a ruleset.xml file if your code needs to run on both PHP5 and PHP7
    - The PHP 5.6 __debugInfo magic method no longer produces naming convention errors
      -- Thanks to Michael Nowack for the patch
    - PEAR and Squiz FunctionComment sniffs now support variadic functions (request #841)
    - Fixed bug #622 : Wrong detection of Squiz.CSS.DuplicateStyleDefinition with media queries
    - Fixed bug #752 : The missing exception error is reported in first found DocBlock
    - Fixed bug #794 : PSR2 MultiLineFunctionDeclaration forbids comments after opening parenthesis of a multiline call
    - Fixed bug #820 : PEAR/PSR2 FunctionCallSignature sniffs suggest wrong indent when there are multiple arguments on a line
    - Fixed bug #822 : Ruleset hard-coded file paths are not used if not running from the same directory as the ruleset
    - Fixed bug #825 : FunctionCallArgumentSpacing sniff complains about more than one space before comment in multi-line function call
    - Fixed bug #828 : Null classname is tokenized as T_NULL instead of T_STRING
    - Fixed bug #829 : Short array argument not fixed correctly when multiple function arguments are on the same line
    - Fixed bug #831 : PHPCS freezes in an infinite loop under Windows if no standard is passed
    - Fixed bug #832 : Tokenizer does not support context sensitive parsing
      -- Thanks to Jaroslav Hanslík for the patch
    - Fixed bug #835 : PEAR.Functions.FunctionCallSignature broken when closure uses return types
    - Fixed bug #838 : CSS indentation fixer changes color codes
      -- Thanks to Klaus Purer for the patch
    - Fixed bug #839 : "__()" method is marked as not camel caps
      -- Thanks to Tim Bezhashvyly for the patch
    - Fixed bug #852 : Generic.Commenting.DocComment not finding errors when long description is omitted
    - Fixed bug #854 : Return typehints in interfaces are not reported as T_RETURN_TYPE
      -- Thanks to Jaroslav Hanslík for the patch
    - Fixed bug #855 : Capital letter detection for multibyte strings doesn't work correctly
    - Fixed bug #857 : PSR2.ControlStructure.SwitchDeclaration shouldn't check indent of curly brace closers
    - Fixed bug #859 : Switch statement indention issue when returning function call with closure
    - Fixed bug #861 : Single-line arrays and function calls can generate incorrect indentation errors
    - Fixed bug #867 : Squiz.Strings.DoubleQuoteUsage broken for some escape codes
      -- Thanks to Jack Blower for the help with the fix
    - Fixed bug #21005 : Incorrect indent detection when multiple properties are initialized to arrays
    - Fixed bug #21010 : Incorrect missing colon detection in CSS when first style is not on new line
    - Fixed bug #21011 : Incorrect error message text when newline found after opening brace
    </notes>
  </release>
  <release>
   <version>
    <release>2.5.0</release>
    <api>2.5.0</api>
   </version>
   <stability>
    <release>stable</release>
    <api>stable</api>
   </stability>
   <date>2015-12-11</date>
   <license uri="https://github.com/squizlabs/PHP_CodeSniffer/blob/master/licence.txt">BSD License</license>
   <notes>
    - PHPCS will now look for a phpcs.xml file in parent directories as well as the current directory (request #626)
    - PHPCS will now use a phpcs.xml file even if files are specified on the command line
      -- This file is still only used if no standard is specified on the command line
    - Added support for a phpcs.xml.dist file (request #583)
      -- If both a phpcs.xml and phpcs.xml.dist file are present, the phpcs.xml file will be used
    - Added support for setting PHP ini values in ruleset.xml files (request #560)
      -- Setting the value of the new ini tags to name="memory_limit" value="32M" is the same as -d memory_limit=32M
    - Added support for one or more bootstrap files to be run before processing begins
      -- Use the --bootstrap=file,file,file command line argument to include bootstrap files
      -- Useful if you want to override some of the high-level settings of PHPCS or PHPCBF
      -- Thanks to John Maguire for the patch
    - Added additional verbose output for CSS tokenizing
    - Squiz ComparisonOperatorUsageSniff now checks FOR, WHILE and DO-WHILE statements
      -- Thanks to Arnout Boks for the patch
    - Fixed bug #660 : Syntax checks can fail on Windows with PHP5.6
    - Fixed bug #784 : $this->trait is seen as a T_TRAIT token
    - Fixed bug #786 : Switch indent issue with short array notation
    - Fixed bug #787 : SpacingAfterDefaultBreak confused by multi-line statements
    - Fixed bug #797 : Parsing CSS url() value breaks further parsing
    - Fixed bug #805 : Squiz.Commenting.FunctionComment.InvalidTypeHint on Scalar types on PHP7
    - Fixed bug #807 : Cannot fix line endings when open PHP tag is not on the first line
    - Fixed bug #808 : JS tokeniser incorrectly setting some function and class names to control structure tokens
    - Fixed bug #809 : PHPCBF can break a require_once statement with a space before the open parenthesis
    - Fixed bug #813 : PEAR FunctionCallSignature checks wrong indent when first token on line is part of a multi-line string
    </notes>
  </release>
  <release>
   <version>
    <release>2.4.0</release>
    <api>2.4.0</api>
   </version>
   <stability>
    <release>stable</release>
    <api>stable</api>
   </stability>
   <date>2015-11-24</date>
   <license uri="https://github.com/squizlabs/PHP_CodeSniffer/blob/master/licence.txt">BSD License</license>
   <notes>
    - Added support for PHP 7 anonymous classes
      -- Anonymous classes are now tokenized as T_ANON_CLASS and ignored by normal class sniffs
    - Added support for PHP 7 function return type declarations
      -- Return types are now tokenized as T_RETURN_TYPE
    - Fixed tokenizing of the XOR operator, which was incorrectly identified as a power operator (bug #765)
      -- The T_POWER token has been removed and replaced by the T_BITWISE_XOR token
      -- The PHP-supplied T_POW token has been replicated for PHP versions before 5.6
    - Traits are now tokenized in PHP versions before 5.4 to make testing easier
    - Improved regular expression detection in JS files
    - PEAR FunctionCallSignatureSniff now properly detects indents in more mixed HTML/PHP code blocks
    - Full report now properly indents lines when newlines are found inside error messages
    - Generating documentation without specifying a standard now uses the default standard instead
      -- Thanks to Ken Guest for the patch
    - Generic InlineControlStructureSniff now supports braceless do/while loops in JS
      -- Thanks to Pieter Frenssen for the patch
    - Added more guard code for function declarations with syntax errors
      -- Thanks to Yun Young-jin for the patch
    - Added more guard code for foreach declarations with syntax errors
      -- Thanks to Johan de Ruijter for the patch
    - Added more guard code for class declarations with syntax errors
    - Squiz ArrayDeclarationSniff now has guard code for arrays with syntax errors
    - Generic InlineControlStructureSniff now correctly fixes ELSEIF statements
    - Fixed bug #601 : Expected type hint int[]; found array in Squiz FunctionCommentSniff
      -- Thanks to Scato Eggen for the patch
    - Fixed bug #625 : Consider working around T_HASHBANG in HHVM 3.5.x and 3.6.x
      -- Thanks to Kunal Mehta for the patch
    - Fixed bug #692 : Comment tokenizer can break when using mbstring function overloading
    - Fixed bug #694 : Long sniff codes can cause PHP warnings in source report when showing error codes
    - Fixed bug #698 : PSR2.Methods.FunctionCallSignature.Indent forces exact indent of ternary operator parameters
    - Fixed bug #704 : ScopeIndent can fail when an opening parenthesis is on a line by itself
    - Fixed bug #707 : Squiz MethodScopeSniff doesn't handle nested functions
    - Fixed bug #709 : Squiz.Sniffs.Whitespace.ScopeClosingBraceSniff marking indented endif in mixed inline HTML blocks
    - Fixed bug #711 : Sniffing from STDIN shows Generic.Files.LowercasedFilename.NotFound error
    - Fixed bug #714 : Fixes suppression of errors using docblocks
      -- Thanks to Andrzej Karmazyn for the patch
    - Fixed bug #716 : JSON report is invalid when messages contain newlines or tabs
      -- Thanks to Pieter Frenssen for the patch
    - Fixed bug #723 : ScopeIndent can fail when multiple array closers are on the same line
    - Fixed bug #730 : ScopeIndent can fail when a short array opening square bracket is on a line by itself
    - Fixed bug #732 : PHP Notice if @package name is made up of all invalid characters
      -- Adds new error code PEAR.Commenting.FileComment.InvalidPackageValue
    - Fixed bug #748 : Auto fix for Squiz.Commenting.BlockComment.WrongEnd is incorrect
      -- Thanks to J.D. Grimes for the patch
    - Fixed bug #753 : PSR2 standard shouldn't require space after USE block when next code is a closing tag
    - Fixed bug #768 : PEAR FunctionCallSignature sniff forbids comments after opening parenthesis of a multiline call
    - Fixed bug #769 : Incorrect detection of variable reference operator when used with short array syntax
      -- Thanks to Klaus Purer for the patch
    - Fixed bug #772 : Syntax error when using PHPCBF on alternative style foreach loops
    - Fixed bug #773 : Syntax error when stripping trailing PHP close tag and previous statement has no semicolon
    - Fixed bug #778 : PHPCBF creates invalid PHP for inline FOREACH containing multiple control structures
    - Fixed bug #781 : Incorrect checking for PHP7 return types on multi-line function declartions
    - Fixed bug #782 : Conditional function declarations cause fixing conflicts in Squiz standard
      -- Squiz.ControlStructures.ControlSignature no longer enforces a single newline after open brace
      -- Squiz.WhiteSpace.ControlStructureSpacing can be used to checl spacing at the start/end of control structures
    </notes>
  </release>
  <release>
   <version>
    <release>2.3.4</release>
    <api>2.3.4</api>
   </version>
   <stability>
    <release>stable</release>
    <api>stable</api>
   </stability>
   <date>2015-09-09</date>
   <license uri="https://github.com/squizlabs/PHP_CodeSniffer/blob/master/licence.txt">BSD License</license>
   <notes>
    - JSON report format now includes the fixable status for each error message and the total number of fixable errors
    - Added more guard code for function declarations with syntax errors
    - Added tokenizer support for the PHP declare construct
      -- Thanks to Andy Blyler for the patch
    - Generic UnnecessaryStringConcatSniff can now allow strings concatenated over multiple lines
      -- Set the allowMultiline property to TRUE (default is FALSE) in your ruleset.xml file to enable this
      -- By default, concat used only for getting around line length limits still generates an error
      -- Thanks to Stefan Lenselink for the contribution
    - Invalid byte sequences no longer throw iconv_strlen() errors (request #639)
      -- Thanks to Willem Stuursma for the patch
    - Generic TodoSniff and FixmeSniff are now better at processing strings with invalid characters
    - PEAR FunctionCallSignatureSniff now ignores indentation of inline HTML content
    - Squiz ControlSignatureSniff now supports control structures with only inline HTML content
    - Fixed bug #636 : Some class names cause CSS tokenizer to hang
    - Fixed bug #638 : VCS blame reports output error content from the blame commands for files not under VC
    - Fixed bug #642 : Method params incorrectly detected when default value uses short array syntax
      -- Thanks to Josh Davis for the patch
    - Fixed bug #644 : PEAR ScopeClosingBrace sniff does not work with mixed HTML/PHP
    - Fixed bug #645 : FunctionSignature and ScopeIndent sniffs don't detect indents correctly when PHP open tag is not on a line by itself
    - Fixed bug #648 : Namespace not tokenized correctly when followed by multiple use statements
    - Fixed bug #654 : Comments affect indent check for BSDAllman brace style
    - Fixed bug #658 : Squiz.Functions.FunctionDeclarationSpacing error for multi-line declarations with required spaces greater than zero
      -- Thanks to J.D. Grimes for the patch
    - Fixed bug #663 : No space after class name generates: Class name "" is not in camel caps format
    - Fixed bug #667 : Scope indent check can go into infinite loop due to some parse errors
    - Fixed bug #670 : Endless loop in PSR1 SideEffects sniffer if no semicolon after last statement
      -- Thanks to Thomas Jarosch for the patch
    - Fixed bug #672 : Call-time pass-by-reference false positive
    - Fixed bug #683 : Comments are incorrectly reported by PSR2.ControlStructures.SwitchDeclaration sniff
    - Fixed bug #687 : ScopeIndent does not check indent correctly for method prefixes like public and abstract
    - Fixed bug #689 : False error on some comments after class closing brace
    </notes>
  </release>
  <release>
   <version>
    <release>2.3.3</release>
    <api>2.3.3</api>
   </version>
   <stability>
    <release>stable</release>
    <api>stable</api>
   </stability>
   <date>2015-06-24</date>
   <license uri="https://github.com/squizlabs/PHP_CodeSniffer/blob/master/licence.txt">BSD License</license>
   <notes>
    - Improved the performance of the CSS tokenizer, especially on very large CSS files (thousands of lines)
      -- Thanks to Klaus Purer for the patch
    - Defined tokens for lower PHP versions are now phpcs-specific strings instead of ints
      -- Stops conflict with other projects, like PHP_CodeCoverage
    - Added more guard code for syntax errors to various sniffs
    - Improved support for older HHVM versions
      -- Thanks to Kunal Mehta for the patch
    - Squiz ValidLogicalOperatorsSniff now ignores XOR as type casting is different when using the ^ operator (request #567)
    - Squiz CommentedOutCodeSniff is now better at ignoring URLs inside comments
    - Squiz ControlSignatureSniff is now better at checking embedded PHP code
    - Squiz ScopeClosingBraceSniff is now better at checking embedded PHP code
    - Fixed bug #584 : Squiz.Arrays.ArrayDeclaration sniff gives incorrect NoComma error for multiline string values
    - Fixed bug #589 : PEAR.Functions.FunctionCallSignature sniff not checking all function calls
    - Fixed bug #592 : USE statement tokenising can sometimes result in mismatched scopes
    - Fixed bug #594 : Tokenizer issue on closure that returns by reference
    - Fixed bug #595 : Colons in CSS selectors within media queries throw false positives
      -- Thanks to Klaus Purer for the patch
    - Fixed bug #598 : PHPCBF can break function/use closure brace placement
    - Fixed bug #603 : Squiz ControlSignatureSniff hard-codes opener type while fixing
    - Fixed bug #605 : Auto report-width specified in ruleset.xml ignored
    - Fixed bug #611 : Invalid numeric literal on CSS files under PHP7
    - Fixed bug #612 : Multi-file diff generating incorrectly if files do not end with EOL char
    - Fixed bug #615 : Squiz OperatorBracketSniff incorrectly reports and fixes operations using self::
    - Fixed bug #616 : Squiz DisallowComparisonAssignmentSniff inconsistent errors with inline IF statements
    - Fixed bug #617 : Space after switch keyword in PSR-2 is not being enforced
    - Fixed bug #621 : PSR2 SwitchDeclaration sniff doesn't detect, or correctly fix, case body on same line as statement
    </notes>
  </release>
  <release>
   <version>
    <release>2.3.2</release>
    <api>2.3.2</api>
   </version>
   <stability>
    <release>stable</release>
    <api>stable</api>
   </stability>
   <date>2015-04-29</date>
   <license uri="https://github.com/squizlabs/PHP_CodeSniffer/blob/master/licence.txt">BSD License</license>
   <notes>
    - The error message for PSR2.ControlStructures.SwitchDeclaration.WrongOpenercase is now clearer (request #579)
    - Fixed bug #545 : Long list of CASE statements can cause tokenizer to reach a depth limit
    - Fixed bug #565 : Squiz.WhiteSpace.OperatorSpacing reports negative number in short array
      -- Thanks to Vašek Purchart for the patch
      -- Same fix also applied to Squiz.Formatting.OperatorBracket
    - Fixed bug #569 : Generic ScopeIndentSniff throws PHP notices in JS files
    - Fixed bug #570 : Phar class fatals in PHP less than 5.3
    </notes>
  </release>
  <release>
   <version>
    <release>2.3.1</release>
    <api>2.3.1</api>
   </version>
   <stability>
    <release>stable</release>
    <api>stable</api>
   </stability>
   <date>2015-04-23</date>
   <license uri="https://github.com/squizlabs/PHP_CodeSniffer/blob/master/licence.txt">BSD License</license>
   <notes>
    - PHPCS can now exit with 0 even if errors are found
      -- Set the ignore_errors_on_exit config variable to 1 to set this behaviour
      -- Use with the ignore_warnings_on_exit config variable to never return a non-zero exit code
    - Added Generic DisallowLongArraySyntaxSniff to enforce the use of the PHP short array syntax (request #483)
      -- Thanks to Xaver Loppenstedt for helping with tests
    - Added Generic DisallowShortArraySyntaxSniff to ban the use of the PHP short array syntax (request #483)
      -- Thanks to Xaver Loppenstedt for helping with tests
    - Generic ScopeIndentSniff no longer does exact checking for content inside parenthesis (request #528)
      -- Only applies to custom coding standards that set the "exact" flag to TRUE
    - Squiz ConcatenationSpacingSniff now has a setting to ignore newline characters around operators (request #511)
        -- Default remains FALSE, so newlines are not allowed
        -- Override the "ignoreNewlines" setting in a ruleset.xml file to change
    - Squiz InlineCommentSniff no longer checks the last char of a comment if the first char is not a letter (request #505)
    - The Squiz standard has increased the max padding for statement alignment from 12 to 20
    - Fixed bug #479 : Yielded values are not recognised as returned values in Squiz FunctionComment sniff
    - Fixed bug #512 : Endless loop whilst parsing mixture of control structure styles
    - Fixed bug #515 : Spaces in JS block incorrectly flagged as indentation error
    - Fixed bug #523 : Generic ScopeIndent errors for IF in FINALLY
    - Fixed bug #527 : Closure inside IF statement is not tokenized correctly
    - Fixed bug #529 : Squiz.Strings.EchoedStrings gives false positive when echo'ing using an inline condition
    - Fixed bug #537 : Using --config-set is breaking phpcs.phar
    - Fixed bug #543 : SWITCH with closure in condition generates inline control structure error
    - Fixed bug #551 : Multiple catch blocks not checked in Squiz.ControlStructures.ControlSignature sniff
    - Fixed bug #554 : ScopeIndentSniff causes errors when encountering an unmatched parenthesis
    - Fixed bug #558 : PHPCBF adds brace for ELSE IF split over multiple lines
    - Fixed bug #564 : Generic MultipleStatementAlignment sniff reports incorrect errors for multiple assignments on a single line
    </notes>
  </release>
  <release>
   <version>
    <release>2.3.0</release>
    <api>2.3.0</api>
   </version>
   <stability>
    <release>stable</release>
    <api>stable</api>
   </stability>
   <date>2015-03-04</date>
   <license uri="https://github.com/squizlabs/PHP_CodeSniffer/blob/master/licence.txt">BSD License</license>
   <notes>
    - The existence of the main config file is now cached to reduce is_file() calls when it doesn't exist (request #486)
    - Abstract classes inside the Sniffs directory are now ignored even if they are named [Name]Sniff.php (request #476)
      -- Thanks to David Vernet for the patch
    - PEAR and Squiz FileComment sniffs no longer have @ in their error codes
      -- e.g., PEAR.Commenting.FileComment.Duplicate@categoryTag becomes PEAR.Commenting.FileComment.DuplicateCategoryTag
      -- e.g., Squiz.Commenting.FileComment.Missing@categoryTag becomes Squiz.Commenting.FileComment.MissingCategoryTag
    - PEAR MultiLineConditionSniff now allows comment lines inside multi-line IF statement conditions
      -- Thanks to Klaus Purer for the patch
    - Generic ForbiddenFunctionsSniff now supports setting null replacements in ruleset files (request #263)
    - Generic opening function brace sniffs now support checking of closures
      -- Set the checkClosures property to TRUE (default is FALSE) in your ruleset.xml file to enable this
      -- Can also set the checkFunctions property to FALSE (default is TRUE) in your ruleset.xml file to only check closures
      -- Affects OpeningFunctionBraceBsdAllmanSniff and OpeningFunctionBraceKernighanRitchieSniff
    - Generic OpeningFunctionBraceKernighanRitchieSniff can now fix all the errors it finds
    - Generic OpeningFunctionBraceKernighanRitchieSniff now allows empty functions with braces next to each other
    - Generic OpeningFunctionBraceBsdAllmanSniff now allows empty functions with braces next to each other
    - Improved auto report width for the "full" report
    - Improved conflict detection during auto fixing
    - Generic ScopeIndentSniff is no longer confused by empty closures
    - Squiz ControlSignatureSniff now always ignores comments (fixes bug #490)
      -- Include the Squiz.Commenting.PostStatementComment sniff in your ruleset.xml to ban these comments again
    - Squiz OperatorSpacingSniff no longer throws errors for code in the form ($foo || -1 === $bar)
    - Fixed errors tokenizing T_ELSEIF tokens on HHVM 3.5
    - Squiz ArrayDeclarationSniff is no longer tricked by comments after array values
    - PEAR IncludingFileSniff no longer produces invalid code when removing parenthesis from require/include statements
    - Fixed bug #415 : The @codingStandardsIgnoreStart has no effect during fixing
    - Fixed bug #432 : Properties of custom sniffs cannot be configured
    - Fixed bug #453 : PSR2 standard does not allow closing tag for mixed PHP/HTML files
    - Fixed bug #457 : FunctionCallSignature sniffs do not support here/nowdoc syntax and can cause syntax error when fixing
    - Fixed bug #466 : PropertyLabelSpacing JS fixer issue when there is no space after colon
    - Fixed bug #473 : Writing a report for an empty folder to existing file includes the existing contents
    - Fixed bug #485 : PHP notice in Squiz.Commenting.FunctionComment when checking malformed @throws comment
    - Fixed bug #491 : Generic InlineControlStructureSniff can correct with missing semicolon
      -- Thanks to Jesse Donat for the patch
    - Fixed bug #492 : Use statements don't increase the scope indent
    - Fixed bug #493 : PSR1_Sniffs_Methods_CamelCapsMethodNameSniff false positives for some magic method detection
      -- Thanks to Andreas Möller for the patch
    - Fixed bug #496 : Closures in PSR2 are not checked for a space after the function keyword
    - Fixed bug #497 : Generic InlineControlStructureSniff does not support alternative SWITCH syntax
    - Fixed bug #500 : Functions not supported as values in Squiz ArrayDeclaration sniff
    - Fixed bug #501 : ScopeClosingBrace and ScopeIndent conflict with closures used as array values
      -- Generic ScopeIndentSniff may now report fewer errors for closures, but perform the same fixes
    - Fixed bug #502 : PSR1 SideEffectsSniff sees declare() statements as side effects
    </notes>
  </release>
  <release>
   <version>
    <release>2.2.0</release>
    <api>2.2.0</api>
   </version>
   <stability>
    <release>stable</release>
    <api>stable</api>
   </stability>
   <date>2015-01-22</date>
   <license uri="https://github.com/squizlabs/PHP_CodeSniffer/blob/master/licence.txt">BSD License</license>
   <notes>
    - Added (hopefully) tastefully used colors to report and progress output for the phpcs command
      -- Use the --colors command line argument to use colors in output
      -- Use the command "phpcs --config-set colors true" to turn colors on by default
      -- Use the --no-colors command line argument to turn colors off when the config value is set
    - Added support for using the full terminal width for report output
      -- Use the --report-width=auto command line argument to auto-size the reports
      -- Use the command "phpcs --config-set report_width auto" to use auto-sizing by default
    - Reports will now size to fit inside the report width setting instead of always using padding to fill the space
    - If no files or standards are specified, PHPCS will now look for a phpcs.xml file in the current directory
      -- This file has the same format as a standard ruleset.xml file
      -- The phpcs.xml file should specify (at least) files to process and a standard/sniffs to use
      -- Useful for running the phpcs and phpcbf commands without any arguments at the top of a repository
    - Default file paths can now be specified in a ruleset.xml file using the "file" tag
      -- File paths are only processed if no files were specified on the command line
    - Extensions specified on the CLI are now merged with those set in ruleset.xml files
      -- Previously, the ruleset.xml file setting replaced the CLI setting completely
    - Squiz coding standard now requires lowercase PHP constants (true, false and null)
      -- Removed Squiz.NamingConventions.ConstantCase sniff as the rule is now consistent across PHP and JS files
    - Squiz FunctionOpeningBraceSpaceSniff no longer does additional checks for JS functions
      -- PHP and JS functions and closures are now treated the same way
    - Squiz MultiLineFunctionDeclarationSniff now supports JS files
    - Interactive mode no longer breaks if you also specify a report type on the command line
    - PEAR InlineCommentSniff now fixes the Perl-style comments that it finds (request #375)
    - PSR2 standard no longer fixes the placement of docblock open tags as comments are excluded from this standard
    - PSR2 standard now sets a default tab width of 4 spaces
    - Generic DocCommentSniff now only disallows lowercase letters at the start of a long/short comment (request #377)
      -- All non-letter characters are now allowed, including markdown special characters and numbers
    - Generic DisallowMultipleStatementsSniff now allows multiple open/close tags on the same line (request #423)
    - Generic CharacterBeforePHPOpeningTagSniff now only checks the first PHP tag it finds (request #423)
    - Generic CharacterBeforePHPOpeningTagSniff now allows a shebang line at the start of the file (request #20481)
    - Generic InlineHTMLUnitTest now allows a shebang line at the start of the file (request #20481)
    - PEAR ObjectOperatorIndentSniff now only checks object operators at the start of a line
    - PEAR FileComment and ClassComment sniffs no longer have @ in their error codes
      -- E.g., PEAR.Commenting.FileComment.Missing@categoryTag becomes PEAR.Commenting.FileComment.MissingCategoryTag
      -- Thanks to Grzegorz Rygielski for the patch
    - Squiz ControlStructureSpacingSniff no longer enforces a blank line before CATCH statements
    - Squiz FunctionCommentSniff now fixes the return type in the @return tag (request #392)
    - Squiz BlockCommentSniff now only disallows lowercase letters at the start of the comment
    - Squiz InlineCommentSniff now only disallows lowercase letters at the start of the comment
    - Squiz OperatorSpacingSniff now has a setting to ignore newline characters around operators (request #348)
      -- Default remains FALSE, so newlines are not allowed
      -- Override the "ignoreNewlines" setting in a ruleset.xml file to change
    - PSR2 ControlStructureSpacingSniff now checks for, and fixes, newlines after the opening parenthesis
    - Added a markdown document generator (--generator=markdown to use)
      -- Thanks to Stefano Kowalke for the contribution
    - Fixed bug #379 : Squiz.Arrays.ArrayDeclaration.NoCommaAfterLast incorrectly detects comments
    - Fixed bug #382 : JS tokenizer incorrect for inline conditionally created immediately invoked anon function
    - Fixed bug #383 : Squiz.Arrays.ArrayDeclaration.ValueNoNewline incorrectly detects nested arrays
    - Fixed bug #386 : Undefined offset in Squiz.FunctionComment sniff when param has no comment
    - Fixed bug #390 : Indentation of non-control structures isn't adjusted when containing structure is fixed
    - Fixed bug #400 : InlineControlStructureSniff fails to fix when statement has no semicolon
    - Fixed bug #401 : PHPCBF no-patch option shows an error when there are no fixable violations in a file
    - Fixed bug #405 : The "Squiz.WhiteSpace.FunctionSpacing" sniff removes class "}" during fixing
    - Fixed bug #407 : PEAR.ControlStructures.MultiLineCondition doesn't account for comments at the end of lines
    - Fixed bug #410 : The "Squiz.WhiteSpace.MemberVarSpacing" not respecting "var"
    - Fixed bug #411 : Generic.WhiteSpace.ScopeIndent.Incorrect - false positive with multiple arrays in argument list
    - Fixed bug #412 : PSR2 multi-line detection doesn't work for inline IF and string concats
    - Fixed bug #414 : Squiz.WhiteSpace.MemberVarSpacing - inconsistent checking of member vars with comment
    - Fixed bug #433 : Wrong detection of Squiz.Arrays.ArrayDeclaration.KeyNotAligned when key contains space
    - Fixed bug #434 : False positive for spacing around "=>" in inline array within foreach
    - Fixed bug #452 : Ruleset exclude-pattern for specific sniff code ignored when using CLI --ignore option
    - Fixed bug #20482 : Scope indent sniff can get into infinite loop when processing a parse error
    </notes>
  </release>
  <release>
   <version>
    <release>2.1.0</release>
    <api>2.1.0</api>
   </version>
   <stability>
    <release>stable</release>
    <api>stable</api>
   </stability>
   <date>2014-12-18</date>
   <license uri="https://github.com/squizlabs/PHP_CodeSniffer/blob/master/licence.txt">BSD License</license>
   <notes>
    - Time and memory output is now shown if progress information is also shown (request #335)
    - A tilde can now be used to reference a user's home directory in a path to a standard (request #353)
    - Added PHP_CodeSniffer_File::findStartOfStatement() to find the first non-whitespace token in a statement
      -- Possible alternative for code using PHP_CodeSniffer_File::findPrevious() with the local flag set
    - Added PHP_CodeSniffer_File::findEndOfStatement() to find the last non-whitespace token in a statement
      -- Possible alternative for code using PHP_CodeSniffer_File::findNext() with the local flag set
    - Generic opening function brace sniffs now ensure the opening brace is the last content on the line
      -- Affects OpeningFunctionBraceBsdAllmanSniff and OpeningFunctionBraceKernighanRitchieSniff
      -- Also enforced in PEAR FunctionDeclarationSniff and Squiz MultiLineFunctionDeclarationSniff
    - Generic DisallowTabIndentSniff now replaces tabs everywhere it finds them, except in strings and here/now docs
    - Generic EmptyStatementSniff error codes now contain the type of empty statement detected (request #314)
      -- All messages generated by this sniff are now errors (empty CATCH was previously a warning)
      -- Message code Generic.CodeAnalysis.EmptyStatement.NotAllowed has been removed
      -- Message code Generic.CodeAnalysis.EmptyStatement.NotAllowedWarning has been removed
      -- New message codes have the format Generic.CodeAnalysis.EmptyStatement.Detected[TYPE]
      -- Example code is Generic.CodeAnalysis.EmptyStatement.DetectedCATCH
      -- You can now use a custom ruleset to change messages to warnings and to exclude them
    - PEAR and Squiz FunctionCommentSniffs no longer ban @return tags for constructors and destructors
      -- Removed message PEAR.Commenting.FunctionComment.ReturnNotRequired
      -- Removed message Squiz.Commenting.FunctionComment.ReturnNotRequired
      -- Change initiated by request #324 and request #369
    - Squiz EmptyStatementSniff has been removed
      -- Squiz standard now includes Generic EmptyStatementSniff and turns off the empty CATCH error
    - Squiz ControlSignatureSniff fixes now retain comments between the closing parenthesis and open brace
    - Squiz SuperfluousWhitespaceSniff now checks for extra blank lines inside closures
      -- Thanks to Sertan Danis for the patch
    - Squiz ArrayDeclarationSniff now skips function calls while checking multi-line arrays
    - Fixed bug #337 : False positive with anonymous functions in Generic_Sniffs_WhiteSpace_ScopeIndentSniff
    - Fixed bug #339 : reformatting brace location can result in broken code
    - Fixed bug #342 : Nested ternary operators not tokenized correctly
    - Fixed bug #345 : Javascript regex not tokenized when inside array
    - Fixed bug #346 : PHP path can't be determined in some cases in "phpcs.bat" (on Windows XP)
    - Fixed bug #358 : False positives for Generic_Sniffs_WhiteSpace_ScopeIndentSniff
    - Fixed bug #361 : Sniff-specific exclude patterns don't work for Windows
    - Fixed bug #364 : Don't interpret "use function" as declaration
    - Fixed bug #366 : phpcbf with PSR2 errors on control structure alternative syntax
    - Fixed bug #367 : Nested Anonymous Functions Causing False Negative
    - Fixed bug #371 : Shorthand binary cast causes tokenizer errors
      -- New token T_BINARY_CAST added for the b"string" cast format (the 'b' is the T_BINARY_CAST token)
    - Fixed bug #372 : phpcbf parse problem, wrong brace placement for inline IF
    - Fixed bug #373 : Double quote usage fix removing too many double quotes
    - Fixed bug #20196 : 1.5.2 breaks scope_closer position
    </notes>
  </release>
  <release>
   <version>
    <release>2.0.0</release>
    <api>2.0.0</api>
   </version>
   <stability>
    <release>stable</release>
    <api>stable</api>
   </stability>
   <date>2014-12-05</date>
   <license uri="https://github.com/squizlabs/PHP_CodeSniffer/blob/master/licence.txt">BSD License</license>
   <notes>
    - JS tokenizer now sets functions as T_CLOSUREs if the function is anonymous
    - JS tokenizer now sets all objects to T_OBJECT
      -- Object end braces are set to a new token T_CLOSE_OBJECT
      -- T_OBJECT tokens no longer act like scopes; i.e., they have no condition/opener/closer
      -- T_PROPERTY tokens no longer act like scopes; i.e., they have no condition/opener/closer
      -- T_OBJECT tokens have a bracket_closer instead, which can be used to find the ending
      -- T_CLOSE_OBJECT tokens have a bracket_opener
    - Improved regular expression detection in the JS tokenizer
    - You can now get PHP_CodeSniffer to ignore a single line by putting @codingStandardsIgnoreLine in a comment
      -- When the comment is found, the comment line and the following line will be ignored
      -- Thanks to Andy Bulford for the contribution
    - PHPCBF now prints output when it is changing into directories
    - Improved conflict detection during auto fixing
    - The -vvv command line argument will now output the current file content for each loop during fixing
    - Generic ScopeIndentSniff now checks that open/close PHP tags are aligned to the correct column
    - PEAR FunctionCallSignatureSniff now checks indent of closing parenthesis even if it is not on a line by itself
    - PEAR FunctionCallSignatureSniff now supports JS files
    - PEAR MultiLineConditionSniff now supports JS files
    - Squiz DocCommentAlignmentSniff now supports JS files
    - Fixed a problem correcting the closing brace line in Squiz ArrayDeclarationSniff
    - Fixed a problem auto-fixing the Squiz.WhiteSpace.FunctionClosingBraceSpace.SpacingBeforeNestedClose error
    - Squiz EmbeddedPhpSniff no longer reports incorrect alignment of tags when they are not on new lines
    - Squiz EmbeddedPhpSniff now aligns open tags correctly when moving them onto a new line
    - Improved fixing of arrays with multiple values in Squiz ArrayDeclarationSniff
    - Improved detection of function comments in Squiz FunctionCommentSpacingSniff
    - Improved fixing of lines after cases statements in Squiz SwitchDeclarationSniff
    - Fixed bug #311 : Suppression of function prototype breaks checking of lines within function
    - Fixed bug #320 : Code sniffer identation issue
    - Fixed bug #333 : Nested ternary operators causing problems
    </notes>
  </release>
  <release>
   <version>
    <release>2.0.0RC4</release>
    <api>2.0.0RC4</api>
   </version>
   <stability>
    <release>beta</release>
    <api>beta</api>
   </stability>
   <date>2014-11-07</date>
   <license uri="https://github.com/squizlabs/PHP_CodeSniffer/blob/master/licence.txt">BSD License</license>
   <notes>
    - JS tokenizer now detects xor statements correctly
    - Improved detection of properties and objects in the JS tokenizer
    - Generic ScopeIndentSniff can now fix indents using tabs instead of spaces
      -- Set the tabIndent property to TRUE in your ruleset.xml file to enable this
      -- It is important to also set a tab-width setting, either in the ruleset or on the command line, for accuracy
    - Generic ScopeIndentSniff now checks and auto-fixes JS files
    - Generic DisallowSpaceIndentSniff is now able to replace space indents with tab indents during fixing
    - Support for phpcs-only and phpcbf-only attributes has been added to all ruleset.xml elements
      -- Allows parts of the ruleset to only apply when using a specific tool
      -- Useful for doing things like excluding indent fixes but still reporting indent errors
    - Unit tests can now set command line arguments during a test run
      -- Override getCliValues() and pass an array of CLI arguments for each file being tested
    - File-wide sniff properties can now be set using T_INLINE_HTML content during unit test runs
      -- Sniffs that start checking at the open tag can only, normally, have properties set using a ruleset
    - Generic ConstructorNameSniff no longer errors for PHP4 style constructors when __construct() is present
      -- Thanks to Thibaud Fabre for the patch
    - Generic DocCommentSniff now checks that the end comment tag is on a new line
    - Generic MultipleStatementAlignmentSniff no longer skips assignments for closures
    - Squiz DocCommentAlignment sniff now has better checking for single line doc block
    - Running unit tests with the -v CLI argument no longer generates PHP errors
    - Fixed bug #295 : ScopeIndentSniff hangs when processing nested closures
    - Fixed bug #298 : False positive in ScopeIndentSniff when anonymous functions are used with method chaining
    - Fixed bug #302 : Fixing code in Squiz InlineComment sniff can remove some comment text
    - Fixed bug #303 : Open and close tag on same line can cause a PHP notice checking scope indent
    - Fixed bug #306 : File containing only a namespace declaration raises undefined index notice
    - Fixed bug #307 : Conditional breaks in case statements get incorrect indentions
    - Fixed bug #308 : Squiz InlineIfDeclarationSniff fails on ternary operators inside closure
    - Fixed bug #310 : Variadics not recognized by tokenizer
    </notes>
  </release>
  <release>
   <version>
    <release>2.0.0RC3</release>
    <api>2.0.0RC3</api>
   </version>
   <stability>
    <release>beta</release>
    <api>beta</api>
   </stability>
   <date>2014-10-16</date>
   <license uri="https://github.com/squizlabs/PHP_CodeSniffer/blob/master/licence.txt">BSD License</license>
   <notes>
    - Improved default output for PHPCBF and removed the options to print verbose and progress output
    - If a .fixed file is supplied for a unit test file, the auto fixes will be checked against it during testing
      -- See Generic ScopeIndentUnitTest.inc and ScopeIndentUnitTest.inc.fixed for an example
    - Fixer token replacement methods now return TRUE if the change was accepted and FALSE if rejected
    - The --config-show command now pretty-prints the config values
      -- Thanks to Ken Guest for the patch
    - Setting and removing config values now catches exceptions if the config file is not writable
      -- Thanks to Ken Guest for the patch
    - Setting and removing config values now prints a message to confirm the action and show old values
    - Generic ScopeIndentSniff has been completely rewritten to improve fixing and embedded PHP detection
    - Generic DisallowTabIndent and DisallowSpaceIndent sniffs now detect indents at the start of block comments
    - Generic DisallowTabIndent and DisallowSpaceIndent sniffs now detect indents inside multi-line strings
    - Generic DisallowTabIndentSniff now replaces tabs inside doc block comments
    - Squiz ControlStructureSpacingSniff error codes have been corrected; they were reversed
    - Squiz EmbeddedPhpSniff now checks open and close tag indents and fixes some errors
    - Squiz FileCommentSniff no longer throws incorrect blank line before comment errors in JS files
    - Squiz ClassDeclarationSniff now has better checking for blank lines after a closing brace
    - Removed error Squiz.Classes.ClassDeclaration.NoNewlineAfterCloseBrace (request #285)
      -- Already handled by Squiz.Classes.ClassDeclaration.CloseBraceSameLine
    - Fixed bug #280 : The --config-show option generates error when there is no config file
    </notes>
  </release>
  <release>
   <version>
    <release>2.0.0RC2</release>
    <api>2.0.0RC2</api>
   </version>
   <stability>
    <release>beta</release>
    <api>beta</api>
   </stability>
   <date>2014-09-26</date>
   <license uri="https://github.com/squizlabs/PHP_CodeSniffer/blob/master/licence.txt">BSD License</license>
   <notes>
    - Minified JS and CSS files are now detected and skipped (fixes bug #252 and bug #19899)
      -- A warning will be added to the file so it can be found in the report and ignored in the future
    - Fixed incorrect length of JS object operator tokens
    - PHP tokenizer no longer converts class/function names to special tokens types
      -- Class/function names such as parent and true would become special tokens such as T_PARENT and T_TRUE
    - PHPCS can now exit with 0 if only warnings were found (request #262)
      -- Set the ignore_warnings_on_exit config variable to 1 to set this behaviour
      -- Default remains at exiting with 0 only if no errors and no warnings were found
      -- Also changes return value of PHP_CodeSniffer_Reporting::printReport()
    - Rulesets can now set associative array properties
      -- property name="[property]" type="array" value="foo=>bar,baz=>qux"
    - Generic ForbiddenFunctionsSniff now has a public property called forbiddenFunctions (request #263)
      -- Override the property in a ruleset.xml file to define forbidden functions and their replacements
      -- A replacement of NULL indicates that no replacement is available
      -- e.g., value="delete=>unset,print=>echo,create_function=>null"
      -- Custom sniffs overriding this one will need to change the visibility of their member var
    - Improved closure support in Generic ScopeIndentSniff
    - Improved indented PHP tag support in Generic ScopeIndentSniff
    - Improved fixing of mixed line indents in Generic ScopeIndentSniff
    - Added conflict detection to the file fixer
      -- If 2 sniffs look to be conflicting, one change will be ignored to allow a fix to occur
    - Generic CamelCapsFunctionNameSniff now ignores a single leading underscore
      -- Thanks to Alex Slobodiskiy for the patch
    - Standards can now be located within hidden directories (further fix for bug #20323)
      -- Thanks to Klaus Purer for the patch
    - Sniff ignore patterns now replace Win dir separators like file ignore patterns already did
    - Exclude patterns now use backtick delimiters, allowing all special characters to work correctly again
      -- Thanks to Jeremy Edgell for the patch
    - Errors converted to warnings in a ruleset (and vice versa) now retain their fixable status
      -- Thanks to Alexander Obuhovich for the patch
    - Squiz ConcatenationSpacingSniff now has a setting to specify how many spaces there should around concat operators
      -- Default remains at 0
      -- Override the "spacing" setting in a ruleset.xml file to change
    - Added auto-fixes for Squiz InlineCommentSniff
    - Generic DocCommentSniff now correctly fixes additional blank lines at the end of a comment
    - Squiz OperatorBracketSniff now correctly fixes operations that include arrays
    - Zend ClosingTagSniff fix now correctly leaves closing tags when followed by HTML
    - Added Generic SyntaxSniff to check for syntax errors in PHP files
      -- Thanks to Blaine Schmeisser for the contribution
    - Added Generic OneTraitPerFileSniff to check that only one trait is defined in each file
      -- Thanks to Alexander Obuhovich for the contribution
    - Squiz DiscouragedFunctionsSniff now warns about var_dump()
    - PEAR ValidFunctionNameSniff no longer throws an error for _()
    - Squiz and PEAR FunctionCommentSniffs now support _()
    - Generic DisallowTabIndentSniff now checks for, and fixes, mixed indents again
    - Generic UpperCaseConstantSniff and LowerCaseConstantSniff now ignore function names
    - Fixed bug #243 : Missing DocBlock not detected
    - Fixed bug #248 : FunctionCommentSniff expects ampersand on param name
    - Fixed bug #265 : False positives with type hints in ForbiddenFunctionsSniff
    - Fixed bug #20373 : Inline comment sniff tab handling way
    - Fixed bug #20377 : Error when trying to execute phpcs with report=json
    - Fixed bug #20378 : Report appended to existing file if no errors found in run
    - Fixed bug #20381 : Invalid "Comment closer must be on a new line"
      -- Thanks to Brad Kent for the patch
    - Fixed bug #20402 : SVN pre-commit hook fails due to unknown argument error
    </notes>
  </release>
  <release>
   <version>
    <release>2.0.0RC1</release>
    <api>2.0.0RC1</api>
   </version>
   <stability>
    <release>beta</release>
    <api>beta</api>
   </stability>
   <date>2014-08-06</date>
   <license uri="https://github.com/squizlabs/PHP_CodeSniffer/blob/master/licence.txt">BSD License</license>
   <notes>
    - PHPCBF will now fix incorrect newline characters in a file
    - PHPCBF now exists cleanly when there are no errors to fix
    - Added phpcbf.bat file for Windows
    - Verbose option no longer errors when using a phar file with a space in the path
    - Fixed a reporting error when using HHVM
      -- Thanks to Martins Sipenko for the patch
    - addFixableError() and addFixableWarning() now only return true if the fixer is enabled
      -- Saves checking ($phpcsFile->fixer->enabled === true) before every fix
    - Added addErrorOnLine() and addWarningOnLine() to add a non-fixable violation to a line at column 1
      -- Useful if you are generating errors using an external tool or parser and only know line numbers
      -- Thanks to Ondřej Mirtes for the patch
    - CSS tokenizer now identifies embedded PHP code using the new T_EMBEDDED_PHP token type
      -- The entire string of PHP is contained in a single token
    - PHP tokenizer contains better detection of short array syntax
    - Unit test runner now also test any standards installed under the installed_paths config var
    - Exclude patterns now use {} delimiters, allowing the | special character to work correctly again
    - The filtering component of the --extensions argument is now ignored again when passing filenames
      -- Can still be used to specify a custom tokenizer for each extension when passing filenames
      -- If no tokenizer is specified, default values will be used for common file extensions
    - Diff report now produces relative paths on Windows, where possible (further fix for bug #20234)
    - If a token's content has been modified by the tab-width setting, it will now have an orig_content in the tokens array
    - Generic DisallowSpaceIndent and DisallowTabIndent sniffs now check original indent content even when tab-width is set
      -- Previously, setting --tab-width would force both to check the indent as spaces
    - Fixed a problem where PHPCBF could replace tabs with too many spaces when changing indents
    - Fixed a problem that could occur with line numbers when using HHVM to check files with Windows newline characters
    - Removed use of sys_get_temp_dir() as this is not supported by the min PHP version
    - Squiz ArrayDeclarationSniff now supports short array syntax
    - Squiz ControlSignatureSniff no longer uses the Abstract Pattern sniff
      -- If you are extending this sniff, you'll need to rewrite your code
      -- The rewrite allows this sniff to fix all control structure formatting issues it finds
    - The installed_paths config var now accepts relative paths
      -- The paths are relative to the PHP_CodeSniffer install directory
      -- Thanks to Weston Ruter for the patch
    - Generic ScopeIndentSniff now accounts for different open tag indents
    - PEAR FunctionDeclarationSniff now ignores short arrays when checking indent
      -- Thanks to Daniel Tschinder for the patch
    - PSR2 FunctionCallSignatureSniff now treats multi-line strings as a single-line argument, like arrays and closures
      -- Thanks to Dawid Nowak for the patch
    - PSR2 UseDeclarationSniff now checks for a single space after the USE keyword
    - Generic ForbiddenFunctionsSniff now detects calls to functions in the global namespace
      -- Thanks to Ole Martin Handeland for the patch
    - Generic LowerCaseConstantSniff and UpperCaseConstantSniff now ignore namespaces beginning with TRUE/FALSE/NULL
      -- Thanks to Renan Gonçalves for the patch
    - Squiz InlineCommentSniff no longer requires a blank line after post-statement comments (request #20299)
    - Squiz SelfMemberReferenceSniff now works correctly with namespaces
    - Squiz FunctionCommentSniff is now more relaxed when checking namespaced type hints
    - Tab characters are now encoded in abstract pattern errors messages
      -- Thanks to Blaine Schmeisser for the patch
    - Invalid sniff codes passed to --sniffs now show a friendly error message (request #20313)
    - Generic LineLengthSniff now shows a warning if the iconv module is disabled (request #20314)
    - Source report no longer shows errors if category or sniff names ends in an uppercase error
      -- Thanks to Jonathan Marcil for the patch
    - Fixed bug #20261 : phpcbf has an endless fixing loop
    - Fixed bug #20268 : Incorrect documentation titles in PEAR documentation
    - Fixed bug #20296 : new array notion in function comma check fails
    - Fixed bug #20297 : phar does not work when renamed it to phpcs
    - Fixed bug #20307 : PHP_CodeSniffer_Standards_AbstractVariableSniff analyze traits
    - Fixed bug #20308 : Squiz.ValidVariableNameSniff - wrong variable usage
    - Fixed bug #20309 : Use "member variable" term in sniff "processMemberVar" method
    - Fixed bug #20310 : PSR2 does not check for space after function name
    - Fixed bug #20322 : Display rules set to type=error even when suppressing warnings
    - Fixed bug #20323 : PHPCS tries to load sniffs from hidden directories
    - Fixed bug #20346 : Fixer endless loop with Squiz.CSS sniffs
    - Fixed bug #20355 : No sniffs are registered with PHAR on Windows
    </notes>
  </release>
  <release>
   <version>
    <release>2.0.0a2</release>
    <api>2.0.0a2</api>
   </version>
   <stability>
    <release>alpha</release>
    <api>alpha</api>
   </stability>
   <date>2014-05-01</date>
   <license uri="https://github.com/squizlabs/PHP_CodeSniffer/blob/master/licence.txt">BSD License</license>
   <notes>
    - Added report type --report=info to show information about the checked code to make building a standard easier
      -- Checks a number of things, such as what line length you use, and spacing are brackets, but not everything
      -- Still highly experimental
    - Generic LineLengthSniff now shows warnings for long lines referring to licence and VCS information
      -- It previously ignored these lines, but at the expense of performance
    - Generic DisallowTabIndent and DisallowSpaceIndent sniffs no longer error when detecting mixed indent types
      -- Only the first type of indent found on a line (space or indent) is considered
    - Lots of little performance improvements that can add up to a substantial saving over large code bases
      -- Added a "length" array index to tokens so you don't need to call strlen() of them, or deal with encoding
      -- Can now use isset() to find tokens inside the PHP_CodeSniffer_Tokens static vars instead of in_array()
    - Custom reports can now specify a $recordErrors member var; this previously only worked for built-in reports
      -- When set to FALSE, error messages will not be recorded and only totals will be returned
      -- This can save significant memory while processing a large code base
    - Removed dependence on PHP_Timer
    - PHP tokenizer now supports DEFAULT statements opened with a T_SEMICOLON
    - The Squiz and PHPCS standards have increased the max padding for statement alignment from 8 to 12
    - Squiz EchoedStringsSniff now supports statments without a semicolon, such as PHP embedded in HTML
    - Squiz DoubleQuoteUsageSniff now properly replaces escaped double quotes when fixing a doubled quoted string
    - Improved detection of nested IF statements that use the alternate IF/ENDIF syntax
    - PSR1 CamelCapsMethodNameSniff now ignores magic methods
      -- Thanks to Eser Ozvataf for the patch
    - PSR1 SideEffectsSniff now ignores methods named define()
    - PSR1 and PEAR ClassDeclarationSniffs now support traits (request #20208)
    - PSR2 ControlStructureSpacingSniff now allows newlines before/after parentheses
      -- Thanks to Maurus Cuelenaere for the patch
    - PSR2 ControlStructureSpacingSniff now checks TRY and CATCH statements
    - Squiz SuperfluousWhitespaceSniff now detects whitespace at the end of block comment lines
      -- Thanks to Klaus Purer for the patch
    - Squiz LowercasePHPFunctionsSniff no longer reports errors for namespaced functions
      -- Thanks to Max Galbusera for the patch
    - Squiz SwitchDeclarationSniff now allows exit() as a breaking statement for case/default
    - Squiz ValidVariableNameSniff and Zend ValidVariableNameSniff now ignore additional PHP reserved vars
      -- Thanks to Mikuláš Dítě and Adrian Crepaz for the patch
    - Sniff code Squiz.WhiteSpace.MemberVarSpacing.After changed to Squiz.WhiteSpace.MemberVarSpacing.Incorrect (request #20241)
    - Fixed bug #20200 : Invalid JSON produced with specific error message
    - Fixed bug #20204 : Ruleset exclude checks are case sensitive
    - Fixed bug #20213 : Invalid error, Inline IF must be declared on single line
    - Fixed bug #20225 : array_merge() that takes more than one line generates error
    - Fixed bug #20230 : Squiz ControlStructureSpacing sniff assumes specific condition formatting
    - Fixed bug #20234 : phpcbf patch command absolute paths
    - Fixed bug #20240 : Squiz block comment sniff fails when newline present
    - Fixed bug #20247 : The Squiz.WhiteSpace.ControlStructureSpacing sniff and do-while
      -- Thanks to Alexander Obuhovich for the patch
    - Fixed bug #20248 : The Squiz_Sniffs_WhiteSpace_ControlStructureSpacingSniff sniff and empty scope
    - Fixed bug #20252 : Unitialized string offset when package name starts with underscore
    </notes>
  </release>
  <release>
   <version>
    <release>2.0.0a1</release>
    <api>2.0.0a1</api>
   </version>
   <stability>
    <release>alpha</release>
    <api>alpha</api>
   </stability>
   <date>2014-02-05</date>
   <license uri="https://github.com/squizlabs/PHP_CodeSniffer/blob/master/licence.txt">BSD License</license>
   <notes>
    - Added the phpcbf script to automatically fix many errors found by the phpcs script
    - Added report type --report=diff to show suggested changes to fix coding standard violations
    - The --report argument now allows for custom reports to be used
      -- Use the full path to your custom report class as the report name
    - The --extensions argument is now respected when passing filenames; not just with directories
    - The --extensions argument now allows you to specify the tokenizer for each extension
      -- e.g., --extensions=module/php,es/js
    - Command line arguments can now be set in ruleset files
      -- e.g., arg name="report" value="summary" (print summary report; same as --report=summary)
      -- e.g., arg value="sp" (print source and progress information; same as -sp)
      -- The -vvv, --sniffs, --standard and -l command line arguments cannot be set in this way
    - Sniff process() methods can not optionally return a token to ignore up to
      -- If returned, the sniff will not be executed again until the passed token is reached in the file
      -- Useful if you are looking for tokens like T_OPEN_TAG but only want to process the first one
    - Removed the comment parser classes and replaced it with a simple comment tokenier
      -- T_DOC_COMMENT tokens are now tokenized into T_DOC_COMMENT_* tokens so they can be used more easily
      -- This change requires a significant rewrite of sniffs that use the comment parser
      -- This change requires minor changes to sniffs that listen for T_DOC_COMMENT tokens directly
    - Added Generic DocCommentSniff to check generic doc block formatting
      -- Removed doc block formatting checks from PEAR ClassCommentSniff
      -- Removed doc block formatting checks from PEAR FileCommentSniff
      -- Removed doc block formatting checks from PEAR FunctionCommentSniff
      -- Removed doc block formatting checks from Squiz ClassCommentSniff
      -- Removed doc block formatting checks from Squiz FileCommentSniff
      -- Removed doc block formatting checks from Squiz FunctionCommentSniff
      -- Removed doc block formatting checks from Squiz VariableCommentSniff
    - Squiz DocCommentAlignmentSniff has had its error codes changed
      -- NoSpaceBeforeTag becomes NoSpaceAfterStar
      -- SpaceBeforeTag becomes SpaceAfterStar
      -- SpaceBeforeAsterisk becomes SpaceBeforeStar
    - Generic MultipleStatementAlignment now aligns assignments within a block so they fit within their max padding setting
      -- The sniff previously requested the padding as 1 space if max padding was exceeded
      -- It now aligns the assignment with surrounding assignments if it can
      -- Removed property ignoreMultiline as multi-line assignments are now handled correctly and should not be ignored
    - Squiz FunctionClosingBraceSpaceSniff now requires a blank line before the brace in all cases except function args
    - Added error Squiz.Commenting.ClassComment.SpacingAfter to ensure there are no blank lines after a class comment
    - Added error Squiz.WhiteSpace.MemberVarSpacing.AfterComment to ensure there are no blank lines after a member var comment
      -- Fixes have also been corrected to not strip the member var comment or indent under some circumstances
      -- Thanks to Mark Scherer for help with this fix
    - Added error Squiz.Commenting.FunctionCommentThrowTag.Missing to ensure a throw is documented
    - Removed error Squiz.Commenting.FunctionCommentThrowTag.WrongType
    - Content passed via STDIN can now specify the filename to use so that sniffs can run the correct filename checks
      -- Ensure the first line of the content is: phpcs_input_file: /path/to/file
    - Squiz coding standard now enforces no closing PHP tag at the end of a pure PHP file
    - Squiz coding standard now enforces a single newline character at the end of the file
    - Squiz ClassDeclarationSniff no longer checks for a PHP ending tag after a class definition
    - Squiz ControlStructureSpacingSniff now checks TRY and CATCH statements as well
    - Removed MySource ChannelExceptionSniff
    </notes>
  </release>
  <release>
   <version>
    <release>1.5.6</release>
    <api>1.5.6</api>
   </version>
   <stability>
    <release>stable</release>
    <api>stable</api>
   </stability>
   <date>2014-12-05</date>
   <license uri="https://github.com/squizlabs/PHP_CodeSniffer/blob/master/licence.txt">BSD License</license>
   <notes>
    - JS tokenizer now detects xor statements correctly
    - The --config-show command now pretty-prints the config values
      -- Thanks to Ken Guest for the patch
    - Setting and removing config values now catches exceptions if the config file is not writable
      -- Thanks to Ken Guest for the patch
    - Setting and removing config values now prints a message to confirm the action and show old values
    - You can now get PHP_CodeSniffer to ignore a single line by putting @codingStandardsIgnoreLine in a comment
      -- When the comment is found, the comment line and the following line will be ignored
      -- Thanks to Andy Bulford for the contribution
    - Generic ConstructorNameSniff no longer errors for PHP4 style constructors when __construct() is present
      -- Thanks to Thibaud Fabre for the patch
    - Fixed bug #280 : The --config-show option generates error when there is no config file
    - Fixed bug #306 : File containing only a namespace declaration raises undefined index notice
    - Fixed bug #308 : Squiz InlineIfDeclarationSniff fails on ternary operators inside closure
    - Fixed bug #310 : Variadics not recognized by tokenizer
    - Fixed bug #311 : Suppression of function prototype breaks checking of lines within function
   </notes>
  </release>
  <release>
   <version>
    <release>1.5.5</release>
    <api>1.5.5</api>
   </version>
   <stability>
    <release>stable</release>
    <api>stable</api>
   </stability>
   <date>2014-09-25</date>
   <license uri="https://github.com/squizlabs/PHP_CodeSniffer/blob/master/licence.txt">BSD License</license>
   <notes>
    - PHP tokenizer no longer converts class/function names to special tokens types
      -- Class/function names such as parent and true would become special tokens such as T_PARENT and T_TRUE
    - Improved closure support in Generic ScopeIndentSniff
    - Improved indented PHP tag support in Generic ScopeIndentSniff
    - Generic CamelCapsFunctionNameSniff now ignores a single leading underscore
      -- Thanks to Alex Slobodiskiy for the patch
    - Standards can now be located within hidden directories (further fix for bug #20323)
      -- Thanks to Klaus Purer for the patch
    - Added Generic SyntaxSniff to check for syntax errors in PHP files
      -- Thanks to Blaine Schmeisser for the contribution
    - Squiz DiscouragedFunctionsSniff now warns about var_dump()
    - PEAR ValidFunctionNameSniff no longer throws an error for _()
    - Squiz and PEAR FunctionCommentSnif now support _()
    - Generic UpperCaseConstantSniff and LowerCaseConstantSniff now ignore function names
    - Fixed bug #248 : FunctionCommentSniff expects ampersand on param name
    - Fixed bug #265 : False positives with type hints in ForbiddenFunctionsSniff
    - Fixed bug #20373 : Inline comment sniff tab handling way
    - Fixed bug #20378 : Report appended to existing file if no errors found in run
    - Fixed bug #20381 : Invalid "Comment closer must be on a new line"
      -- Thanks to Brad Kent for the patch
    - Fixed bug #20386 : Squiz.Commenting.ClassComment.SpacingBefore thrown if first block comment
   </notes>
  </release>
  <release>
   <version>
    <release>1.5.4</release>
    <api>1.5.4</api>
   </version>
   <stability>
    <release>stable</release>
    <api>stable</api>
   </stability>
   <date>2014-08-06</date>
   <license uri="https://github.com/squizlabs/PHP_CodeSniffer/blob/master/licence.txt">BSD License</license>
   <notes>
    - Removed use of sys_get_temp_dir() as this is not supported by the min PHP version
    - The installed_paths config var now accepts relative paths
      -- The paths are relative to the PHP_CodeSniffer install directory
      -- Thanks to Weston Ruter for the patch
    - Generic ScopeIndentSniff now accounts for different open tag indents
    - PEAR FunctionDeclarationSniff now ignores short arrays when checking indent
      -- Thanks to Daniel Tschinder for the patch
    - PSR2 FunctionCallSignatureSniff now treats multi-line strings as a single-line argument, like arrays and closures
      -- Thanks to Dawid Nowak for the patch
    - Generic ForbiddenFunctionsSniff now detects calls to functions in the global namespace
      -- Thanks to Ole Martin Handeland for the patch
    - Generic LowerCaseConstantSniff and UpperCaseConstantSniff now ignore namespaces beginning with TRUE/FALSE/NULL
      -- Thanks to Renan Gonçalves for the patch
    - Squiz InlineCommentSniff no longer requires a blank line after post-statement comments (request #20299)
    - Squiz SelfMemberReferenceSniff now works correctly with namespaces
    - Tab characters are now encoded in abstract pattern errors messages
      -- Thanks to Blaine Schmeisser for the patch
    - Invalid sniff codes passed to --sniffs now show a friendly error message (request #20313)
    - Generic LineLengthSniff now shows a warning if the iconv module is disabled (request #20314)
    - Source report no longer shows errors if category or sniff names ends in an uppercase error
      -- Thanks to Jonathan Marcil for the patch
    - Fixed bug #20268 : Incorrect documentation titles in PEAR documentation
    - Fixed bug #20296 : new array notion in function comma check fails
    - Fixed bug #20307 : PHP_CodeSniffer_Standards_AbstractVariableSniff analyze traits
    - Fixed bug #20308 : Squiz.ValidVariableNameSniff - wrong variable usage
    - Fixed bug #20309 : Use "member variable" term in sniff "processMemberVar" method
    - Fixed bug #20310 : PSR2 does not check for space after function name
    - Fixed bug #20322 : Display rules set to type=error even when suppressing warnings
    - Fixed bug #20323 : PHPCS tries to load sniffs from hidden directories
   </notes>
  </release>
  <release>
   <version>
    <release>1.5.3</release>
    <api>1.5.3</api>
   </version>
   <stability>
    <release>stable</release>
    <api>stable</api>
   </stability>
   <date>2014-05-01</date>
   <license uri="https://github.com/squizlabs/PHP_CodeSniffer/blob/master/licence.txt">BSD License</license>
   <notes>
    - Improved detection of nested IF statements that use the alternate IF/ENDIF syntax
    - PHP tokenizer now supports DEFAULT statements opened with a T_SEMICOLON
    - PSR1 CamelCapsMethodNameSniff now ignores magic methods
      -- Thanks to Eser Ozvataf for the patch
    - PSR1 SideEffectsSniff now ignores methods named define()
    - PSR1 and PEAR ClassDeclarationSniffs now support traits (request #20208)
    - PSR2 ControlStructureSpacingSniff now allows newlines before/after parentheses
      -- Thanks to Maurus Cuelenaere for the patch
    - Squiz LowercasePHPFunctionsSniff no longer reports errors for namespaced functions
      -- Thanks to Max Galbusera for the patch
    - Squiz SwitchDeclarationSniff now allows exit() as a breaking statement for case/default
    - Squiz ValidVariableNameSniff and Zend ValidVariableNameSniff now ignore additional PHP reserved vars
      -- Thanks to Mikuláš Dítě and Adrian Crepaz for the patch
    - Sniff code Squiz.WhiteSpace.MemberVarSpacing.After changed to Squiz.WhiteSpace.MemberVarSpacing.Incorrect (request #20241)
    - Fixed bug #20200 : Invalid JSON produced with specific error message
    - Fixed bug #20204 : Ruleset exclude checks are case sensitive
    - Fixed bug #20213 : Invalid error, Inline IF must be declared on single line
    - Fixed bug #20225 : array_merge() that takes more than one line generates error
    - Fixed bug #20230 : Squiz ControlStructureSpacing sniff assumes specific condition formatting
    - Fixed bug #20240 : Squiz block comment sniff fails when newline present
    - Fixed bug #20247 : The Squiz.WhiteSpace.ControlStructureSpacing sniff and do-while
      -- Thanks to Alexander Obuhovich for the patch
    - Fixed bug #20248 : The Squiz_Sniffs_WhiteSpace_ControlStructureSpacingSniff sniff and empty scope
    - Fixed bug #20252 : Unitialized string offset when package name starts with underscore
   </notes>
  </release>
  <release>
   <version>
    <release>1.5.2</release>
    <api>1.5.2</api>
   </version>
   <stability>
    <release>stable</release>
    <api>stable</api>
   </stability>
   <date>2014-02-05</date>
   <license uri="https://github.com/squizlabs/PHP_CodeSniffer/blob/master/licence.txt">BSD License</license>
   <notes>
    - Improved support for the PHP 5.5. classname::class syntax
      -- PSR2 SwitchDeclarationSniff no longer throws errors when this syntax is used in CASE conditions
    - Improved support for negative checks of instanceOf in Squiz ComparisonOperatorUsageSniff
      -- Thanks to Martin Winkel for the patch
    - Generic FunctionCallArgumentSpacingSniff now longer complains about space before comma when using here/nowdocs
      -- Thanks to Richard van Velzen for the patch
    - Generic LowerCaseConstantSniff and UpperCaseConstantSniff now ignore class constants
      -- Thanks to Kristopher Wilson for the patch
    - PEAR FunctionCallSignatureSniff now has settings to specify how many spaces should appear before/after parentheses
      -- Override the 'requiredSpacesAfterOpen' and 'requiredSpacesBeforeClose' settings in a ruleset.xml file to change
      -- Default remains at 0 for both
      -- Thanks to Astinus Eberhard for the patch
    - PSR2 ControlStructureSpacingSniff now has settings to specify how many spaces should appear before/after parentheses
      -- Override the 'requiredSpacesAfterOpen' and 'requiredSpacesBeforeClose' settings in a ruleset.xml file to change
      -- Default remains at 0 for both
      -- Thanks to Astinus Eberhard for the patch
    - Squiz ForEachLoopDeclarationSniff now has settings to specify how many spaces should appear before/after parentheses
      -- Override the 'requiredSpacesAfterOpen' and 'requiredSpacesBeforeClose' settings in a ruleset.xml file to change
      -- Default remains at 0 for both
      -- Thanks to Astinus Eberhard for the patch
    - Squiz ForLoopDeclarationSniff now has settings to specify how many spaces should appear before/after parentheses
      -- Override the 'requiredSpacesAfterOpen' and 'requiredSpacesBeforeClose' settings in a ruleset.xml file to change
      -- Default remains at 0 for both
      -- Thanks to Astinus Eberhard for the patch
    - Squiz FunctionDeclarationArgumentSpacingSniff now has settings to specify how many spaces should appear before/after parentheses
      -- Override the 'requiredSpacesAfterOpen' and 'requiredSpacesBeforeClose' settings in a ruleset.xml file to change
      -- Default remains at 0 for both
      -- Thanks to Astinus Eberhard for the patch
    - Removed UnusedFunctionParameter, CyclomaticComplexity and NestingLevel from the Squiz standard
    - Generic FixmeSniff and TodoSniff now work correctly with accented characters
    - Fixed bug #20145 : Custom ruleset preferences directory over installed standard
    - Fixed bug #20147 : phpcs-svn-pre-commit - no more default error report
    - Fixed bug #20151 : Problem handling "if(): ... else: ... endif;" syntax
    - Fixed bug #20190 : Invalid regex in Squiz_Sniffs_WhiteSpace_SuperfluousWhitespaceSniff
   </notes>
  </release>
  <release>
   <version>
    <release>1.5.1</release>
    <api>1.5.1</api>
   </version>
   <stability>
    <release>stable</release>
    <api>stable</api>
   </stability>
   <date>2013-12-12</date>
   <license uri="https://github.com/squizlabs/PHP_CodeSniffer/blob/master/licence.txt">BSD License</license>
   <notes>
    - Config values can now be set at runtime using the command line argument [--runtime-set key value]
      -- Runtime values are the same as config values, but are not written to the main config file
      -- Thanks to Wim Godden for the patch
    - Config values can now be set in ruleset files
      -- e.g., config name="zend_ca_path" value="/path/to/ZendCodeAnalyzer"
      -- Can not be used to set config values that override command line values, such as show_warnings
      -- Thanks to Jonathan Marcil for helping with the patch
    - Added a new installed_paths config value to allow for the setting of directories that contain standards
      -- By default, standards have to be installed into the CodeSniffer/Standards directory to be considered installed
      -- New config value allows a list of paths to be set in addition to this internal path
      -- Installed standards appear when using the -i arg, and can be referenced in rulesets using only their name
      -- Set paths by running: phpcs --config-set installed_paths /path/one,/path/two,...
    - PSR2 ClassDeclarationSniff now allows a list of extended interfaces to be split across multiple lines
    - Squiz DoubleQuoteUsageSniff now allows \b in double quoted strings
    - Generic ForbiddenFunctionsSniff now ignores object creation
      -- This is a further fix for bug #20100 : incorrect Function mysql() has been deprecated report
    - Fixed bug #20136 : Squiz_Sniffs_WhiteSpace_ScopeKeywordSpacingSniff and Traits
    - Fixed bug #20138 : Protected property underscore and camel caps issue (in trait with Zend)
      -- Thanks to Gaetan Rousseau for the patch
    - Fixed bug #20139 : No report file generated on success
   </notes>
  </release>
  <release>
   <version>
    <release>1.5.0</release>
    <api>1.5.0</api>
   </version>
   <stability>
    <release>stable</release>
    <api>stable</api>
   </stability>
   <date>2013-11-28</date>
   <license uri="https://github.com/squizlabs/PHP_CodeSniffer/blob/master/licence.txt">BSD License</license>
   <notes>
    - Doc generation is now working again for installed standards
      -- Includes a fix for limiting the docs to specific sniffs
    - Generic ScopeIndentSniff now allows for ignored tokens to be set via ruleset.xml files
      -- E.g., to ignore comments, override a property using:
      -- name="ignoreIndentationTokens" type="array" value="T_COMMENT,T_DOC_COMMENT"
    - PSR2 standard now ignores comments when checking indentation rules
    - Generic UpperCaseConstantNameSniff no longer reports errors where constants are used (request #20090)
      -- It still reports errors where constants are defined
    - Individual messages can now be excluded in ruleset.xml files using the exclude tag (request #20091)
      -- Setting message severity to 0 continues to be supported
    - Squiz OperatorSpacingSniff no longer throws errors for the ?: short ternary operator
      -- Thanks to Antoine Musso for the patch
    - Comment parser now supports non-English characters when splitting comment lines into words
      -- Thanks to Nik Sun for the patch
    - Exit statements are now recognised as valid closers for CASE and DEFAULT blocks
      -- Thanks to Maksim Kochkin for the patch
    - PHP_CodeSniffer_CLI::process() can now be passed an incomplete array of CLI values
      -- Missing values will be set to the CLI defaults
      -- Thanks to Maksim Kochkin for the patch
    - Fixed bug #20093 : Bug with ternary operator token
    - Fixed bug #20097 : CLI.php throws error in php 5.2
    - Fixed bug #20100 : incorrect Function mysql() has been deprecated report
    - Fixed bug #20119 : PHP warning: invalid argument to str_repeat() in SVN blame report with -s
    - Fixed bug #20123 : PSR2 complains about an empty second statement in for-loop
    - Fixed bug #20131 : PHP errors in svnblame report, if there are files not under version control
    - Fixed bug #20133 : Allow "HG: hg_id" as value for @version tag
   </notes>
  </release>
  <release>
   <version>
    <release>1.5.0RC4</release>
    <api>1.5.0RC4</api>
   </version>
   <stability>
    <release>beta</release>
    <api>beta</api>
   </stability>
   <date>2013-09-26</date>
   <license uri="https://github.com/squizlabs/PHP_CodeSniffer/blob/master/licence.txt">BSD License</license>
   <notes>
    - You can now restrict violations to individual sniff codes using the --sniffs command line argument
     -- Previously, this only restricted violations to an entire sniff and not individual messages
     -- If you have scripts calling PHP_CodeSniffer::process() or creating PHP_CodeSniffer_File objects, you must update your code
     -- The array of restrictions passed to PHP_CodeSniffer::process() must now be an array of sniff codes instead of class names
     -- The PHP_CodeSniffer_File::__construct() method now requires an array of restrictions to be passed
    - Doc generation is now working again
    - Progress information now shows the percentage complete at the end of each line
    - Added report type --report=junit to show the error list in a JUnit compatible format
      -- Thanks to Oleg Lobach for the contribution
    - Added support for the PHP 5.4 callable type hint
    - Fixed problem where some file content could be ignored when checking STDIN
    - Version information is now printed when installed via composer or run from a Git clone (request #20050)
    - Added Squiz DisallowBooleanStatementSniff to ban boolean operators outside of control structure conditions
    - The CSS tokenizer is now more reliable when encountering 'list' and 'break' strings
    - Coding standard ignore comments can now appear instead doc blocks as well as inline comments
      -- Thanks to Stuart Langley for the patch
    - Generic LineLengthSniff now ignores SVN URL and Head URL comments
      -- Thanks to Karl DeBisschop for the patch
    - PEAR MultiLineConditionSniff now has a setting to specify how many spaces code should be indented
      -- Default remains at 4; override the 'indent' setting in a ruleset.xml file to change
      -- Thanks to Szabolcs Sulik for the patch
    - PEAR MultiLineAssignmentSniff now has a setting to specify how many spaces code should be indented
      -- Default remains at 4; override the 'indent' setting in a ruleset.xml file to change
      -- Thanks to Szabolcs Sulik for the patch
    - PEAR FunctionDeclarationSniff now has a setting to specify how many spaces code should be indented
      -- Default remains at 4; override the 'indent' setting in a ruleset.xml file to change
      -- Thanks to Szabolcs Sulik for the patch
    - Squiz SwitchDeclarationSniff now has a setting to specify how many spaces code should be indented
      -- Default remains at 4; override the 'indent' setting in a ruleset.xml file to change
      -- Thanks to Szabolcs Sulik for the patch
    - Squiz CSS IndentationSniff now has a setting to specify how many spaces code should be indented
      -- Default remains at 4; override the 'indent' setting in a ruleset.xml file to change
      -- Thanks to Hugo Fonseca for the patch
    - Squiz and MySource File and Function comment sniffs now allow all tags and don't require a particular licence
    - Squiz standard now allows lines to be 120 characters long before warning; up from 85
    - Squiz LowercaseStyleDefinitionSniff no longer throws errors for class names in nested style definitions
    - Squiz ClassFileNameSniff no longer throws errors when checking STDIN
    - Squiz CSS sniffs no longer generate errors for IE filters
    - Squiz CSS IndentationSniff no longer sees comments as blank lines
    - Squiz LogicalOperatorSpacingSniff now ignores whitespace at the end of a line
    - Squiz.Scope.MethodScope.Missing error message now mentions 'visibility' instead of 'scope modifier'
      -- Thanks to Renat Akhmedyanov for the patch
    - Added support for the PSR2 multi-line arguments errata
    - The PSR2 standard no longer throws errors for additional spacing after a type hint
    - PSR UseDeclarationSniff no longer throws errors for USE statements inside TRAITs
    - Fixed cases where code was incorrectly assigned the T_GOTO_LABEL token when used in a complex CASE condition
    - Fixed bug #20026 : Check for multi-line arrays that should be single-line is slightly wrong
      -- Adds new error message for single-line arrays that end with a comma
    - Fixed bug #20029 : ForbiddenFunction sniff incorrectly recognizes methods in USE clauses
    - Fixed bug #20043 : Mis-interpretation of Foo::class
    - Fixed bug #20044 : PSR1 camelCase check does not ignore leading underscores
    - Fixed bug #20045 : Errors about indentation for closures with multi-line 'use' in functions
    - Fixed bug #20051 : Undefined index: scope_opener / scope_closer
      -- Thanks to Anthon Pang for the patch
   </notes>
  </release>
  <release>
   <version>
    <release>1.5.0RC3</release>
    <api>1.5.0RC3</api>
   </version>
   <stability>
    <release>beta</release>
    <api>beta</api>
   </stability>
   <date>2013-07-25</date>
   <license uri="https://github.com/squizlabs/PHP_CodeSniffer/blob/master/licence.txt">BSD License</license>
   <notes>
    - Added report type --report=json to show the error list and total counts for all checked files
      -- Thanks to Jeffrey Fisher for the contribution
    - PHP_CodeSniffer::isCamelCaps now allows for acronyms at the start of a string if the strict flag is FALSE
      -- acronyms are defined as at least 2 uppercase characters in a row
      -- e.g., the following is now valid camel caps with strict set to FALSE: XMLParser
    - The PHP tokenizer now tokenizes goto labels as T_GOTO_LABEL instead of T_STRING followed by T_COLON
    - The JS tokenizer now has support for the T_THROW token
    - Symlinked directories inside CodeSniffer/Standards and in ruleset.xml files are now supported
      -- Only available since PHP 5.2.11 and 5.3.1
      -- Thanks to Maik Penz for the patch
    - The JS tokenizer now correctly identifies T_INLINE_ELSE tokens instead of leaving them as T_COLON
      -- Thanks to Arnout Boks for the patch
    - Explaining a standard (phpcs -e) that uses namespaces now works correctly
    - Restricting a check to specific sniffs (phpcs --sniffs=...) now works correctly with namespaced sniffs
      -- Thanks to Maik Penz for the patch
    - Docs added for the entire Generic standard, and many sniffs from other standards are now documented as well
      -- Thanks to Spencer Rinehart for the contribution
    - Clearer error message for when the sniff class name does not match the directory structure
    - Generated HTML docs now correctly show the open PHP tag in code comparison blocks
    - Added Generic InlineHTMLSniff to ensure a file only contains PHP code
    - Added Squiz ShorthandSizeSniff to check that CSS sizes are using shorthand notation only when 1 or 2 values are used
    - Added Squiz ForbiddenStylesSniff to ban the use of some deprecated browser-specific styles
    - Added Squiz NamedColoursSniff to ban the use of colour names
    - PSR2 standard no longer enforces no whitespace between the closing parenthesis of a function call and the semicolon
    - PSR2 ClassDeclarationSniff now ignores empty classes when checking the end brace position
    - PSR2 SwitchDeclarationSniff no longer reports errors for empty lines between CASE statements
    - PEAR ObjectOperatorIndentSniff now has a setting to specify how many spaces code should be indented
      -- Default remains at 4; override the indent setting in a ruleset.xml file to change
      -- Thanks to Andrey Mindubaev for the patch
    - Squiz FileExtensionSniff now supports traits
      -- Thanks to Lucas Green for the patch
    - Squiz ArrayDeclarationSniff no longer reports errors for no comma at the end of a line that contains a function call
    - Squiz SwitchDeclarationSniff now supports T_CONTINUE and T_THROW as valid case/default breaking statements
    - Squiz CommentedOutCodeSniff is now better at ignoring commented out HTML, XML and regular expressions
    - Squiz DisallowComparisonAssignmentSniff no longer throws errors for the third expression in a FOR statement
    - Squiz ColourDefinitionSniff no longer throws errors for some CSS class names
    - Squiz ControlStructureSpacingSniff now supports all types of CASE/DEFAULT breaking statements
    - Generic CallTimePassByReferenceSniff now reports errors for functions called using a variable
      -- Thanks to Maik Penz for the patch
    - Generic ConstructorNameSniff no longer throws a notice for abstract constructors inside abstract classes
      -- Thanks to Spencer Rinehart for the patch
    - Squiz ComparisonOperatorUsageSniff now checks inside elseif statements
      -- Thanks to Arnout Boks for the patch
    - Squiz OperatorSpacingSniff now reports errors for no spacing around inline then and else tokens
      -- Thanks to Arnout Boks for the patch
    - Fixed bug #19811 : Comments not ignored in all cases in AbstractPatternSniff
      -- Thanks to Erik Wiffin for the patch
    - Fixed bug #19892 : ELSE with no braces causes incorrect SWITCH break statement indentation error
    - Fixed bug #19897 : Indenting warnings in templates not consistent
    - Fixed bug #19908 : PEAR MultiLineCondition Does Not Apply elseif
    - Fixed bug #19930 : option --report-file generate an empty file
    - Fixed bug #19935 : notify-send reports do not vanish in gnome-shell
      -- Thanks to Christian Weiske for the patch
    - Fixed bug #19944 : docblock squiz sniff "return void" trips over return in lambda function
    - Fixed bug #19953 : PSR2 - Spaces before interface name for abstract class
    - Fixed bug #19956 : phpcs warns for Type Hint missing Resource
    - Fixed bug #19957 : Does not understand trait method aliasing
    - Fixed bug #19968 : Permission denied on excluded directory
    - Fixed bug #19969 : Sniffs with namespace not recognized in reports
    - Fixed bug #19997 : Class names incorrectly detected as constants
   </notes>
  </release>
  <release>
   <version>
    <release>1.5.0RC2</release>
    <api>1.5.0RC2</api>
   </version>
   <stability>
    <release>beta</release>
    <api>beta</api>
   </stability>
   <date>2013-04-04</date>
   <license uri="https://github.com/squizlabs/PHP_CodeSniffer/blob/master/licence.txt">BSD License</license>
   <notes>
    - Ruleset processing has been rewritten to be more predictable
      -- Provides much better support for relative paths inside ruleset files
      -- May mean that sniffs that were previously ignored are now being included when importing external rulesets
      -- Ruleset processing output can be seen by using the -vv command line argument
      -- Internal sniff registering functions have all changed, so please review custom scripts
    - You can now pass multiple coding standards on the command line, comma separated (request #19144)
      -- Works with built-in or custom standards and rulesets, or a mix of both
    - You can now exclude directories or whole standards in a ruleset XML file (request #19731)
      -- e.g., exclude "Generic.Commenting" or just "Generic"
      -- You can also pass in a path to a directory instead, if you know it
    - Added Generic LowerCaseKeywordSniff to ensure all PHP keywords are defined in lowercase
      -- The PSR2 and Squiz standards now use this sniff
    - Added Generic SAPIUsageSniff to ensure the PHP_SAPI constant is used instead of php_sapi_name() (request #19863)
    - Squiz FunctionSpacingSniff now has a setting to specify how many lines there should between functions (request #19843)
      -- Default remains at 2
      -- Override the "spacing" setting in a ruleset.xml file to change
    - Squiz LowercasePHPFunctionSniff no longer throws errors for the limited set of PHP keywords it was checking
      -- Add a rule for Generic.PHP.LowerCaseKeyword to your ruleset to replicate this functionality
    - Added support for the PHP 5.4 T_CALLABLE token so it can be used in lower PHP versions
    - Generic EndFileNoNewlineSniff now supports checking of CSS and JS files
    - PSR2 SwitchDeclarationSniff now has a setting to specify how many spaces code should be indented
      -- Default remains at 4; override the indent setting in a ruleset.xml file to change
      -- Thanks to Asher Snyder for the patch
    - Generic ScopeIndentSniff now has a setting to specify a list of tokens that should be ignored
      -- The first token on the line is checked and the whole line is ignored if the token is in the array
      -- Thanks to Eloy Lafuente for the patch
    - Squiz LowercaseClassKeywordsSniff now checks for the TRAIT keyword
      -- Thanks to Anthon Pang for the patch
    - If you create your own PHP_CodeSniffer object, PHPCS will no longer exit when an unknown argument is found
      -- This allows you to create wrapper scripts for PHPCS more easily
    - PSR2 MethodDeclarationSniff no longer generates a notice for methods named "_"
      -- Thanks to Bart S for the patch
    - Squiz BlockCommentSniff no longer reports that a blank line between a scope closer and block comment is invalid
    - Generic DuplicateClassNameSniff no longer reports an invalid error if multiple PHP open tags exist in a file
    - Generic DuplicateClassNameSniff no longer reports duplicate errors if multiple PHP open tags exist in a file
    - Fixed bug #19819 : Freeze with syntax error in use statement
    - Fixed bug #19820 : Wrong message level in Generic_Sniffs_CodeAnalysis_EmptyStatementSniff
    - Fixed bug #19859 : CodeSniffer::setIgnorePatterns API changed
    - Fixed bug #19871 : findExtendedClassName doesn't return FQCN on namespaced classes
    - Fixed bug #19879 : bitwise and operator interpreted as reference by value
   </notes>
  </release>
  <release>
   <version>
    <release>1.5.0RC1</release>
    <api>1.5.0RC1</api>
   </version>
   <stability>
    <release>beta</release>
    <api>beta</api>
   </stability>
   <date>2013-02-08</date>
   <license uri="https://github.com/squizlabs/PHP_CodeSniffer/blob/master/licence.txt">BSD License</license>
   <notes>
    - Reports have been completely rewritten to consume far less memory
      -- Each report is incrementally written to the file system during a run and then printed out when the run ends
      -- There is no longer a need to keep the list of errors and warnings in memory during a run
    - Multi-file sniff support has been removed because they are too memory intensive
      -- If you have a custom multi-file sniff, you can convert it into a standard sniff quite easily
      -- See CodeSniffer/Standards/Generic/Sniffs/Classes/DuplicateClassNameSniff.php for an example
    </notes>
  </release>
  <release>
   <version>
    <release>1.4.8</release>
    <api>1.4.8</api>
   </version>
   <stability>
    <release>stable</release>
    <api>stable</api>
   </stability>
   <date>2013-11-26</date>
   <license uri="https://github.com/squizlabs/PHP_CodeSniffer/blob/master/licence.txt">BSD License</license>
   <notes>
    - Generic ScopeIndentSniff now allows for ignored tokens to be set via ruleset.xml files
      -- E.g., to ignore comments, override a property using:
      -- name="ignoreIndentationTokens" type="array" value="T_COMMENT,T_DOC_COMMENT"
    - PSR2 standard now ignores comments when checking indentation rules
    - Squiz OperatorSpacingSniff no longer throws errors for the ?: short ternary operator
      -- Thanks to Antoine Musso for the patch
    - Comment parser now supports non-English characters when splitting comment lines into words
      -- Thanks to Nik Sun for the patch
    - Exit statements are now recognised as valid closers for CASE and DEFAULT blocks
      -- Thanks to Maksim Kochkin for the patch
    - PHP_CodeSniffer_CLI::process() can now be passed an incomplete array of CLI values
      -- Missing values will be set to the CLI defaults
      -- Thanks to Maksim Kochkin for the patch
    - Fixed bug #20097 : CLI.php throws error in php 5.2
    - Fixed bug #20100 : incorrect Function mysql() has been deprecated report
    - Fixed bug #20119 : PHP warning: invalid argument to str_repeat() in SVN blame report with -s
    - Fixed bug #20123 : PSR2 complains about an empty second statement in for-loop
    - Fixed bug #20131 : PHP errors in svnblame report, if there are files not under version control
    - Fixed bug #20133 : Allow "HG: hg_id" as value for @version tag
   </notes>
  </release>
  <release>
   <version>
    <release>1.4.7</release>
    <api>1.4.7</api>
   </version>
   <stability>
    <release>stable</release>
    <api>stable</api>
   </stability>
   <date>2013-09-26</date>
   <license uri="https://github.com/squizlabs/PHP_CodeSniffer/blob/master/licence.txt">BSD License</license>
   <notes>
    - Added report type --report=junit to show the error list in a JUnit compatible format
      -- Thanks to Oleg Lobach for the contribution
    - Added support for the PHP 5.4 callable type hint
    - Fixed problem where some file content could be ignored when checking STDIN
    - Version information is now printed when installed via composer or run from a Git clone (request #20050)
    - The CSS tokenizer is now more reliable when encountering 'list' and 'break' strings
    - Coding standard ignore comments can now appear instead doc blocks as well as inline comments
      -- Thanks to Stuart Langley for the patch
    - Generic LineLengthSniff now ignores SVN URL and Head URL comments
      -- Thanks to Karl DeBisschop for the patch
    - PEAR MultiLineConditionSniff now has a setting to specify how many spaces code should be indented
      -- Default remains at 4; override the 'indent' setting in a ruleset.xml file to change
      -- Thanks to Szabolcs Sulik for the patch
    - PEAR MultiLineAssignmentSniff now has a setting to specify how many spaces code should be indented
      -- Default remains at 4; override the 'indent' setting in a ruleset.xml file to change
      -- Thanks to Szabolcs Sulik for the patch
    - PEAR FunctionDeclarationSniff now has a setting to specify how many spaces code should be indented
      -- Default remains at 4; override the 'indent' setting in a ruleset.xml file to change
      -- Thanks to Szabolcs Sulik for the patch
    - Squiz SwitchDeclarationSniff now has a setting to specify how many spaces code should be indented
      -- Default remains at 4; override the 'indent' setting in a ruleset.xml file to change
      -- Thanks to Szabolcs Sulik for the patch
    - Squiz CSS IndentationSniff now has a setting to specify how many spaces code should be indented
      -- Default remains at 4; override the 'indent' setting in a ruleset.xml file to change
      -- Thanks to Hugo Fonseca for the patch
    - Squiz and MySource File and Function comment sniffs now allow all tags and don't require a particular licence
    - Squiz LowercaseStyleDefinitionSniff no longer throws errors for class names in nested style definitions
    - Squiz ClassFileNameSniff no longer throws errors when checking STDIN
    - Squiz CSS sniffs no longer generate errors for IE filters
    - Squiz CSS IndentationSniff no longer sees comments as blank lines
    - Squiz LogicalOperatorSpacingSniff now ignores whitespace at the end of a line
    - Squiz.Scope.MethodScope.Missing error message now mentions 'visibility' instead of 'scope modifier'
      -- Thanks to Renat Akhmedyanov for the patch
    - Added support for the PSR2 multi-line arguments errata
    - The PSR2 standard no longer throws errors for additional spacing after a type hint
    - PSR UseDeclarationSniff no longer throws errors for USE statements inside TRAITs
    - Fixed bug #20026 : Check for multi-line arrays that should be single-line is slightly wrong
      -- Adds new error message for single-line arrays that end with a comma
    - Fixed bug #20029 : ForbiddenFunction sniff incorrectly recognizes methods in USE clauses
    - Fixed bug #20043 : Mis-interpretation of Foo::class
    - Fixed bug #20044 : PSR1 camelCase check does not ignore leading underscores
    - Fixed bug #20045 : Errors about indentation for closures with multi-line 'use' in functions
   </notes>
  </release>
  <release>
   <version>
    <release>1.4.6</release>
    <api>1.4.6</api>
   </version>
   <stability>
    <release>stable</release>
    <api>stable</api>
   </stability>
   <date>2013-07-25</date>
   <license uri="https://github.com/squizlabs/PHP_CodeSniffer/blob/master/licence.txt">BSD License</license>
   <notes>
    - Added report type --report=json to show the error list and total counts for all checked files
      -- Thanks to Jeffrey Fisher for the contribution
    - The JS tokenizer now has support for the T_THROW token
    - Symlinked directories inside CodeSniffer/Standards and in ruleset.xml files are now supported
      -- Only available since PHP 5.2.11 and 5.3.1
      -- Thanks to Maik Penz for the patch
    - The JS tokenizer now correctly identifies T_INLINE_ELSE tokens instead of leaving them as T_COLON
      -- Thanks to Arnout Boks for the patch
    - Explaining a standard (phpcs -e) that uses namespaces now works correctly
    - Restricting a check to specific sniffs (phpcs --sniffs=...) now works correctly with namespaced sniffs
      -- Thanks to Maik Penz for the patch
    - Docs added for the entire Generic standard, and many sniffs from other standards are now documented as well
      -- Thanks to Spencer Rinehart for the contribution
    - Clearer error message for when the sniff class name does not match the directory structure
    - Generated HTML docs now correctly show the open PHP tag in code comparison blocks
    - Added Generic InlineHTMLSniff to ensure a file only contains PHP code
    - Added Squiz ShorthandSizeSniff to check that CSS sizes are using shorthand notation only when 1 or 2 values are used
    - Added Squiz ForbiddenStylesSniff to ban the use of some deprecated browser-specific styles
    - Added Squiz NamedColoursSniff to ban the use of colour names
    - PSR2 standard no longer enforces no whitespace between the closing parenthesis of a function call and the semicolon
    - PSR2 ClassDeclarationSniff now ignores empty classes when checking the end brace position
    - PSR2 SwitchDeclarationSniff no longer reports errors for empty lines between CASE statements
    - PEAR ObjectOperatorIndentSniff now has a setting to specify how many spaces code should be indented
      -- Default remains at 4; override the indent setting in a ruleset.xml file to change
      -- Thanks to Andrey Mindubaev for the patch
    - Squiz FileExtensionSniff now supports traits
      -- Thanks to Lucas Green for the patch
    - Squiz ArrayDeclarationSniff no longer reports errors for no comma at the end of a line that contains a function call
    - Squiz SwitchDeclarationSniff now supports T_CONTINUE and T_THROW as valid case/default breaking statements
    - Squiz CommentedOutCodeSniff is now better at ignoring commented out HTML, XML and regular expressions
    - Squiz DisallowComparisonAssignmentSniff no longer throws errors for the third expression in a FOR statement
    - Squiz ColourDefinitionSniff no longer throws errors for some CSS class names
    - Squiz ControlStructureSpacingSniff now supports all types of CASE/DEFAULT breaking statements
    - Generic CallTimePassByReferenceSniff now reports errors for functions called using a variable
      -- Thanks to Maik Penz for the patch
    - Generic ConstructorNameSniff no longer throws a notice for abstract constructors inside abstract classes
      -- Thanks to Spencer Rinehart for the patch
    - Squiz ComparisonOperatorUsageSniff now checks inside elseif statements
      -- Thanks to Arnout Boks for the patch
    - Squiz OperatorSpacingSniff now reports errors for no spacing around inline then and else tokens
      -- Thanks to Arnout Boks for the patch
    - Fixed bug #19811 : Comments not ignored in all cases in AbstractPatternSniff
      -- Thanks to Erik Wiffin for the patch
    - Fixed bug #19892 : ELSE with no braces causes incorrect SWITCH break statement indentation error
    - Fixed bug #19897 : Indenting warnings in templates not consistent
    - Fixed bug #19908 : PEAR MultiLineCondition Does Not Apply elseif
    - Fixed bug #19913 : Running phpcs in interactive mode causes warnings
      -- Thanks to Harald Franndorfer for the patch
    - Fixed bug #19935 : notify-send reports do not vanish in gnome-shell
      -- Thanks to Christian Weiske for the patch
    - Fixed bug #19944 : docblock squiz sniff "return void" trips over return in lambda function
    - Fixed bug #19953 : PSR2 - Spaces before interface name for abstract class
    - Fixed bug #19956 : phpcs warns for Type Hint missing Resource
    - Fixed bug #19957 : Does not understand trait method aliasing
    - Fixed bug #19968 : Permission denied on excluded directory
    - Fixed bug #19969 : Sniffs with namespace not recognized in reports
    - Fixed bug #19997 : Class names incorrectly detected as constants
   </notes>
  </release>
  <release>
   <version>
    <release>1.4.5</release>
    <api>1.4.5</api>
   </version>
   <stability>
    <release>stable</release>
    <api>stable</api>
   </stability>
   <date>2013-04-04</date>
   <license uri="https://github.com/squizlabs/PHP_CodeSniffer/blob/master/licence.txt">BSD License</license>
   <notes>
    - Added Generic LowerCaseKeywordSniff to ensure all PHP keywords are defined in lowercase
      -- The PSR2 and Squiz standards now use this sniff
    - Added Generic SAPIUsageSniff to ensure the PHP_SAPI constant is used instead of php_sapi_name() (request #19863)
    - Squiz FunctionSpacingSniff now has a setting to specify how many lines there should between functions (request #19843)
      -- Default remains at 2
      -- Override the "spacing" setting in a ruleset.xml file to change
    - Squiz LowercasePHPFunctionSniff no longer throws errors for the limited set of PHP keywords it was checking
      -- Add a rule for Generic.PHP.LowerCaseKeyword to your ruleset to replicate this functionality
    - Added support for the PHP 5.4 T_CALLABLE token so it can be used in lower PHP versions
    - Generic EndFileNoNewlineSniff now supports checking of CSS and JS files
    - PSR2 SwitchDeclarationSniff now has a setting to specify how many spaces code should be indented
      -- Default remains at 4; override the indent setting in a ruleset.xml file to change
      -- Thanks to Asher Snyder for the patch
    - Generic ScopeIndentSniff now has a setting to specify a list of tokens that should be ignored
      -- The first token on the line is checked and the whole line is ignored if the token is in the array
      -- Thanks to Eloy Lafuente for the patch
    - Squiz LowercaseClassKeywordsSniff now checks for the TRAIT keyword
      -- Thanks to Anthon Pang for the patch
    - If you create your own PHP_CodeSniffer object, PHPCS will no longer exit when an unknown argument is found
      -- This allows you to create wrapper scripts for PHPCS more easily
    - PSR2 MethodDeclarationSniff no longer generates a notice for methods named "_"
      -- Thanks to Bart S for the patch
    - Squiz BlockCommentSniff no longer reports that a blank line between a scope closer and block comment is invalid
    - Generic DuplicateClassNameSniff no longer reports an invalid error if multiple PHP open tags exist in a file
    - Generic DuplicateClassNameSniff no longer reports duplicate errors if multiple PHP open tags exist in a file
    - Fixed bug #19819 : Freeze with syntax error in use statement
    - Fixed bug #19820 : Wrong message level in Generic_Sniffs_CodeAnalysis_EmptyStatementSniff
    - Fixed bug #19859 : CodeSniffer::setIgnorePatterns API changed
    - Fixed bug #19871 : findExtendedClassName doesn't return FQCN on namespaced classes
    - Fixed bug #19879 : bitwise and operator interpreted as reference by value
   </notes>
  </release>
  <release>
   <version>
    <release>1.4.4</release>
    <api>1.4.4</api>
   </version>
   <stability>
    <release>stable</release>
    <api>stable</api>
   </stability>
   <date>2013-02-07</date>
   <license uri="https://github.com/squizlabs/PHP_CodeSniffer/blob/master/licence.txt">BSD License</license>
   <notes>
    - Ignored lines no longer cause the summary report to show incorrect error and warning counts
      -- Thanks to Bert Van Hauwaert for the patch
    - Added Generic CSSLintSniff to run CSSLint over a CSS file and report warnings
      -- Set full command to run CSSLint using phpcs --config-set csslint_path /path/to/csslint
      -- Thanks to Roman Levishchenko for the contribution
    - Added PSR2 ControlStructureSpacingSniff to ensure there are no spaces before and after parenthesis in control structures
      -- Fixes bug #19732 : PSR2: some control structures errors not reported
    - Squiz commenting sniffs now support non-English characters when checking for capital letters
      -- Thanks to Roman Levishchenko for the patch
    - Generic EndFileNewlineSniff now supports JS and CSS files
      -- Thanks to Denis Ryabkov for the patch
    - PSR1 SideEffectsSniff no longer reports constant declarations as side effects
    - Notifysend report now supports notify-send versions before 0.7.3
      -- Thanks to Ken Guest for the patch
    - PEAR and Squiz FunctionCommentSniffs no longer report errors for misaligned argument comments when they are blank
      -- Thanks to Thomas Peterson for the patch
    - Squiz FunctionDeclarationArgumentSpacingSniff now works correctly for equalsSpacing values greater than 0
      -- Thanks to Klaus Purer for the patch
    - Squiz SuperfluousWhitespaceSniff no longer throws errors for CSS files with no newline at the end
    - Squiz SuperfluousWhitespaceSniff now allows a single newline at the end of JS and CSS files
    - Fixed bug #19755 : Token of T_CLASS type has no scope_opener and scope_closer keys
    - Fixed bug #19759 : Squiz.PHP.NonExecutableCode fails for return function()...
    - Fixed bug #19763 : Use statements for traits not recognised correctly for PSR2 code style
    - Fixed bug #19764 : Instead of for traits throws uppercase constant name errors
    - Fixed bug #19772 : PSR2_Sniffs_Namespaces_UseDeclarationSniff does not properly recognize last use
    - Fixed bug #19775 : False positive in NonExecutableCode sniff when not using curly braces
    - Fixed bug #19782 : Invalid found size functions in loop when using object operator
    - Fixed bug #19799 : config folder is not created automatically
    - Fixed bug #19804 : JS Tokenizer wrong /**/ parsing
   </notes>
  </release>
  <release>
   <version>
    <release>1.4.3</release>
    <api>1.4.3</api>
   </version>
   <stability>
    <release>stable</release>
    <api>stable</api>
   </stability>
   <date>2012-12-04</date>
   <license uri="https://github.com/squizlabs/PHP_CodeSniffer/blob/master/licence.txt">BSD License</license>
   <notes>
    - Added support for the PHP 5.5 T_FINALLY token to detect try/catch/finally statements
    - Added empty CodeSniffer.conf to enable config settings for Composer installs
    - Added Generic EndFileNoNewlineSniff to ensure there is no newline at the end of a file
    - Autoloader can now load PSR-0 compliant classes
      -- Thanks to Maik Penz for the patch
    - Squiz NonExecutableCodeSniff no longer throws error for multi-line RETURNs inside CASE statements
      -- Thanks to Marc Ypes for the patch
    - Squiz OperatorSpacingSniff no longer reports errors for negative numbers inside inline THEN statements
      -- Thanks to Klaus Purer for the patch
    - Squiz OperatorSpacingSniff no longer reports errors for the assignment of operations involving negative numbers
    - Squiz SelfMemberReferenceSniff can no longer get into an infinite loop when checking a static call with a namespace
      -- Thanks to Andy Grunwald for the patch
    - Fixed bug #19699 : Generic.Files.LineLength giving false positives when tab-width is used
    - Fixed bug #19726 : Wrong number of spaces expected after instanceof static
  - Fixed bug #19727 : PSR2: no error reported when using } elseif {
   </notes>
  </release>
  <release>
   <version>
    <release>1.4.2</release>
    <api>1.4.2</api>
   </version>
   <stability>
    <release>stable</release>
    <api>stable</api>
   </stability>
   <date>2012-11-09</date>
   <license uri="https://github.com/squizlabs/PHP_CodeSniffer/blob/master/licence.txt">BSD License</license>
   <notes>
    - PHP_CodeSniffer can now be installed using Composer
      -- Require squizlabs/php_codesniffer in your composer.json file
      -- Thanks to Rob Bast, Stephen Rees-Carter, Stefano Kowalke and Ivan Habunek for help with this
    - Squiz BlockCommentSniff and InlineCommentSniff no longer report errors for trait block comments
    - Squiz SelfMemberReferenceSniff now supports namespaces
      -- Thanks to Andy Grunwald for the patch
    - Squiz FileCommentSniff now uses tag names inside the error codes for many messages
      -- This allows you to exclude specific missing, out of order etc., tags
    - Squiz SuperfluousWhitespaceSniff now has an option to ignore blank lines
      -- This will stop errors being reported for lines that contain only whitespace
      -- Set the ignoreBlankLines property to TRUE in your ruleset.xml file to enable this
    - PSR2 no longer reports errors for whitespace at the end of blank lines
    - Fixed gitblame report not working on Windows
      -- Thanks to Rogerio Prado de Jesus
    - Fixed an incorrect error in Squiz OperatorSpacingSniff for default values inside a closure definition
    - Fixed bug #19691 : SubversionPropertiesSniff fails to find missing properties
      -- Thanks to Kevin Winahradsky for the patch
    - Fixed bug #19692 : DisallowMultipleAssignments is triggered by a closure
    - Fixed bug #19693 : exclude-patterns no longer work on specific messages
    - Fixed bug #19694 : Squiz.PHP.LowercasePHPFunctions incorrectly matches return by ref functions
   </notes>
  </release>
  <release>
   <version>
    <release>1.4.1</release>
    <api>1.4.1</api>
   </version>
   <stability>
    <release>stable</release>
    <api>stable</api>
   </stability>
   <date>2012-11-02</date>
   <license uri="https://github.com/squizlabs/PHP_CodeSniffer/blob/master/licence.txt">BSD License</license>
   <notes>
    - All ignore patterns have been reverted to being checked against the absolute path of a file
      -- Patterns can be specified to be relative in a rulset.xml file, but nowhere else
      -- e.g., [exclude-pattern type="relative"]^tests/*[/exclude-pattern] (with angle brackets, not square brackets)
    - Added support for PHP tokenizing of T_INLINE_ELSE colons, so this token type is now available
      -- Custom sniffs that rely on looking for T_COLON tokens inside inline if statements must be changed to use the new token
      -- Fixes bug #19666 : PSR1.Files.SideEffects throws a notice Undefined index: scope_closer
    - Messages can now be changed from errors to warnings (and vice versa) inside ruleset.xml files
      -- As you would with "message" and "severity", specify a "type" tag under a "rule" tag and set the value to "error" or "warning"
    - PHP_CodeSniffer will now generate a warning on files that it detects have mixed line endings
      -- This warning has the code Internal.LineEndings.Mixed and can be overriden in a ruleset.xml file
      -- Thanks to Vit Brunner for help with this
    - Sniffs inside PHP 5.3 namespaces are now supported, along with the existing underscore-style emulated namespaces
      -- For example: namespace MyStandard\Sniffs\Arrays; class ArrayDeclarationSniff implements \PHP_CodeSniffer_Sniff { ...
      -- Thanks to Till Klampaeckel for the patch
    - Generic DuplicateClassNameSniff is no longer a multi-file sniff, so it won't max out your memory
      -- Multi-file sniff support should be considered deprecated as standard sniffs can now do the same thing
    - Added Generic DisallowSpaceIndent to check that files are indented using tabs
    - Added Generic OneClassPerFileSniff to check that only one class is defined in each file
      -- Thanks to Andy Grunwald for the contribution
    - Added Generic OneInterfacePerFileSniff to check that only one interface is defined in each file
      -- Thanks to Andy Grunwald for the contribution
    - Added Generic LowercasedFilenameSniff to check that filenames are lowercase
      -- Thanks to Andy Grunwald for the contribution
    - Added Generic ClosingPHPTagSniff to check that each open PHP tag has a corresponding close tag
      -- Thanks to Andy Grunwald for the contribution
    - Added Generic CharacterBeforePHPOpeningTagSniff to check that the open PHP tag is the first content in a file
      -- Thanks to Andy Grunwald for the contribution
    - Fixed incorrect errors in Squiz OperatorBracketSniff and OperatorSpacingSniff for negative numbers in CASE statements
      -- Thanks to Arnout Boks for the patch
    - Generic CamelCapsFunctionNameSniff no longer enforces exact case matching for PHP magic methods
    - Generic CamelCapsFunctionNameSniff no longer throws errors for overridden SOAPClient methods prefixed with double underscores
      -- Thanks to Dorian Villet for the patch
    - PEAR ValidFunctionNameSniff now supports traits
    - PSR1 ClassDeclarationSniff no longer throws an error for non-namespaced code if PHP version is less than 5.3.0
    - Fixed bug #19616 : Nested switches cause false error in PSR2
    - Fixed bug #19629 : PSR2 error for inline comments on multi-line argument lists
    - Fixed bug #19644 : Alternative syntax, e.g. if/endif triggers Inline Control Structure error
    - Fixed bug #19655 : Closures reporting as multi-line when they are not
    - Fixed bug #19675 : Improper indent of nested anonymous function bodies in a call
    - Fixed bug #19685 : PSR2 catch-22 with empty third statement in for loop
    - Fixed bug #19687 : Anonymous functions inside arrays marked as indented incorrectly in PSR2
   </notes>
  </release>
  <release>
   <version>
    <release>1.4.0</release>
    <api>1.4.0</api>
   </version>
   <stability>
    <release>stable</release>
    <api>stable</api>
   </stability>
   <date>2012-09-26</date>
   <license uri="https://github.com/squizlabs/PHP_CodeSniffer/blob/master/licence.txt">BSD License</license>
   <notes>
    - Added PSR1 and PSR2 coding standards that can be used to check your code against these guidelines
    - PHP 5.4 short array syntax is now detected and tokens are assigned to the open and close characters
      -- New tokens are T_OPEN_SHORT_ARRAY and T_CLOSE_SHORT_ARRAY as PHP does not define its own
    - Added the ability to explain a coding standard by listing the sniffs that it includes
      -- The sniff list includes all imported and native sniffs
      -- Explain a standard by using the -e and --standard=[standard] command line arguments
      -- E.g., phpcs -e --standard=Squiz
      -- Thanks to Ben Selby for the idea
    - Added report to show results using notify-send
      -- Use --report=notifysend to generate the report
      -- Thanks to Christian Weiske for the contribution
    - The JS tokenizer now recognises RETURN as a valid closer for CASE and DEFAULT inside switch statements
    - AbstractPatternSniff now sets the ignoreComments option using a public var rather than through the constructor
      -- This allows the setting to be overwritten in ruleset.xml files
      -- Old method remains for backwards compatibility
    - Generic LowerCaseConstantSniff and UpperCaseConstantSniff no longer report errors on classes named True, False or Null
    - PEAR ValidFunctionNameSniff no longer enforces exact case matching for PHP magic methods
    - Squiz SwitchDeclarationSniff now allows RETURN statements to close a CASE or DEFAULT statement
    - Squiz BlockCommentSniff now correctly reports an error for blank lines before blocks at the start of a control structure
    - Fixed a PHP notice generated when loading custom array settings from a rulset.xml file
    - Fixed bug #17908 : CodeSniffer does not recognise optional @params
      -- Thanks to Pete Walker for the patch
    - Fixed bug #19538 : Function indentation code sniffer checks inside short arrays
    - Fixed bug #19565 : Non-Executable Code Sniff Broken for Case Statements with both return and break
    - Fixed bug #19612 : Invalid @package suggestion
   </notes>
  </release>
  <release>
   <version>
    <release>1.3.6</release>
    <api>1.3.6</api>
   </version>
   <stability>
    <release>stable</release>
    <api>stable</api>
   </stability>
   <date>2012-08-08</date>
   <license uri="https://github.com/squizlabs/PHP_CodeSniffer/blob/master/licence.txt">BSD License</license>
   <notes>
    - Memory usage has been dramatically reduced when using the summary report
      -- Reduced memory is only available when displaying a single summary report to the screen
      -- PHP_CodeSniffer will not generate any messages in this case, storing only error counts instead
      -- Impact is most notable with very high error and warning counts
    - Significantly improved the performance of Squiz NonExecutableCodeSniff
    - Ignore patterns now check the relative path of a file based on the dir being checked
      -- Allows ignore patterns to become more generic as the path to the code is no longer included when checking
      -- Thanks to Kristof Coomans for the patch
    - Sniff settings can now be changed by specifying a special comment format inside a file
      -- e.g., // @codingStandardsChangeSetting PEAR.Functions.FunctionCallSignature allowMultipleArguments false
      -- If you change a setting, don't forget to change it back
    - Added Generic EndFileNewlineSniff to ensure PHP files end with a newline character
    - PEAR FunctionCallSignatureSniff now includes a setting to force one argument per line in multi-line calls
      -- Set allowMultipleArguments to false
    - Squiz standard now enforces one argument per line in multi-line function calls
    - Squiz FunctionDeclarationArgumentSpacingSniff now supports closures
    - Squiz OperatorSpacingSniff no longer throws an error for negative values inside an inline THEN statement
      -- Thanks to Klaus Purer for the patch
    - Squiz FunctionCommentSniff now throws an error for not closing a comment with */
      -- Thanks to Klaus Purer for the patch
    - Summary report no longer shows two lines of PHP_Timer output when showing sources
    - Fixed undefined variable error in PEAR FunctionCallSignatureSniff for lines with no indent
    - Fixed bug #19502 : Generic.Files.LineEndingsSniff fails if no new-lines in file
    - Fixed bug #19508 : switch+return: Closing brace indented incorrectly
    - Fixed bug #19532 : The PSR-2 standard don't recognize Null in class names
    - Fixed bug #19546 : Error thrown for __call() method in traits
   </notes>
  </release>
  <release>
   <version>
    <release>1.3.5</release>
    <api>1.3.5</api>
   </version>
   <stability>
    <release>stable</release>
    <api>stable</api>
   </stability>
   <date>2012-07-12</date>
   <license uri="https://github.com/squizlabs/PHP_CodeSniffer/blob/master/licence.txt">BSD License</license>
   <notes>
    - Added Generic CamelCapsFunctionNameSniff to just check if function and method names use camel caps
      -- Does not allow underscore prefixes for private/protected methods
      -- Defaults to strict checking, where two uppercase characters can not be next to each other
      -- Strict checking can be disabled in a ruleset.xml file
    - Squiz FunctionDeclarationArgumentSpacing now has a setting to specify how many spaces should surround equals signs
      -- Default remains at 0
      -- Override the equalsSpacing setting in a ruleset.xml file to change
    - Squiz ClassDeclarationSniff now throws errors for > 1 space before extends/implements class name with ns seperator
    - Squiz standard now warns about deprecated functions using Generic DeprecatedFunctionsSniff
    - PEAR FunctionDeclarationSniff now reports an error for multiple spaces after the FUNCTION keyword and around USE
    - PEAR FunctionDeclarationSniff now supports closures
    - Squiz MultiLineFunctionDeclarationSniff now supports closures
    - Exclude rules written for Unix systems will now work correctly on Windows
      -- Thanks to Walter Tamboer for the patch
    - The PHP tokenizer now recognises T_RETURN as a valid closer for T_CASE and T_DEFAULT inside switch statements
    - Fixed duplicate message codes in Generic OpeningFunctionBraceKernighanRitchieSniff
    - Fixed bug #18651 : PHPunit Test cases for custom standards are not working on Windows
    - Fixed bug #19416 : Shorthand arrays cause bracket spacing errors
    - Fixed bug #19421 : phpcs doesn't recognize ${x} as equivalent to $x
    - Fixed bug #19428 : PHPCS Report "hgblame" doesn't support windows paths
      -- Thanks to Justin Rovang for the patch
    - Fixed bug #19448 : Problem with detecting remote standards
    - Fixed bug #19463 : Anonymous functions incorrectly being flagged by NonExecutableCodeSniff
    - Fixed bug #19469 : PHP_CodeSniffer_File::getMemberProperties() sets wrong scope
    - Fixed bug #19471 : phpcs on Windows, when using Zend standard, doesn't catch problems
      -- Thanks to Ivan Habunek for the patch
    - Fixed bug #19478 : Incorrect indent detection in PEAR standard
      -- Thanks to Shane Auckland for the patch
    - Fixed bug #19483 : Blame Reports fail with space in directory name
   </notes>
  </release>
  <release>
   <version>
    <release>1.3.4</release>
    <api>1.3.4</api>
   </version>
   <stability>
    <release>stable</release>
    <api>stable</api>
   </stability>
   <date>2012-05-17</date>
   <license uri="https://github.com/squizlabs/PHP_CodeSniffer/blob/master/licence.txt">BSD License</license>
   <notes>
    - Added missing package.xml entries for new Generic FixmeSniff
      -- Thanks to Jaroslav Hanslík for the patch
    - Expected indents for PEAR ScopeClosingBraceSniff and FunctionCallSignatureSniff can now be set in ruleset files
      -- Both sniffs use a variable called "indent"
      -- Thanks to Thomas Despoix for the patch
    - Standards designed to be installed in the PHPCS Standards dir will now work outside this dir as well
      -- In particular, allows the Drupal CS to work without needing to symlink it into the PHPCS install
      -- Thanks to Peter Philipp for the patch
    - Rule references for standards, directories and specific sniffs can now be relative in ruleset.xml files
      -- For example: ref="../MyStandard/Sniffs/Commenting/DisallowHashCommentsSniff.php"
    - Symlinked standards now work correctly, allowing aliasing of installed standards (request #19417)
      -- Thanks to Tom Klingenberg for the patch
    - Squiz ObjectInstantiationSniff now allows objects to be returned without assinging them to a variable
    - Added Squiz.Commenting.FileComment.MissingShort error message for file comments that only contains tags
      -- Also stops undefined index errors being generated for these comments
    - Debug option -vv now shows tokenizer status for CSS files
    - Added support for new gjslint error formats
      -- Thanks to Meck for the patch
    - Generic ScopeIndentSniff now allows comment indents to not be exact even if the exact flag is set
      -- The start of the comment is still checked for exact indentation as normal
    - Fixed an issue in AbstractPatternSniff where comments were not being ignored in some cases
    - Fixed an issue in Zend ClosingTagSniff where the closing tag was not always being detected correctly
      -- Thanks to Jonathan Robson for the patch
    - Fixed an issue in Generic FunctionCallArgumentSpacingSniff where closures could cause incorrect errors
    - Fixed an issue in Generic UpperCaseConstantNameSniff where errors were incorrectly reported on goto statements
      -- Thanks to Tom Klingenberg for the patch
    - PEAR FileCommentSniff and ClassCommentSniff now support author emails with a single character in the local part
      -- E.g., a@me.com
      -- Thanks to Denis Shapkin for the patch
    - Fixed bug #19290 : Generic indent sniffer fails for anonymous functions
    - Fixed bug #19324 : Setting show_warnings configuration option does not work
    - Fixed bug #19354 : Not recognizing references passed to method
    - Fixed bug #19361 : CSS tokenzier generates errors when PHP embedded in CSS file
    - Fixed bug #19374 : HEREDOC/NOWDOC Indentation problems
    - Fixed bug #19381 : traits and indetations in traits are not handled properly
    - Fixed bug #19394 : Notice in NonExecutableCodeSniff
    - Fixed bug #19402 : Syntax error when executing phpcs on Windows with parens in PHP path
      -- Thanks to Tom Klingenberg for the patch
    - Fixed bug #19411 : magic method error on __construct()
      -- The fix required a rewrite of AbstractScopeSniff, so please test any sniffs that extend this class
    - Fixed bug #19412 : Incorrect error about assigning objects to variables when inside inline IF
    - Fixed bug #19413 : php_cs thinks I haven't used a parameter when I have
    - Fixed bug #19414 : php_cs seems to not track variables correctly in heredocs
   </notes>
  </release>
  <release>
   <version>
    <release>1.3.3</release>
    <api>1.3.3</api>
   </version>
   <stability>
    <release>stable</release>
    <api>stable</api>
   </stability>
   <date>2012-02-17</date>
   <license uri="https://github.com/squizlabs/PHP_CodeSniffer/blob/master/licence.txt">BSD License</license>
   <notes>
    - Added new Generic FixmeSniff that shows error messages for all FIXME comments left in your code
      -- Thanks to Sam Graham for the contribution
    - The maxPercentage setting in the Squiz CommentedOutCodeSniff can now be overriden in a rulset.xml file
      -- Thanks to Volker Dusch for the patch
    - The Checkstyle and XML reports now use XMLWriter
      -- Only change in output is that empty file tags are no longer produced for files with no violations
      -- Thanks to Sebastian Bergmann for the patch
    - Added PHP_CodeSniffer_Tokens::$bracketTokens to give sniff writers fast access to open and close bracket tokens
    - Fixed an issue in AbstractPatternSniff where EOL tokens were not being correctly checked in some cases
    - PHP_CodeSniffer_File::getTokensAsString() now detects incorrect length value (request #19313)
    - Fixed bug #19114 : CodeSniffer checks extension even for single file
    - Fixed bug #19171 : Show sniff codes option is ignored by some report types
      -- Thanks to Dominic Scheirlinck for the patch
    - Fixed bug #19188 : Lots of PHP Notices when analyzing the Symfony framework
      -- First issue was list-style.. lines in CSS files not properly adjusting open/close bracket positions
      -- Second issue was notices caused by bug #19137
    - Fixed bug #19208 : UpperCaseConstantName reports class members
      -- Was also a problem with LowerCaseConstantName as well
    - Fixed bug #19256 : T_DOC_COMMENT in CSS files breaks ClassDefinitionNameSpacingSniff
      -- Thanks to Klaus Purer for the patch
    - Fixed bug #19264 : Squiz.PHP.NonExecutableCode does not handle RETURN in CASE without BREAK
    - Fixed bug #19270 : DuplicateClassName does not handle namespaces correctly
    - Fixed bug #19283 : CSS @media rules cause false positives
      -- Thanks to Klaus Purer for the patch
   </notes>
  </release>
  <release>
   <version>
    <release>1.3.2</release>
    <api>1.3.2</api>
   </version>
   <stability>
    <release>stable</release>
    <api>stable</api>
   </stability>
   <date>2011-12-01</date>
   <license uri="https://github.com/squizlabs/PHP_CodeSniffer/blob/master/licence.txt">BSD License</license>
   <notes>
    - Added Generic JSHintSniff to run jshint.js over a JS file and report warnings
      -- Set jshint path using phpcs --config-set jshint_path /path/to/jshint-rhino.js
      -- Set rhino path using phpcs --config-set rhino_path /path/to/rhino
      -- Thanks to Alexander Weiß for the contribution
    - Nowdocs are now tokenized using PHP_CodeSniffer specific T_NOWDOC tokens for easier identification
    - Generic UpperCaseConstantNameSniff no longer throws errors for namespaces
      -- Thanks to Jaroslav Hanslík for the patch
    - Squiz NonExecutableCodeSniff now detects code after thrown exceptions
      -- Thanks to Jaroslav Hanslík for the patch
    - Squiz OperatorSpacingSniff now ignores references
      -- Thanks to Jaroslav Hanslík for the patch
    - Squiz FunctionCommentSniff now reports a missing function comment if it finds a standard code comment instead
    - Squiz FunctionCommentThrownTagSniff no longer reports errors if it can't find a function comment
    - Fixed unit tests not running under Windows
      -- Thanks to Jaroslav Hanslík for the patch
    - Fixed bug #18964 : "$stackPtr must be of type T_VARIABLE" on heredocs and nowdocs
    - Fixed bug #18973 : phpcs is looking for variables in a nowdoc
    - Fixed bug #18974 : Blank line causes "Multi-line function call not indented correctly"
      -- Adds new error message to ban empty lines in multi-line function calls
    - Fixed bug #18975 : "Closing parenthesis must be on a line by itself" also causes indentation error
   </notes>
  </release>
  <release>
   <version>
    <release>1.3.1</release>
    <api>1.3.1</api>
   </version>
   <stability>
    <release>stable</release>
    <api>stable</api>
   </stability>
   <date>2011-11-03</date>
   <license uri="https://github.com/squizlabs/PHP_CodeSniffer/blob/master/licence.txt">BSD License</license>
   <notes>
    - All report file command line arguments now work with relative paths (request #17240)
    - The extensions command line argument now supports multi-part file extensions (request #17227)
    - Added report type --report=hgblame to show number of errors/warnings committed by authors in a Mercurial repository
      -- Has the same functionality as the svnblame report
      -- Thanks to Ben Selby for the patch
    - Added T_BACKTICK token type to make detection of backticks easier (request #18799)
    - Added pattern matching support to Generic ForbiddenFunctionsSniff
        -- If you are extending it and overriding register() or addError() you will need to review your sniff
    - Namespaces are now recognised as scope openers, although they do not require braces (request #18043)
    - Added new ByteOrderMarkSniff to Generic standard (request #18194)
      -- Throws an error if a byte order mark is found in any PHP file
      -- Thanks to Piotr Karas for the contribution
    - PHP_Timer output is no longer included in reports when being written to a file (request #18252)
      -- Also now shown for all report types if nothing is being printed to the screen
    - Generic DeprecatedFunctionSniff now reports functions as deprecated and not simply forbidden (request #18288)
    - PHPCS now accepts file contents from STDIN (request #18447)
      -- Example usage: cat temp.php | phpcs [options]  -OR-  phpcs [options] &lt; temp.php
      -- Not every sniff will work correctly due to the lack of a valid file path
    - PHP_CodeSniffer_Exception no longer extends PEAR_Exception (request #18483)
      -- PEAR_Exception added a requirement that PEAR had to be installed
      -- PHP_CodeSniffer is not used as a library, so unlikely to have any impact
    - PEAR FileCommentSniff now allows GIT IDs in the version tag (request #14874)
    - AbstractVariableSniff now supports heredocs
      -- Also includes some variable detection fixes
      -- Thanks to Sam Graham for the patch
    - Squiz FileCommentSniff now enforces rule that package names cannot start with the word Squiz
    - MySource AssignThisSniff now allows "this" to be assigned to the private var _self
    - Fixed issue in Squiz FileCommentSniff where suggested package name was the same as the incorrect package name
    - Fixed some issues with Squiz ArrayDeclarationSniff when using function calls in array values
    - Fixed doc generation so it actually works again
      -- Also now works when being run from an SVN checkout as well as when installed as a PEAR package
      -- Should fix bug #18949 : Call to private method from static
    - PEAR ClassDeclaration sniff now supports indentation checks when using the alternate namespace syntax
      -- PEAR.Classes.ClassDeclaration.SpaceBeforeBrace message now contains 2 variables instead of 1
      -- Sniff allows overriding of the default indent level, which is set to 4
      -- Fixes bug #18933 : Alternative namespace declaration syntax confuses scope sniffs
    - Fixed bug #18465 : "self::" does not work in lambda functions
      -- Also corrects conversion of T_FUNCTION tokens to T_CLOSURE, which was not fixing token condition arrays
    - Fixed bug #18543 : CSS Tokenizer deletes too many #
    - Fixed bug #18624 : @throws namespace problem
      -- Thanks to Gavin Davies for the patch
    - Fixed bug #18628 : Generic.Files.LineLength gives incorrect results with Windows line-endings
    - Fixed bug #18633 : CSS Tokenizer doesn't replace T_LIST tokens inside some styles
    - Fixed bug #18657 : anonymous functions wrongly indented
    - Fixed bug #18670 : UpperCaseConstantNameSniff fails on dynamic retrieval of class constant
    - Fixed bug #18709 : Code sniffer sniffs file if even if it's in --ignore
      -- Thanks to Artem Lopata for the patch
    - Fixed bug #18762 : Incorrect handling of define and constant in UpperCaseConstantNameSniff
      -- Thanks to Thomas Baker for the patch
    - Fixed bug #18769 : CSS Tokenizer doesn't replace T_BREAK tokens inside some styles
    - Fixed bug #18835 : Unreachable errors of inline returns of closure functions
      -- Thanks to Patrick Schmidt for the patch
    - Fixed bug #18839 : Fix miscount of warnings in AbstractSniffUnitTest.php
      -- Thanks to Sam Graham for the patch
    - Fixed bug #18844 : Generic_Sniffs_CodeAnalysis_UnusedFunctionParameterSniff with empty body
      -- Thanks to Dmitri Medvedev for the patch
    - Fixed bug #18847 : Running Squiz_Sniffs_Classes_ClassDeclarationSniff results in PHP notice
    - Fixed bug #18868 : jslint+rhino: errors/warnings not detected
      -- Thanks to Christian Weiske for the patch
    - Fixed bug #18879 : phpcs-svn-pre-commit requires escapeshellarg
      -- Thanks to Bjorn Katuin for the patch
    - Fixed bug #18951 : weird behaviour with closures and multi-line use () params
   </notes>
  </release>
  <release>
   <version>
    <release>1.3.0</release>
    <api>1.3.0</api>
   </version>
   <stability>
    <release>stable</release>
    <api>stable</api>
   </stability>
   <date>2011-03-17</date>
   <license uri="https://github.com/squizlabs/PHP_CodeSniffer/blob/master/licence.txt">BSD License</license>
   <notes>
    - Add a new token T_CLOSURE that replaces T_FUNCTION if the function keyword is anonymous
    - Many Squiz sniffs no longer report errors when checking closures; they are now ignored
    - Fixed some error messages in PEAR MultiLineConditionSniff that were not using placeholders for message data
    - AbstractVariableSniff now correctly finds variable names wrapped with curly braces inside double quoted strings
    - PEAR FunctionDeclarationSniff now ignores arrays in argument default values when checking multi-line declarations
    - Fixed bug #18200 : Using custom named ruleset file as standard no longer works
    - Fixed bug #18196 : PEAR MultiLineCondition.SpaceBeforeOpenBrace not consistent with newline chars
    - Fixed bug #18204 : FunctionCommentThrowTag picks wrong exception type when throwing function call
    - Fixed bug #18222 : Add __invoke method to PEAR standard
    - Fixed bug #18235 : Invalid error generation in Squiz.Commenting.FunctionCommentThrowTag
    - Fixed bug #18250 : --standard with relative path skips Standards' "implicit" sniffs
    - Fixed bug #18274 : Multi-line IF and function call indent rules conflict
    - Fixed bug #18282 : Squiz doesn't handle final keyword before function comments
      -- Thanks to Dave Perrett for the patch
    - Fixed bug #18336 : Function isUnderscoreName gives php notices
   </notes>
  </release>
  <release>
   <version>
    <release>1.3.0RC2</release>
    <api>1.3.0RC2</api>
   </version>
   <stability>
    <release>beta</release>
    <api>beta</api>
   </stability>
   <date>2011-01-14</date>
   <license uri="https://github.com/squizlabs/PHP_CodeSniffer/blob/master/licence.txt">BSD License</license>
   <notes>
    - You can now print multiple reports for each run and print each to the screen or a file (request #12434)
      -- Format is --report-[report][=file] (e.g., --report-xml=out.xml)
      -- Printing to screen is done by leaving [file] empty (e.g., --report-xml)
      -- Multiple reports can be specified in this way (e.g., --report-summary --report-xml=out.xml)
      -- The standard --report and --report-file command line arguments are unchanged
    - Added -d command line argument to set php.ini settings while running (request #17244)
      -- Usage is: phpcs -d memory_limit=32M -d ...
      -- Thanks to Ben Selby for the patch
    - Added -p command line argument to show progress during a run
      -- Dot means pass, E means errors found, W means only warnings found and S means skipped file
      -- Particularly good for runs where you are checking more than 100 files
      -- Enable by default with --config-set show_progress 1
      -- Will not print anything if you are already printing verbose output
      -- This has caused a big change in the way PHP_CodeSniffer processes files (API changes around processing)
    - You can now add exclude rules for individual sniffs or error messages (request #17903)
      -- Only available when using a ruleset.xml file to specify rules
      -- Uses the same exclude-pattern tags as normal but allows them inside rule tags
    - Using the -vvv option will now print a list of sniffs executed for each file and how long they took to process
    - Added Generic ClosureLinterSniff to run Google's gjslint over your JS files
    - The XML and CSV reports now include the severity of the error (request #18165)
      -- The Severity column in the CSV report has been renamed to Type, and a new Severity column added for this
    - Fixed issue with Squiz FunctionCommentSniff reporting incorrect type hint when default value uses namespace
      -- Thanks to Anti Veeranna for the patch
    - Generic FileLengthSniff now uses iconv_strlen to check line length if an encoding is specified (request #14237)
    - Generic UnnecessaryStringConcatSniff now allows strings to be combined to form a PHP open or close tag
    - Squiz SwitchDeclarationSniff no longer reports indentation errors for BREAK statements inside IF conditions
    - Interactive mode now always prints the full error report (ignores command line)
    - Improved regular expression detection in JavaScript files
      -- Added new T_TYPEOF token that can be used to target the typeof JS operator
      -- Fixes bug #17611 : Regular expression tokens not recognised
    - Squiz ScopeIndentSniff removed
      -- Squiz standard no longer requires additional indents between ob_* methods
      -- Also removed Squiz OutputBufferingIndentSniff that was checking the same thing
    - PHP_CodeSniffer_File::getMemberProperties() performance improved significantly
      -- Improves performance of Squiz ValidVariableNameSniff significantly
    - Squiz OperatorSpacingSniff performance improved significantly
    - Squiz NonExecutableCodeSniff performance improved significantly
      -- Will throw duplicate errors in some cases now, but these should be rare
    - MySource IncludeSystemSniff performance improved significantly
    - MySource JoinStringsSniff no longer reports an error when using join() on a named JS array
    - Warnings are now reported for each file when they cannot be opened instead of stopping the script
      -- Hide warnings with the -n command line argument
      -- Can override the warnings using the code Internal.DetectLineEndings
    - Fixed bug #17693 : issue with pre-commit hook script with filenames that start with v
    - Fixed bug #17860 : isReference function fails with references in array
      -- Thanks to Lincoln Maskey for the patch
    - Fixed bug #17902 : Cannot run tests when tests are symlinked into tests dir
      -- Thanks to Matt Button for the patch
    - Fixed bug #17928 : Improve error message for Generic_Sniffs_PHP_UpperCaseConstantSniff
      -- Thanks to Stefano Kowalke for the patch
    - Fixed bug #18039 : JS Tokenizer crash when ] is last character in file
    - Fixed bug #18047 : Incorrect handling of namespace aliases as constants
      -- Thanks to Dmitri Medvedev for the patch
    - Fixed bug #18072 : Impossible to exclude path from processing when symlinked
    - Fixed bug #18073 : Squiz.PHP.NonExecutableCode fault
    - Fixed bug #18117 : PEAR coding standard: Method constructor not sniffed as a function
    - Fixed bug #18135 : Generic FunctionCallArgumentSpacingSniff reports function declaration errors
    - Fixed bug #18140 : Generic scope indent in exact mode: strange expected/found values for switch
    - Fixed bug #18145 : Sniffs are not loaded for custom ruleset file
      -- Thanks to Scott McCammon for the patch
    - Fixed bug #18152 : While and do-while with AbstractPatternSniff
    - Fixed bug #18191 : Squiz.PHP.LowercasePHPFunctions does not work with new Date()
    - Fixed bug #18193 : CodeSniffer doesn't reconize CR (\r) line endings
   </notes>
  </release>
  <release>
   <version>
    <release>1.3.0RC1</release>
    <api>1.3.0RC1</api>
   </version>
   <stability>
    <release>beta</release>
    <api>beta</api>
   </stability>
   <date>2010-09-03</date>
   <license uri="https://github.com/squizlabs/PHP_CodeSniffer/blob/master/licence.txt">BSD License</license>
   <notes>
    - Added exclude pattern support to ruleset.xml file so you can specify ignore patterns in a standard (request #17683)
      -- Use new exclude-pattern tags to include the ignore rules into your ruleset.xml file
      -- See CodeSniffer/Standards/PHPCS/ruleset.xml for an example
    - Added new --encoding command line argument to specify the encoding of the files being checked
      -- When set to utf-8, stops the XML-based reports from double-encoding
      -- When set to something else, helps the XML-based reports encode to utf-8
      -- Default value is iso-8859-1 but can be changed with --config-set encoding [value]
    - The report is no longer printed to screen when using the --report-file command line option (request #17467)
      -- If you want to print it to screen as well, use the -v command line argument
    - The SVN and GIT blame reports now also show percentage of reported errors per author (request #17606)
      -- Thanks to Ben Selby for the patch
    - Updated the SVN pre-commit hook to work with the new severity levels feature
    - Generic SubversionPropertiesSniff now allows properties to have NULL values (request #17682)
      -- A null value indicates that the property should exist but the value should not be checked
    - Generic UpperCaseConstantName Sniff now longer complains about the PHPUnit_MAIN_METHOD constant (request #17798)
    - Squiz FileComment sniff now checks JS files as well as PHP files
    - Squiz FunctionCommentSniff now supports namespaces in type hints
    - Fixed a problem in Squiz OutputBufferingIndentSniff where block comments were reported as not indented
    - Fixed bug #17092 : Problems with utf8_encode and htmlspecialchars with non-ascii chars
      -- Use the new --encoding=utf-8 command line argument if your files are utf-8 encoded
    - Fixed bug #17629 : PHP_CodeSniffer_Tokens::$booleanOperators missing T_LOGICAL_XOR
      -- Thanks to Matthew Turland for the patch
    - Fixed bug #17699 : Fatal error generating code coverage with PHPUnit 5.3.0RC1
    - Fixed bug #17718 : Namespace 'use' statement: used global class name is recognized as constant
    - Fixed bug #17734 : Generic SubversionPropertiesSniff complains on non SVN files
    - Fixed bug #17742 : EmbeddedPhpSniff reacts negatively to file without closing php tag
    - Fixed bug #17823 : Notice: Please no longer include PHPUnit/Framework.php
   </notes>
  </release>
  <release>
   <version>
    <release>1.3.0a1</release>
    <api>1.3.0a1</api>
   </version>
   <stability>
    <release>alpha</release>
    <api>alpha</api>
   </stability>
   <date>2010-07-15</date>
   <license uri="https://github.com/squizlabs/PHP_CodeSniffer/blob/master/licence.txt">BSD License</license>
   <notes>
    - All CodingStandard.php files have been replaced by ruleset.xml files
      -- Custom standards will need to be converted over to this new format to continue working
    - You can specify a path to your own custom ruleset.xml file by using the --standard command line arg
      -- e.g., phpcs --standard=/path/to/my/ruleset.xml
    - Added a new report type --report=gitblame to show how many errors and warnings were committed by each author
      -- Has the same functionality as the svnblame report
      -- Thanks to Ben Selby for the patch
    - A new token type T_DOLLAR has been added to allow you to sniff for variable variables (feature request #17095)
      -- Thanks to Ian Young for the patch
    - JS tokenizer now supports T_POWER (^) and T_MOD_EQUAL (%=) tokens (feature request #17441)
    - If you have PHP_Timer installed, you'll now get a time/memory summary at the end of a script run
      -- Only happens when printing reports that are designed to be read on the command line
    - Added Generic DeprecatedFunctionsSniff to warn about the use of deprecated functions (feature request #16694)
      -- Thanks to Sebastian Bergmann for the patch
    - Added Squiz LogicalOperatorSniff to ensure that logical operators are surrounded by single spaces
    - Added MySource ChannelExceptionSniff to ensure action files only throw ChannelException
    - Added new method getClassProperties() for sniffs to use to determine if a class is abstract and/or final
      -- Thanks to Christian Kaps for the patch
    - Generic UpperCaseConstantSniff no longer throws errors about namespaces
      -- Thanks to Christian Kaps for the patch
    - Squiz OperatorBracketSniff now correctly checks value assignmnets in arrays
    - Squiz LongConditionClosingCommentSniff now requires a comment for long CASE statements that use curly braces
    - Squiz LongConditionClosingCommentSniff now requires an exact comment match on the brace
    - MySource IncludeSystemSniff now ignores DOMDocument usage
    - MySource IncludeSystemSniff no longer requires inclusion of systems that are being implemented
    - Removed found and expected messages from Squiz ConcatenationSpacingSniff because they were messy and not helpful
    - Fixed a problem where Generic CodeAnalysisSniff could show warnings if checking multi-line strings
    - Fixed error messages in Squiz ArrayDeclarationSniff reporting incorrect number of found and expected spaces
    - Fixed bug #17048 : False positive in Squiz_WhiteSpace_ScopeKeywordSpacingSniff
    - Fixed bug #17054 : phpcs more strict than PEAR CS regarding function parameter spacing
    - Fixed bug #17096 : Notice: Undefined index: scope_condition in ScopeClosingBraceSniff.php
      -- Moved PEAR.Functions.FunctionCallArgumentSpacing to Generic.Functions.FunctionCallArgumentSpacing
    - Fixed bug #17144 : Deprecated: Function eregi() is deprecated
    - Fixed bug #17236 : PHP Warning due to token_get_all() in DoubleQuoteUsageSniff
    - Fixed bug #17243 : Alternate Switch Syntax causes endless loop of Notices in SwitchDeclaration
    - Fixed bug #17313 : Bug with switch case struture
    - Fixed bug #17331 : Possible parse error: interfaces may not include member vars
    - Fixed bug #17337 : CSS tokenizer fails on quotes urls
    - Fixed bug #17420 : Uncaught exception when comment before function brace
    - Fixed bug #17503 : closures formatting is not supported
   </notes>
  </release>
  <release>
   <version>
    <release>1.2.2</release>
    <api>1.2.2</api>
   </version>
   <stability>
    <release>stable</release>
    <api>stable</api>
   </stability>
   <date>2010-01-27</date>
   <license uri="https://github.com/squizlabs/PHP_CodeSniffer/blob/master/licence.txt">BSD License</license>
   <notes>
    - The core PHP_CodeSniffer_File methods now understand the concept of closures (feature request #16866)
      -- Thanks to Christian Kaps for the sample code
    - Sniffs can now specify violation codes for each error and warning they add
      -- Future versions will allow you to override messages and severities using these codes
      -- Specifying a code is optional, but will be required if you wish to support overriding
    - All reports have been broken into separate classes
      -- Command line usage and report output remains the same
      -- Thanks to Gabriele Santini for the patch
    - Added an interactive mode that can be enabled using the -a command line argument
      -- Scans files and stops when it finds a file with errors
      -- Waits for user input to recheck the file (hopefully you fixed the errors) or skip the file
      -- Useful for very large code bases where full rechecks take a while
    - The reports now show the correct number of errors and warnings found
    - The isCamelCaps method now allows numbers in class names
    - The JS tokenizer now correctly identifies boolean and bitwise AND and OR tokens
    - The JS tokenzier now correctly identifies regular expressions used in conditions
    - PEAR ValidFunctionNameSniff now ignores closures
    - Squiz standard now uses the PEAR setting of 85 chars for LineLengthSniff
    - Squiz ControlStructureSpacingSniff now ensure there are no spaces around parentheses
    - Squiz LongConditionClosingCommentSniff now checks for comments at the end of try/catch statements
    - Squiz LongConditionClosingCommentSniff now checks validity of comments for short structures if they exist
    - Squiz IncrementDecrementUsageSniff now has better checking to ensure it only looks at simple variable assignments
    - Squiz PostStatementCommentSniff no longer throws errors for end function comments
    - Squiz InlineCommentSniff no longer throws errors for end function comments
    - Squiz OperatorBracketSniff now allows simple arithmetic operations in SWITCH conditions
    - Squiz ValidFunctionNameSniff now ignores closures
    - Squiz MethodScopeSniff now ignores closures
    - Squiz ClosingDeclarationCommentSniff now ignores closures
    - Squiz GlobalFunctionSniff now ignores closures
    - Squiz DisallowComparisonAssignmentSniff now ignores the assigning of arrays
    - Squiz DisallowObjectStringIndexSniff now allows indexes that contain dots and reserved words
    - Squiz standard now throws nesting level and cyclomatic complexity errors at much higher levels
    - Squiz CommentedOutCodeSniff now ignores common comment framing chacacters
    - Squiz ClassCommentSniff now ensures the open comment tag is the only content on the first line
    - Squiz FileCommentSniff now ensures the open comment tag is the only content on the first line
    - Squiz FunctionCommentSniff now ensures the open comment tag is the only content on the first line
    - Squiz VariableCommentSniff now ensures the open comment tag is the only content on the first line
    - Squiz NonExecutableCodeSniff now warns about empty return statements that are not required
    - Removed ForbiddenStylesSniff from Squiz standard
      -- It is now in in the MySource standard as BrowserSpecificStylesSniff
      -- New BrowserSpecificStylesSniff ignores files with browser-specific suffixes
    - MySource IncludeSystemSniff no longer throws errors when extending the Exception class
    - MySource IncludeSystemSniff no longer throws errors for the abstract widget class
    - MySource IncludeSystemSniff and UnusedSystemSniff now allow includes inside IF statements
    - MySource IncludeSystemSniff no longer throws errors for included widgets inside methods
    - MySource GetRequestDataSniff now throws errors for using $_FILES
    - MySource CreateWidgetTypeCallbackSniff now allows return statements in nested functions
    - MySource DisallowSelfActionsSniff now ignores abstract classes
    - Fixed a problem with the SVN pre-commit hook for PHP versions without vertical whitespace regex support
    - Fixed bug #16740 : False positives for heredoc strings and unused parameter sniff
    - Fixed bug #16794 : ValidLogicalOperatorsSniff doesn't report operators not in lowercase
    - Fixed bug #16804 : Report filename is shortened too much
    - Fixed bug #16821 : Bug in Squiz_Sniffs_WhiteSpace_OperatorSpacingSniff
      -- Thanks to Jaroslav Hanslík for the patch
    - Fixed bug #16836 : Notice raised when using semicolon to open case
    - Fixed bug #16855 : Generic standard sniffs incorrectly for define() method
    - Fixed bug #16865 : Two bugs in Squiz_Sniffs_WhiteSpace_OperatorSpacingSniff
      -- Thanks to Jaroslav Hanslík for the patch
    - Fixed bug #16902 : Inline If Declaration bug
    - Fixed bug #16960 : False positive for late static binding in Squiz/ScopeKeywordSpacingSniff
      -- Thanks to Jakub Tománek for the patch
    - Fixed bug #16976 : The phpcs attempts to process symbolic links that don't resolve to files
    - Fixed bug #17017 : Including one file in the files sniffed alters errors reported for another file
   </notes>
  </release>
  <release>
   <version>
    <release>1.2.1</release>
    <api>1.2.1</api>
   </version>
   <stability>
    <release>stable</release>
    <api>stable</api>
   </stability>
   <date>2009-11-17</date>
   <license uri="https://github.com/squizlabs/PHP_CodeSniffer/blob/master/licence.txt">BSD License</license>
   <notes>
    - Added a new report type --report=svnblame to show how many errors and warnings were committed by each author
      -- Also shows the percentage of their code that are errors and warnings
      -- Requires you to have the SVN command in your path
      -- Make sure SVN is storing usernames and passwords (if required) or you will need to enter them for each file
      -- You can also use the -s command line argument to see the different types of errors authors are committing
      -- You can use the -v command line argument to see all authors, even if they have no errors or warnings
    - Added a new command line argument --report-width to allow you to set the column width of screen reports
      -- Reports wont accept values less than 70 or else they get too small
      -- Can also be set via a config var: phpcs --config-set report_width 100
    - You can now get PHP_CodeSniffer to ignore a whole file by adding @codingStandardsIgnoreFile in the content
      -- If you put it in the first two lines the file wont even be tokenized, so it will be much quicker
    - Reports now print their file lists in alphabetical order
    - PEAR FunctionDeclarationSniff now reports error for incorrect closing bracket placement in multi-line definitions
    - Added Generic CallTimePassByRefenceSniff to prohibit the passing of variables into functions by reference
      -- Thanks to Florian Grandel for the contribution
    - Added Squiz DisallowComparisonAssignmentSniff to ban the assignment of comparison values to a variable
    - Added Squiz DuplicateStyleDefinitionSniff to check for duplicate CSS styles in a single class block
    - Squiz ArrayDeclarationSniff no longer checks the case of array indexes because that is not its job
    - Squiz PostStatementCommentSniff now allows end comments for class member functions
    - Squiz InlineCommentSniff now supports the checking of JS files
    - MySource CreateWidgetTypeCallbackSniff now allows the callback to be passed to another function
    - MySource CreateWidgetTypeCallbackSniff now correctly ignores callbacks used inside conditions
    - Generic MultipleStatementAlignmentSniff now enforces a single space before equals sign if max padding is reached
    - Fixed a problem in the JS tokenizer where regular expressions containing \// were not converted correctly
    - Fixed a problem tokenizing CSS files where multiple ID targets on a line would look like comments
    - Fixed a problem tokenizing CSS files where class names containing a colon looked like style definitions
    - Fixed a problem tokenizing CSS files when style statements had empty url() calls
    - Fixed a problem tokenizing CSS colours with the letter E in first half of the code
    - Squiz ColonSpacingSniff now ensures it is only checking style definitions in CSS files and not class names
    - Squiz DisallowComparisonAssignmentSniff no longer reports errors when assigning the return value of a function
    - CSS tokenizer now correctly supports multi-line comments
    - When only the case of var names differ for function comments, the error now indicates the case is different
    - Fixed an issue with Generic UnnecessaryStringConcatSniff where it incorrectly suggested removing a concat
    - Fixed bug #16530 : ScopeIndentSniff reports false positive
    - Fixed bug #16533 : Duplicate errors and warnings
    - Fixed bug #16563 : Check file extensions problem in phpcs-svn-pre-commit
      -- Thanks to Kaijung Chen for the patch
    - Fixed bug #16592 : Object operator indentation incorrect when first operator is on a new line
    - Fixed bug #16641 : Notice output
    - Fixed bug #16682 : Squiz_Sniffs_Strings_DoubleQuoteUsageSniff reports string "\0" as invalid
    - Fixed bug #16683 : Typing error in PHP_CodeSniffer_CommentParser_AbstractParser
    - Fixed bug #16684 : Bug in Squiz_Sniffs_PHP_NonExecutableCodeSniff
    - Fixed bug #16692 : Spaces in paths in Squiz_Sniffs_Debug_JavaScriptLintSniff
      -- Thanks to Jaroslav Hanslík for the patch
    - Fixed bug #16696 : Spelling error in MultiLineConditionSniff
    - Fixed bug #16697 : MultiLineConditionSniff incorrect result with inline IF
    - Fixed bug #16698 : Notice in JavaScript Tokenizer
    - Fixed bug #16736 : Multi-files sniffs aren't processed when FILE is a single directory
      -- Thanks to Alexey Shein for the patch
    - Fixed bug #16792 : Bug in Generic_Sniffs_PHP_ForbiddenFunctionsSniff
   </notes>
  </release>
  <release>
   <version>
    <release>1.2.0</release>
    <api>1.2.0</api>
   </version>
   <stability>
    <release>stable</release>
    <api>stable</api>
   </stability>
   <date>2009-08-17</date>
   <license uri="https://github.com/squizlabs/PHP_CodeSniffer/blob/master/licence.txt">BSD License</license>
   <notes>
    - Installed standards are now favoured over custom standards when using the cmd line arg with relative paths
    - Unit tests now use a lot less memory while running
    - Squiz standard now uses Generic EmptyStatementSniff but throws errors instead of warnings
    - Squiz standard now uses Generic UnusedFunctionParameterSniff
    - Removed unused ValidArrayIndexNameSniff from the Squiz standard
    - Fixed bug #16424 : SubversionPropertiesSniff print PHP Warning
    - Fixed bug #16450 : Constant PHP_CODESNIFFER_VERBOSITY already defined (unit tests)
    - Fixed bug #16453 : function declaration long line splitted error
    - Fixed bug #16482 : phpcs-svn-pre-commit ignores extensions parameter
   </notes>
  </release>
  <release>
   <version>
    <release>1.2.0RC3</release>
    <api>1.2.0RC3</api>
   </version>
   <stability>
    <release>beta</release>
    <api>beta</api>
   </stability>
   <date>2009-07-07</date>
   <license uri="https://github.com/squizlabs/PHP_CodeSniffer/blob/master/licence.txt">BSD License</license>
   <notes>
    - You can now use @codingStandardsIgnoreStart and @...End comments to suppress messages (feature request #14002)
    - A warning is now included for files without any code when short_open_tag is set to Off (feature request #12952)
    - You can now use relative paths to your custom standards with the --standard cmd line arg (feature request #14967)
    - You can now override magic methods and functions in PEAR ValidFunctionNameSniff (feature request #15830)
    - MySource IncludeSystemSniff now recognises widget action classes
    - MySource IncludeSystemSniff now knows about unit test classes and changes rules accordingly
   </notes>
  </release>
  <release>
   <version>
    <release>1.2.0RC2</release>
    <api>1.2.0RC2</api>
   </version>
   <stability>
    <release>beta</release>
    <api>beta</api>
   </stability>
   <date>2009-05-25</date>
   <license uri="https://github.com/squizlabs/PHP_CodeSniffer/blob/master/licence.txt">BSD License</license>
   <notes>
    - Test suite can now be run using the full path to AllTests.php (feature request #16179)
    - Fixed bug #15980 : PHP_CodeSniffer change php current directory
      -- Thanks to Dolly Aswin Harahap for the patch
    - Fixed bug #16001 : Notice triggered
    - Fixed bug #16054 : phpcs-svn-pre-commit not showing any errors
    - Fixed bug #16071 : Fatal error: Uncaught PHP_CodeSniffer_Exception
    - Fixed bug #16170 : Undefined Offset -1 in MultiLineConditionSniff.php on line 68
    - Fixed bug #16175 : Bug in Squiz-IncrementDecrementUsageSniff
   </notes>
  </release>
  <release>
   <version>
    <release>1.2.0RC1</release>
    <api>1.2.0RC1</api>
   </version>
   <stability>
    <release>beta</release>
    <api>beta</api>
   </stability>
   <date>2009-03-09</date>
   <license uri="https://github.com/squizlabs/PHP_CodeSniffer/blob/master/licence.txt">BSD License</license>
   <notes>
    - Reports that are output to a file now include a trailing newline at the end of the file
    - Fixed sniff names not shown in -vvv token processing output
    - Added Generic SubversionPropertiesSniff to check that specific svn props are set for files
      -- Thanks to Jack Bates for the contribution
    - The PHP version check can now be overridden in classes that extend PEAR FileCommentSniff
      -- Thanks to Helgi Þormar Þorbjörnsson for the suggestion
    - Added Generic ConstructorNameSniff to check for PHP4 constructor name usage
      -- Thanks to Leif Wickland for the contribution
    - Squiz standard now supports multi-line function and condition sniffs from PEAR standard
    - Squiz standard now uses Generic ConstructorNameSniff
    - Added MySource GetRequestDataSniff to ensure REQUEST, GET and POST are not accessed directly
    - Squiz OperatorBracketSniff now allows square brackets in simple unbracketed operations
    - Fixed the incorrect tokenizing of multi-line block comments in CSS files
    - Fixed bug #15383 : Uncaught PHP_CodeSniffer_Exception
    - Fixed bug #15408 : An unexpected exception has been caught: Undefined offset: 2
    - Fixed bug #15519 : Uncaught PHP_CodeSniffer_Exception
    - Fixed bug #15624 : Pre-commit hook fails with PHP errors
    - Fixed bug #15661 : Uncaught PHP_CodeSniffer_Exception
    - Fixed bug #15722 : "declare(encoding = 'utf-8');" leads to "Missing file doc comment"
    - Fixed bug #15910 : Object operator indention not calculated correctly
   </notes>
  </release>
  <release>
   <version>
    <release>1.2.0a1</release>
    <api>1.2.0a1</api>
   </version>
   <stability>
    <release>alpha</release>
    <api>alpha</api>
   </stability>
   <date>2008-12-18</date>
   <license uri="https://github.com/squizlabs/PHP_CodeSniffer/blob/master/licence.txt">BSD License</license>
   <notes>
    - PHP_CodeSniffer now has a CSS tokenizer for checking CSS files
    - Added support for a new multi-file sniff that sniffs all processed files at once
    - Added new output format --report=emacs to output errors using the emacs standard compile output format
      -- Thanks to Len Trigg for the contribution
    - Reports can now be written to a file using the --report-file command line argument (feature request #14953)
      -- The report is also written to screen when using this argument
    - The CheckStyle, CSV and XML reports now include a source for each error and warning (feature request #13242)
      -- A new report type --report=source can be used to show you the most common errors in your files
    - Added new command line argument -s to show error sources in all reports
    - Added new command line argument --sniffs to specify a list of sniffs to restrict checking to
      -- Uses the sniff source codes that are optionally displayed in reports
    - Changed the max width of error lines from 80 to 79 chars to stop blank lines in the default windows cmd window
    - PHP_CodeSniffer now has a token for an asperand (@ symbol) so sniffs can listen for them
      -- Thanks to Andy Brockhurst for the patch
    - Added Generic DuplicateClassNameSniff that will warn if the same class name is used in multiple files
      -- Not currently used by any standard; more of a multi-file sniff sample than anything useful
    - Added Generic NoSilencedErrorsSniff that warns if PHP errors are being silenced using the @ symbol
      -- Thanks to Andy Brockhurst for the contribution
    - Added Generic UnnecessaryStringConcatSniff that checks for two strings being concatenated
    - Added PEAR FunctionDeclarationSniff to enforce the new multi-line function declaration PEAR standard
    - Added PEAR MultiLineAssignmentSniff to enforce the correct indentation of multi-line assignments
    - Added PEAR MultiLineConditionSniff to enforce the new multi-line condition PEAR standard
    - Added PEAR ObjectOperatorIndentSniff to enforce the new chained function call PEAR standard
    - Added MySource DisallowSelfActionSniff to ban the use of self::method() calls in Action classes
    - Added MySource DebugCodeSniff to ban the use of Debug::method() calls
    - Added MySource CreateWidgetTypeCallback sniff to check callback usage in widget type create methods
    - Added Squiz DisallowObjectStringIndexSniff that forces object dot notation in JavaScript files
      -- Thanks to Sertan Danis for the contribution
    - Added Squiz DiscouragedFunctionsSniff to warn when using debug functions
    - Added Squiz PropertyLabelSniff to check whitespace around colons in JS property and label declarations
    - Added Squiz DuplicatePropertySniff to check for duplicate property names in JS classes
    - Added Squiz ColonSpacingSniff to check for spacing around colons in CSS style definitions
    - Added Squiz SemicolonSpacingSniff to check for spacing around semicolons in CSS style definitions
    - Added Squiz IdentationSniff to check for correct indentation of CSS files
    - Added Squiz ColourDefinitionSniff to check that CSS colours are defined in uppercase and using shorthand
    - Added Squiz EmptyStyleDefinitionSniff to check for CSS style definitions without content
    - Added Squiz EmptyClassDefinitionSniff to check for CSS class definitions without content
    - Added Squiz ClassDefinitionOpeningBraceSpaceSniff to check for spaces around opening brace of CSS class definitions
    - Added Squiz ClassDefinitionClosingBraceSpaceSniff to check for a single blank line after CSS class definitions
    - Added Squiz ClassDefinitionNameSpacingSniff to check for a blank lines inside CSS class definition names
    - Added Squiz DisallowMultipleStyleDefinitionsSniff to check for multiple style definitions on a single line
    - Added Squiz DuplicateClassDefinitionSniff to check for duplicate CSS class blocks that can be merged
    - Added Squiz ForbiddenStylesSniff to check for usage of browser specific styles
    - Added Squiz OpacitySniff to check for incorrect opacity values in CSS
    - Added Squiz LowercaseStyleDefinitionSniff to check for styles that are not defined in lowercase
    - Added Squiz MissingColonSniff to check for style definitions where the colon has been forgotten
    - Added Squiz MultiLineFunctionDeclarationSniff to check that multi-line declarations contain one param per line
    - Added Squiz JSLintSniff to check for JS errors using the jslint.js script through Rhino
      -- Set jslint path using phpcs --config-set jslint_path /path/to/jslint.js
      -- Set rhino path using phpcs --config-set rhino_path /path/to/rhino
    - Added Generic TodoSniff that warns about comments that contain the word TODO
    - Removed MultipleStatementAlignmentSniff from the PEAR standard as alignment is now optional
    - Generic ForbiddenFunctionsSniff now has protected member var to specify if it should use errors or warnings
    - Generic MultipleStatementAlignmentSniff now has correct error message if assignment is on a new line
    - Generic MultipleStatementAlignmentSniff now has protected member var to allow it to ignore multi-line assignments
    - Generic LineEndingsSniff now supports checking of JS files
    - Generic LineEndingsSniff now supports checking of CSS files
    - Generic DisallowTabIndentSniff now supports checking of CSS files
    - Squiz DoubleQuoteUsageSniff now bans the use of variables in double quoted strings in favour of concatenation
    - Squiz SuperfluousWhitespaceSniff now supports checking of JS files
    - Squiz SuperfluousWhitespaceSniff now supports checking of CSS files
    - Squiz DisallowInlineIfSniff now supports checking of JS files
    - Squiz SemicolonSpacingSniff now supports checking of JS files
    - Squiz PostStatementCommentSniff now supports checking of JS files
    - Squiz FunctionOpeningBraceSpacingSniff now supports checking of JS files
    - Squiz FunctionClosingBraceSpacingSniff now supports checking of JS files
      -- Empty JS functions must have their opening and closing braces next to each other
    - Squiz ControlStructureSpacingSniff now supports checking of JS files
    - Squiz LongConditionClosingCommentSniff now supports checking of JS files
    - Squiz OperatorSpacingSniff now supports checking of JS files
    - Squiz SwitchDeclarationSniff now supports checking of JS files
    - Squiz CommentedOutCodeSniff now supports checking of CSS files
    - Squiz DisallowSizeFunctionsInLoopsSniff now supports checking of JS files for the use of object.length
    - Squiz DisallowSizeFunctionsInLoopsSniff no longer complains about size functions outside of the FOR condition
    - Squiz ControlStructureSpacingSniff now bans blank lines at the end of a control structure
    - Squiz ForLoopDeclarationSniff no longer throws errors for JS FOR loops without semicolons
    - Squiz MultipleStatementAlignmentSniff no longer throws errors if a statement would take more than 8 spaces to align
    - Squiz standard now uses Genric TodoSniff
    - Squiz standard now uses Genric UnnecessaryStringConcatSniff
    - Squiz standard now uses PEAR MultiLineAssignmentSniff
    - Squiz standard now uses PEAR MultiLineConditionSniff
    - Zend standard now uses OpeningFunctionBraceBsdAllmanSniff (feature request #14647)
    - MySource JoinStringsSniff now bans the use of inline array joins and suggests the + operator
    - Fixed incorrect errors that can be generated from abstract scope sniffs when moving to a new file
    - Core tokenizer now matches orphaned curly braces in the same way as square brackets
    - Whitespace tokens at the end of JS files are now added to the token stack
    - JavaScript tokenizer now identifies properties and labels as new token types
    - JavaScript tokenizer now identifies object definitions as a new token type and matches curly braces for them
    - JavaScript tokenizer now identifies DIV_EQUAL and MUL_EQUAL tokens
    - Improved regular expression detection in the JavaScript tokenizer
    - Improve AbstractPatternSniff support so it can listen for any token type, not just weighted tokens
    - Fixed Squiz DoubleQuoteUsageSniff so it works correctly with short_open_tag=Off
    - Fixed bug #14409 : Output of warnings to log file
    - Fixed bug #14520 : Notice: Undefined offset: 1 in /usr/share/php/PHP/CodeSniffer/File.php on line
    - Fixed bug #14637 : Call to processUnknownArguments() misses second parameter $pos
      -- Thanks to Peter Buri for the patch
    - Fixed bug #14889 : Lack of clarity: licence or license
    - Fixed bug #15008 : Nested Parentheses in Control Structure Sniffs
    - Fixed bug #15091 : pre-commit hook attempts to sniff folders
      -- Thanks to Bruce Weirdan for the patch
    - Fixed bug #15124 : AbstractParser.php uses deprecated split() function
      -- Thanks to Sebastian Bergmann for the patch
    - Fixed bug #15188 : PHPCS vs HEREDOC strings
    - Fixed bug #15231 : Notice: Uninitialized string offset: 0 in FileCommentSniff.php on line 555
    - Fixed bug #15336 : Notice: Undefined offset: 2 in /usr/share/php/PHP/CodeSniffer/File.php on line
   </notes>
  </release>
  <release>
   <version>
    <release>1.1.0</release>
    <api>1.1.0</api>
   </version>
   <stability>
    <release>stable</release>
    <api>stable</api>
   </stability>
   <date>2008-07-14</date>
   <license uri="https://github.com/squizlabs/PHP_CodeSniffer/blob/master/licence.txt">BSD License</license>
   <notes>
    - PEAR FileCommentSniff now allows tag orders to be overridden in child classes
      -- Thanks to Jeff Hodsdon for the patch
    - Added Generic DisallowMultipleStatementsSniff to ensure there is only one statement per line
    - Squiz standard now uses DisallowMultipleStatementsSniff
    - Fixed error in Zend ValidVariableNameSniff when checking vars in form: $class->{$var}
    - Fixed bug #14077 : Fatal error: Uncaught PHP_CodeSniffer_Exception: $stackPtr is not a class member
    - Fixed bug #14168 : Global Function -> Static Method and __autoload()
    - Fixed bug #14238 : Line length not checket at last line of a file
    - Fixed bug #14249 : wrong detection of scope_opener
    - Fixed bug #14250 : ArrayDeclarationSniff emit warnings at malformed array
    - Fixed bug #14251 : --extensions option doesn't work
   </notes>
  </release>
  <release>
   <version>
    <release>1.1.0RC3</release>
    <api>1.1.0RC3</api>
   </version>
   <stability>
    <release>beta</release>
    <api>beta</api>
   </stability>
   <date>2008-07-03</date>
   <license uri="https://github.com/squizlabs/PHP_CodeSniffer/blob/master/licence.txt">BSD License</license>
   <notes>
    - PEAR FileCommentSniff now allows tag orders to be overridden in child classes
      -- Thanks to Jeff Hodsdon for the patch
    - Added Generic DisallowMultipleStatementsSniff to ensure there is only one statement per line
    - Squiz standard now uses DisallowMultipleStatementsSniff
    - Fixed error in Zend ValidVariableNameSniff when checking vars in form: $class->{$var}
    - Fixed bug #14077 : Fatal error: Uncaught PHP_CodeSniffer_Exception: $stackPtr is not a class member
    - Fixed bug #14168 : Global Function -> Static Method and __autoload()
    - Fixed bug #14238 : Line length not checket at last line of a file
    - Fixed bug #14249 : wrong detection of scope_opener
    - Fixed bug #14250 : ArrayDeclarationSniff emit warnings at malformed array
    - Fixed bug #14251 : --extensions option doesn't work
   </notes>
  </release>
  <release>
   <version>
    <release>1.1.0RC2</release>
    <api>1.1.0RC2</api>
   </version>
   <stability>
    <release>beta</release>
    <api>beta</api>
   </stability>
   <date>2008-06-13</date>
   <license uri="https://github.com/squizlabs/PHP_CodeSniffer/blob/master/licence.txt">BSD License</license>
   <notes>
    - Permission denied errors now stop script execution but still display current errors (feature request #14076)
    - Added Squiz ValidArrayIndexNameSniff to ensure array indexes do not use camel case
    - Squiz ArrayDeclarationSniff now ensures arrays are not declared with camel case index values
    - PEAR ValidVariableNameSniff now alerts about a possible parse error for member vars inside an interface
    - Fixed bug #13921 : js parsing fails for comments on last line of file
    - Fixed bug #13922 : crash in case of malformed (but tokenized) php file
      -- PEAR and Squiz ClassDeclarationSniff now throw warnings for possible parse errors
      -- Squiz ValidClassNameSniff now throws warning for possible parse errors
      -- Squiz ClosingDeclarationCommentSniff now throws additonal warnings for parse errors
   </notes>
  </release>
  <release>
   <version>
    <release>1.1.0RC1</release>
    <api>1.1.0RC1</api>
   </version>
   <stability>
    <release>beta</release>
    <api>beta</api>
   </stability>
   <date>2008-05-13</date>
   <license uri="https://github.com/squizlabs/PHP_CodeSniffer/blob/master/licence.txt">BSD License</license>
   <notes>
    - Added support for multiple tokenizers so PHP_CodeSniffer can check more than just PHP files
      -- PHP_CodeSniffer now has a JS tokenizer for checking JavaScript files
      -- Sniffs need to be updated to work with additional tokenizers, or new sniffs written for them
   - phpcs now exits with status 2 if the tokenier extension has been disabled (feature request #13269)
   - Added scripts/phpcs-svn-pre-commit that can be used as an SVN pre-commit hook
     -- Also reworked the way the phpcs script works to make it easier to wrap it with other functionality
     -- Thanks to Jack Bates for the contribution
   - Fixed error in phpcs error message when a supplied file does not exist
   - Fixed a cosmetic error in AbstractPatternSniff where the "found" string was missing some content
   - Added sniffs that implement part of the PMD rule catalog to the Generic standard
     -- Thanks to Manuel Pichler for the contribution of all these sniffs.
   - Squiz FunctionCommentThrowTagSniff no longer throws errors for function that only throw variables
   - Generic ScopeIndentSniff now has private member to enforce exact indent matching
   - Replaced Squiz DisallowCountInLoopsSniff with Squiz DisallowSizeFunctionsInLoopsSniff
     -- Thanks to Jan Miczaika for the sniff
   - Squiz BlockCommentSniff now checks inline doc block comments
   - Squiz InlineCommentSniff now checks inline doc block comments
   - Squiz BlockCommentSniff now checks for no blank line before first comment in a function
   - Squiz DocCommentAlignmentSniff now ignores inline doc block comments
   - Squiz ControlStructureSpacingSniff now ensures no blank lines at the start of control structures
   - Squiz ControlStructureSpacingSniff now ensures no blank lines between control structure closing braces
   - Squiz IncrementDecrementUsageSniff now ensures inc/dec ops are bracketed in string concats
   - Squiz IncrementDecrementUsageSniff now ensures inc/dec ops are not used in arithmetic operations
   - Squiz FunctionCommentSniff no longer throws errors if return value is mixed but function returns void somewhere
   - Squiz OperatorBracketSniff no allows function call brackets to count as operator brackets
   - Squiz DoubleQuoteUsageSniff now supports \x \f and \v (feature request #13365)
   - Squiz ComparisonOperatorUsageSniff now supports JS files
   - Squiz ControlSignatureSniff now supports JS files
   - Squiz ForLoopDeclarationSniff now supports JS files
   - Squiz OperatorBracketSniff now supports JS files
   - Squiz InlineControlStructureSniff now supports JS files
   - Generic LowerCaseConstantSniff now supports JS files
   - Generic DisallowTabIndentSniff now supports JS files
   - Generic MultipleStatementAlignmentSniff now supports JS files
   - Added Squiz ObjectMemberCommaSniff to ensure the last member of a JS object is not followed by a comma
   - Added Squiz ConstantCaseSniff to ensure the PHP constants are uppercase and JS lowercase
   - Added Squiz JavaScriptLintSniff to check JS files with JSL
     -- Set path using phpcs --config-set jsl_path /path/to/jsl
   - Added MySource FirebugConsoleSniff to ban the use of "console" for JS variable and function names
   - Added MySource JoinStringsSniff to enforce the use of join() to concatenate JS strings
   - Added MySource AssignThisSniff to ensure this is only assigned to a var called self
   - Added MySource DisallowNewWidgetSniff to ban manual creation of widget objects
   - Removed warning shown in Zend CodeAnalyzerSniff when the ZCA path is not set
   - Fixed error in Squiz ValidVariableNameSniff when checking vars in the form $obj->$var
   - Fixed error in Squiz DisallowMultipleAssignmentsSniff when checking vars in the form $obj->$var
   - Fixed error in Squiz InlineCommentSniff where comments for class constants were seen as inline
   - Fixed error in Squiz BlockCommentSniff where comments for class constants were not ignored
   - Fixed error in Squiz OperatorBracketSniff where negative numbers were ignored during comparisons
   - Fixed error in Squiz FunctionSpacingSniff where functions after member vars reported incorrect spacing
   - Fixed bug #13062 : Interface comments aren't handled in PEAR standard
     -- Thanks to Manuel Pichler for the path
   - Fixed bug #13119 : php minimum requirement need to be fix
   - Fixed bug #13156 : Bug in Squiz_Sniffs_PHP_NonExecutableCodeSniff
   - Fixed bug #13158 : Strange behaviour in AbstractPatternSniff
   - Fixed bug #13169 : Undefined variables
   - Fixed bug #13178 : Catch exception in File.php
   - Fixed bug #13254 : Notices output in checkstyle report causes XML issues
   - Fixed bug #13446 : crash with src of phpMyAdmin
     -- Thanks to Manuel Pichler for the path
   </notes>
  </release>
  <release>
   <version>
    <release>1.1.0a1</release>
    <api>1.1.0a1</api>
   </version>
   <stability>
    <release>alpha</release>
    <api>alpha</api>
   </stability>
   <date>2008-04-21</date>
   <license uri="https://github.com/squizlabs/PHP_CodeSniffer/blob/master/licence.txt">BSD License</license>
   <notes>
    - Fixed error in PEAR ValidClassNameSniff when checking class names with double underscores
    - Moved Squiz InlineControlStructureSniff into Generic standard
    - PEAR standard now throws warnings for inline control structures
    - Squiz OutputBufferingIndentSniff now ignores the indentation of inline HTML
    - MySource IncludeSystemSniff now ignores usage of ZipArchive
    - Removed "function" from error messages for Generic function brace sniffs (feature request #13820)
    - Generic UpperCaseConstantSniff no longer throws errors for delcare(ticks = ...)
      -- Thanks to Josh Snyder for the patch
    - Squiz ClosingDeclarationCommentSniff and AbstractVariableSniff now throw warnings for possible parse errors
    - Fixed bug #13827 : AbstractVariableSniff throws "undefined index"
    - Fixed bug #13846 : Bug in Squiz.NonExecutableCodeSniff
    - Fixed bug #13849 : infinite loop in PHP_CodeSniffer_File::findNext()
   </notes>
  </release>
  <release>
   <version>
    <release>1.0.1</release>
    <api>1.0.1</api>
   </version>
   <stability>
    <release>stable</release>
    <api>stable</api>
   </stability>
   <date>2008-02-04</date>
   <license uri="https://github.com/squizlabs/PHP_CodeSniffer/blob/master/licence.txt">BSD License</license>
   <notes>
    - Squiz ArrayDeclarationSniff now throws error if the array keyword is followed by a space
    - Squiz ArrayDeclarationSniff now throws error for empty multi-line arrays
    - Squiz ArrayDeclarationSniff now throws error for multi-line arrays with a single value
    - Squiz DocCommentAlignmentSniff now checks for a single space before tags inside docblocks
    - Squiz ForbiddenFunctionsSniff now disallows is_null() to force use of (=== NULL) instead
    - Squiz VariableCommentSniff now continues throwing errors after the first one is found
    - Squiz SuperfluousWhitespaceSniff now throws errors for multiple blank lines inside functions
    - MySource IncludedSystemSniff now checks extended class names
    - MySource UnusedSystemSniff now checks extended and implemented class names
    - MySource IncludedSystemSniff now supports includeWidget()
    - MySource UnusedSystemSniff now supports includeWidget()
    - Added PEAR ValidVariableNameSniff to check that only private member vars are prefixed with an underscore
    - Added Squiz DisallowCountInLoopsSniff to check for the use of count() in FOR and WHILE loop conditions
    - Added MySource UnusedSystemSniff to check for included classes that are never used
    - Fixed a problem that caused the parentheses map to sometimes contain incorrect values
    - Fixed bug #12767 : Cant run phpcs from dir with PEAR subdir
    - Fixed bug #12773 : Reserved variables are not detected in strings
      -- Thanks to Wilfried Loche for the patch
    - Fixed bug #12832 : Tab to space conversion does not work
    - Fixed bug #12888 : extra space indentation = Notice: Uninitialized string offset...
    - Fixed bug #12909 : Default generateDocs function does not work under linux
      -- Thanks to Paul Smith for the patch
    - Fixed bug #12957 : PHP 5.3 magic method __callStatic
      -- Thanks to Manuel Pichler for the patch
   </notes>
  </release>
  <release>
   <version>
    <release>1.0.0</release>
    <api>1.0.0</api>
   </version>
   <stability>
    <release>stable</release>
    <api>stable</api>
   </stability>
   <date>2007-12-21</date>
   <license uri="https://github.com/squizlabs/PHP_CodeSniffer/blob/master/licence.txt">BSD License</license>
   <notes>
    - You can now specify the full path to a coding standard on the command line (feature request #11886)
      -- This allows you to use standards that are stored outside of PHP_CodeSniffer's own Standard dir
      -- You can also specify full paths in the CodingStandard.php include and exclude methods
      -- Classes, dirs and files need to be names as if the standard was part of PHP_CodeSniffer
      -- Thanks to Dirk Thomas for the doc generator patch and testing
    - Modified the scope map to keep checking after 3 lines for some tokens (feature request #12561)
      -- Those tokens that must have an opener (like T_CLASS) now keep looking until EOF
      -- Other tokens (like T_FUNCTION) still stop after 3 lines for performance
    - You can now esacpe commas in ignore patterns so they can be matched in file names
      -- Thanks to Carsten Wiedmann for the patch
    - Config data is now cached in a global var so the file system is not hit so often
      -- You can also set config data temporarily for the script if you are using your own external script
      -- Pass TRUE as the third argument to PHP_CodeSniffer::setConfigData()
    - PEAR ClassDeclarationSniff no longer throws errors for multi-line class declarations
    - Squiz ClassDeclarationSniff now ensures there is one blank line after a class closing brace
    - Squiz ClassDeclarationSniff now throws errors for a missing end PHP tag after the end class tag
    - Squiz IncrementDecrementUsageSniff no longer throws errors when -= and += are being used with vars
    - Squiz SwitchDeclarationSniff now throws errors for switch statements that do not contain a case statement
      -- Thanks to Sertan Danis for the patch
    - MySource IncludeSystemSniff no longer throws errors for the Util package
    - Fixed bug #12621 : "space after AS" check is wrong
      -- Thanks to Satoshi Oikawa for the patch
    - Fixed bug #12645 : error message is wrong
      -- Thanks to Renoiv for the patch
    - Fixed bug #12651 : Increment/Decrement Operators Usage at -1
   </notes>
  </release>
  <release>
   <version>
    <release>1.0.0RC3</release>
    <api>1.0.0RC3</api>
   </version>
   <stability>
    <release>beta</release>
    <api>beta</api>
   </stability>
   <date>2007-11-30</date>
   <license uri="https://github.com/squizlabs/PHP_CodeSniffer/blob/master/licence.txt">BSD License</license>
   <notes>
    - Added new command line argument --tab-width that will convert tabs to spaces before testing
      -- This allows you to use the existing sniffs that check for spaces even when you use tabs
      -- Can also be set via a config var: phpcs --config-set tab_width 4
      -- A value of zero (the default) tells PHP_CodeSniffer not to replace tabs with spaces
    - You can now change the default report format from "full" to something else
        -- Run: phpcs --config-set report_format [format]
    - Improved performance by optimising the way the scope map is created during tokenising
    - Added new Squiz DisallowInlineIfSniff to disallow the usage of inline IF statements
    - Fixed incorrect errors being thrown for nested switches in Squiz SwitchDeclarationSniff
    - PEAR FunctionCommentSniff no longer complains about missing comments for @throws tags
    - PEAR FunctionCommentSniff now throws error for missing exception class name for @throws tags
    - PHP_CodeSniffer_File::isReference() now correctly returns for functions that return references
    - Generic LineLengthSniff no longer warns about @version lines with CVS or SVN id tags
    - Generic LineLengthSniff no longer warns about @license lines with long URLs
    - Squiz FunctionCommentThrowTagSniff no longer complains about throwing variables
    - Squiz ComparisonOperatorUsageSniff no longer throws incorrect errors for inline IF statements
    - Squiz DisllowMultipleAssignmentsSniff no longer throws errors for assignments in inline IF statements
    - Fixed bug #12455 : CodeSniffer treats content inside heredoc as PHP code
    - Fixed bug #12471 : Checkstyle report is broken
    - Fixed bug #12476 : PHP4 destructors are reported as error
    - Fixed bug #12513 : Checkstyle XML messages need to be utf8_encode()d
      -- Thanks to Sebastian Bergmann for the patch.
    - Fixed bug #12517 : getNewlineAfter() and dos files
   </notes>
  </release>
  <release>
   <version>
    <release>1.0.0RC2</release>
    <api>1.0.0RC2</api>
   </version>
   <stability>
    <release>beta</release>
    <api>beta</api>
   </stability>
   <date>2007-11-14</date>
   <license uri="https://github.com/squizlabs/PHP_CodeSniffer/blob/master/licence.txt">BSD License</license>
   <notes>
    - Added a new Checkstyle report format
      -- Like the current XML format but modified to look like Checkstyle output
      -- Thanks to Manuel Pichler for helping get the format correct
    - You can now hide warnings by default
        -- Run: phpcs --config-set show_warnings 0
        -- If warnings are hidden by default, use the new -w command line argument to override
    - Added new command line argument --config-delete to delete a config value and revert to the default
    - Improved overall performance by optimising tokenising and next/prev methods (feature request #12421)
      -- Thanks to Christian Weiske for the patch
    - Added FunctionCallSignatureSniff to Squiz standard
    - Added @subpackage support to file and class comment sniffs in PEAR standard (feature request #12382)
      -- Thanks to Carsten Wiedmann for the patch
    - An error is now displayed if you use a PHP version less than 5.1.0 (feature request #12380)
      -- Thanks to Carsten Wiedmann for the patch
    - phpcs now exits with status 2 if it receives invalid input (feature request #12380)
      -- This is distinct from status 1, which indicates errors or warnings were found
    - Added new Squiz LanguageConstructSpacingSniff to throw errors for additional whitespace after echo etc.
    - Removed Squiz ValidInterfaceNameSniff
    - PEAR FunctionCommentSniff no longer complains about unknown tags
    - Fixed incorrect errors about missing function comments in PEAR FunctionCommentSniff
    - Fixed incorrect function docblock detection in Squiz FunctionCommentSniff
    - Fixed incorrect errors for list() in Squiz DisallowMultipleAssignmentsSniff
    - Errors no longer thrown if control structure is followed by a CASE's BREAK in Squiz ControlStructureSpacingSniff
    - Fixed bug #12368 : Autoloader cannot be found due to include_path override
      -- Thanks to Richard Quadling for the patch
    - Fixed bug #12378 : equal sign alignments problem with while()
   </notes>
  </release>
  <release>
   <version>
    <release>1.0.0RC1</release>
    <api>1.0.0RC1</api>
   </version>
   <stability>
    <release>beta</release>
    <api>beta</api>
   </stability>
   <date>2007-11-01</date>
   <license uri="https://github.com/squizlabs/PHP_CodeSniffer/blob/master/licence.txt">BSD License</license>
   <notes>
    - Main phpcs script can now be run from a CVS checkout without installing the package
    - Added a new CSV report format
      -- Header row indicates what position each element is in
      -- Always use the header row to determine positions rather than assuming the format, as it may change
    - XML and CSV report formats now contain information about which column the error occurred at
      -- Useful if you want to highlight the token that caused the error in a custom application
    - Square bracket tokens now have bracket_opener and bracket_closer set
    - Added new Squiz SemicolonSpacingSniff to throw errors if whitespace is found before a semicolon
    - Added new Squiz ArrayBracketSpacingSniff to throw errors if whitespace is found around square brackets
    - Added new Squiz ObjectOperatorSpacingSniff to throw errors if whitespace is found around object operators
    - Added new Squiz DisallowMultipleAssignmentsSniff to throw errors if multiple assignments are on the same line
    - Added new Squiz ScopeKeywordSpacingSniff to throw errors if there is not a single space after a scope modifier
    - Added new Squiz ObjectInstantiationSniff to throw errors if new objects are not assigned to a variable
    - Added new Squiz FunctionDuplicateArgumentSniff to throw errors if argument is declared multiple times in a function
    - Added new Squiz FunctionOpeningBraceSpaceSniff to ensure there are no blank lines after a function open brace
    - Added new Squiz CommentedOutCodeSniff to warn about comments that looks like they are commented out code blocks
    - Added CyclomaticComplexitySniff to Squiz standard
    - Added NestingLevelSniff to Squiz standard
    - Squiz ForbiddenFunctionsSniff now recommends echo() instead of print()
    - Squiz ValidLogicalOperatorsSniff now recommends ^ instead of xor
    - Squiz SwitchDeclarationSniff now contains more checks
      -- A single space is required after the case keyword
      -- No space is allowed before the colon in a case or default statement
      -- All switch statements now require a default case
      -- Default case must contain a break statement
      -- Empty default case must contain a comment describing why the default is ignored
      -- Empty case statements are not allowed
      -- Case and default statements must not be followed by a blank line
      -- Break statements must be followed by a blank line or the closing brace
      -- There must be no blank line before a break statement
    - Squiz standard is now using the PEAR IncludingFileSniff
    - PEAR ClassCommentSniff no longer complains about unknown tags
    - PEAR FileCommentSniff no longer complains about unknown tags
    - PEAR FileCommentSniff now accepts multiple @copyright tags
    - Squiz BlockCommentSniff now checks that comment starts with a capital letter
    - Squiz InlineCommentSniff now has better checking to ensure comment starts with a capital letter
    - Squiz ClassCommentSniff now checks that short and long comments start with a capital letter
    - Squiz FunctionCommentSniff now checks that short, long and param comments start with a capital letter
    - Squiz VariableCommentSniff now checks that short and long comments start with a capital letter
    - Fixed error with multi-token array indexes in Squiz ArrayDeclarationSniff
    - Fixed error with checking shorthand IF statements without a semicolon in Squiz InlineIfDeclarationSniff
    - Fixed error where constants used as defulat values in function declarations were seen as type hints
    - Fixed bug #12316 : PEAR is no longer the default standard
    - Fixed bug #12321 : wrong detection of missing function docblock
   </notes>
  </release>
  <release>
   <version>
    <release>0.9.0</release>
    <api>0.9.0</api>
   </version>
   <stability>
    <release>beta</release>
    <api>beta</api>
   </stability>
   <date>2007-09-24</date>
   <license uri="https://github.com/squizlabs/PHP_CodeSniffer/blob/master/licence.txt">BSD License</license>
   <notes>
    - Added a config system for setting config data across phpcs runs
    - You can now change the default coding standard from PEAR to something else
      -- Run: phpcs --config-set default_standard [standard]
    - Added new Zend coding standard to check code against the Zend Framework standards
      -- The complete standard is not yet implemented
      -- Specify --standard=Zend to use
      -- Thanks to Johann-Peter Hartmann for the contribution of some sniffs
      -- Thanks to Holger Kral for the Code Analyzer sniff
   </notes>
  </release>
  <release>
   <version>
    <release>0.8.0</release>
    <api>0.8.0</api>
   </version>
   <stability>
    <release>beta</release>
    <api>beta</api>
   </stability>
   <date>2007-08-08</date>
   <license uri="https://github.com/squizlabs/PHP_CodeSniffer/blob/master/licence.txt">BSD License</license>
   <notes>
    - Added new XML report format; --report=xml (feature request #11535)
      -- Thanks to Brett Bieber for the patch
    - Added new command line argument --ignore to specify a list of files to skip (feature request #11556)
    - Added PHPCS and MySource coding standards into the core install
    - Scope map no longer gets confused by curly braces that act as string offsets
    - Removed CodeSniffer/SniffException.php as it is no longer used
    - Unit tests can now be run directly from a CVS checkout
    - Made private vars and functions protected in PHP_CodeSniffer class so this package can be overridden
    - Added new Metrics category to Generic coding standard
      -- Contains Cyclomatic Complexity and Nesting Level sniffs
      -- Thanks to Johann-Peter Hartmann for the contribution
    - Added new Generic DisallowTabIndentSniff to throw errors if tabs are used for indentation (feature request #11738)
      -- PEAR and Squiz standards use this new sniff to throw more specific indentation errors
    - Generic MultipleStatementAlignmentSniff has new private var to set a padding size limit (feature request #11555)
    - Generic MultipleStatementAlignmentSniff can now handle assignments that span multiple lines (feature request #11561)
    - Generic LineLengthSniff now has a max line length after which errors are thrown instead of warnings
      -- BC BREAK: Override the protected member var absoluteLineLimit and set it to zero in custom LineLength sniffs
      -- Thanks to Johann-Peter Hartmann for the contribution
    - Comment sniff errors about incorrect tag orders are now more descriptive (feature request #11693)
    - Fixed bug #11473 : Invalid CamelCaps name when numbers used in names
   </notes>
  </release>
  <release>
   <version>
    <release>0.7.0</release>
    <api>0.7.0</api>
   </version>
   <stability>
    <release>beta</release>
    <api>beta</api>
   </stability>
   <date>2007-07-02</date>
   <license uri="https://github.com/squizlabs/PHP_CodeSniffer/blob/master/licence.txt">BSD License</license>
   <notes>
    - BC BREAK: EOL character is now auto-detected and used instead of hard-coded \n
      -- Pattern sniffs must now specify "EOL" instead of "\n" or "\r\n" to use auto-detection
      -- Please use $phpcsFile->eolChar to check for newlines instead of hard-coding "\n" or "\r\n"
      -- Comment parser classes now require you to pass $phpcsFile as an additional argument
    - BC BREAK: Included and excluded sniffs now require .php extension
      -- Please update your coding standard classes and add ".php" to all sniff entries
      -- See CodeSniffer/Standards/PEAR/PEARCodingStandard.php for an example

    - Fixed error where including a directory of sniffs in a coding standard class did not work
    - Coding standard classes can now specify a list of sniffs to exclude as well as include (feature request #11056)
    - Two uppercase characters can now be placed side-by-side in class names in Squiz ValidClassNameSniff
    - SVN tags now allowed in PEAR file doc blocks (feature request #11038)
      -- Thanks to Torsten Roehr for the patch
    - Private methods in commenting sniffs and comment parser are now protected (feature request #11087)
    - Added Generic LineEndingsSniff to check the EOL character of a file
    - PEAR standard now only throws one error per file for incorrect line endings (eg. /r/n)
    - Command line arg -v now shows number of registered sniffs
    - Command line arg -vvv now shows list of registered sniffs
    - Squiz ControlStructureSpacingSniff no longer throws errors if the control structure is at the end of the script
    - Squiz FunctionCommentSniff now throws error for "return void" if function has return statement
    - Squiz FunctionCommentSniff now throws error for functions that return void but specify something else
    - Squiz ValidVariableNameSniff now allows multiple uppercase letters in a row
    - Squiz ForEachLoopDeclarationSniff now throws error for AS keyword not being lowercase
    - Squiz SwitchDeclarationSniff now throws errors for CASE/DEFAULT/BREAK keywords not being lowercase
    - Squiz ArrayDeclarationSniff now handles multi-token array values when checking alignment
    - Squiz standard now enforces a space after cast tokens
    - Generic MultipleStatementAlignmentSniff no longer gets confused by assignments inside FOR conditions
    - Generic MultipleStatementAlignmentSniff no longer gets confused by the use of list()
    - Added Generic SpaceAfterCastSniff to ensure there is a single space after a cast token
    - Added Generic NoSpaceAfterCastSniff to ensure there is no whitespace after a cast token
    - Added PEAR ClassDeclarationSniff to ensure the opening brace of a class is on the line after the keyword
    - Added Squiz ScopeClosingBraceSniff to ensure closing braces are aligned correctly
    - Added Squiz EvalSniff to discourage the use of eval()
    - Added Squiz LowercaseDeclarationSniff to ensure all declaration keywords are lowercase
    - Added Squiz LowercaseClassKeywordsSniff to ensure all class declaration keywords are lowercase
    - Added Squiz LowercaseFunctionKeywordsSniff to ensure all function declaration keywords are lowercase
    - Added Squiz LowercasePHPFunctionsSniff to ensure all calls to inbuilt PHP functions are lowercase
    - Added Squiz CastSpacingSniff to ensure cast statements dont contain whitespace
    - Errors no longer thrown when checking 0 length files with verbosity on
    - Fixed bug #11105 : getIncludedSniffs() not working anymore
      -- Thanks to Blair Robertson for the patch
    - Fixed bug #11120 : Uninitialized string offset in AbstractParser.php on line 200
   </notes>
  </release>
  <release>
   <version>
    <release>0.6.0</release>
    <api>0.6.0</api>
   </version>
   <stability>
    <release>beta</release>
    <api>beta</api>
   </stability>
   <date>2007-05-15</date>
   <license uri="https://github.com/squizlabs/PHP_CodeSniffer/blob/master/licence.txt">BSD License</license>
   <notes>
    - The number of errors and warnings found is now shown for each file while checking the file if verbosity is enabled
    - Now using PHP_EOL instead of hard-coded \n so output looks good on Windows (feature request #10761)
      - Thanks to Carsten Wiedmann for the patch.
    - phpcs now exits with status 0 (no errors) or 1 (errors found) (feature request #10348)
    - Added new -l command line argument to stop recursion into directories (feature request #10979)
    - Fixed variable name error causing incorrect error message in Squiz ValidVariableNameSniff
    - Fixed bug #10757 : Error in ControlSignatureSniff
    - Fixed bugs #10751, #10777 : Sniffer class paths handled incorrectly in Windows
      - Thanks to Carsten Wiedmann for the patch.
    - Fixed bug #10961 : Error "Last parameter comment requires a blank newline after it" thrown
    - Fixed bug #10983 : phpcs outputs notices when checking invalid PHP
    - Fixed bug #10980 : Incorrect warnings for equals sign
   </notes>
  </release>
  <release>
   <version>
    <release>0.5.0</release>
    <api>0.5.0</api>
   </version>
   <stability>
    <release>beta</release>
    <api>beta</api>
   </stability>
   <date>2007-04-17</date>
   <license uri="https://github.com/squizlabs/PHP_CodeSniffer/blob/master/licence.txt">BSD License</license>
   <notes>
    - BC BREAK: Coding standards now require a class to be added so PHP_CodeSniffer can get information from them
      - Please read the end user docs for info about the new class required for all coding standards

    - Coding standards can now include sniffs from other standards, or whole standards, without writing new sniff files
    - PHP_CodeSniffer_File::isReference() now correctly returns for references in function declarations
    - PHP_CodeSniffer_File::isReference() now returns false if you don't pass it a T_BITWISE_AND token
    - PHP_CodeSniffer_File now stores the absolute path to the file so sniffs can check file locations correctly
    - Fixed undefined index error in AbstractVariableSniff for variables inside an interface function definition
    - Added MemberVarSpacingSniff to Squiz standard to enforce one-line spacing between member vars
    - Add FunctionCommentThrowTagSniff to Squiz standard to check that @throws tags are correct
    - Fixed problems caused by references and type hints in Squiz FunctionDeclarationArgumentSpacingSniff
    - Fixed problems with errors not being thrown for some misaligned @param comments in Squiz FunctionCommentSniff
    - Fixed badly spaced comma error being thrown for "extends" class in Squiz ClassDeclarationSniff
    - Errors no longer thrown for class method names in Generic ForbiddenFunctionsSniff
    - Errors no longer thrown for type hints in front of references in Generic UpperCaseConstantNameSniff
    - Errors no longer thrown for correctly indented buffered lines in Squiz ScopeIndexSniff
    - Errors no longer thrown for user-defined functions named as forbidden functions in Generic ForbiddenFunctionsSniff
    - Errors no longer thrown on __autoload functions in PEAR ValidFunctionNameSniff
    - Errors now thrown for __autoload methods in PEAR ValidFunctionNameSniff
    - Errors now thrown if constructors or destructors have @return tags in Squiz FunctionCommentSniff
    - Errors now thrown if @throws tags dont start with a capital and end with a full stop in Squiz FunctionCommentSniff
    - Errors now thrown for invalid @var tag values in Squiz VariableCommentSniff
    - Errors now thrown for missing doc comment in Squiz VariableCommentSniff
    - Errors now thrown for unspaced operators in FOR loop declarations in Squiz OperatorSpacingSniff
    - Errors now thrown for using ob_get_clean/flush functions to end buffers in Squiz OutputBufferingIndentSniff
    - Errors now thrown for all missing member variable comments in Squiz VariableCommentSniff
   </notes>
  </release>
  <release>
   <version>
    <release>0.4.0</release>
    <api>0.4.0</api>
   </version>
   <stability>
    <release>beta</release>
    <api>beta</api>
   </stability>
   <date>2007-02-19</date>
   <license uri="https://github.com/squizlabs/PHP_CodeSniffer/blob/master/licence.txt">BSD License</license>
   <notes>
    - Standard name specified with --standard command line argument is no longer case sensitive
    - Long error and warning messages are now wrapped to 80 characters in the full error report (thanks Endre Czirbesz)
    - Shortened a lot of error and warning messages so they don't take up so much room
    - Squiz FunctionCommentSniff now checks that param comments start with a capital letter and end with a full stop
    - Squiz FunctionSpacingSniff now reports incorrect lines below function on closing brace, not function keyword
    - Squiz FileCommentSniff now checks that there are no blank lines between the open PHP tag and the comment
    - PHP_CodeSniffer_File::isReference() now returns correctly when checking refs on right side of =>
    - Fixed incorrect error with switch closing brace in Squiz SwitchDeclarationSniff
    - Fixed missing error when multiple statements are not aligned correctly with object operators
    - Fixed incorrect errors for some PHP special variables in Squiz ValidVariableNameSniff
    - Fixed incorrect errors for arrays that only contain other arrays in Squiz ArrayDeclarationSniff
    - Fixed bug #9844 : throw new Exception(\n accidently reported as error but it ain't
   </notes>
  </release>
  <release>
   <version>
    <release>0.3.0</release>
    <api>0.3.0</api>
   </version>
   <stability>
    <release>beta</release>
    <api>beta</api>
   </stability>
   <date>2007-01-11</date>
   <license uri="https://github.com/squizlabs/PHP_CodeSniffer/blob/master/licence.txt">BSD License</license>
   <notes>
    - Updated package.xml to version 2
    - Specifying coding standard on command line is now optional, even if you have multiple standards installed
      - PHP_CodeSniffer uses the PEAR coding standard by default if no standard is specified
    - New command line option, --extensions, to specify a comma separated list of file extensions to check
    - Converted all unit tests to PHPUnit 3 format
    - Added new coding standard, Squiz, that can be used as an alternative to PEAR
      - also contains more examples of sniffs
      - some may be moved into the Generic coding standard if required
    - Added MultipleStatementAlignmentSniff to Generic standard
    - Added ScopeIndentSniff to Generic standard
    - Added ForbiddenFunctionsSniff to Generic standard
    - Added FileCommentSniff to PEAR standard
    - Added ClassCommentSniff to PEAR standard
    - Added FunctionCommentSniff to PEAR standard
    - Change MultipleStatementSniff to MultipleStatementAlignmentSniff in PEAR standard
    - Replaced Methods directory with Functions directory in Generic and PEAR standards
      - also renamed some of the sniffs in those directories
    - Updated file, class and method comments for all files
    - Fixed bug #9274 : nested_parenthesis element not set for open and close parenthesis tokens
    - Fixed bug #9411 : too few pattern characters cause incorrect error report
   </notes>
  </release>
  <release>
   <version>
    <release>0.2.1</release>
    <api>0.2.1</api>
   </version>
   <stability>
    <release>alpha</release>
    <api>alpha</api>
   </stability>
   <date>2006-11-09</date>
   <license uri="https://github.com/squizlabs/PHP_CodeSniffer/blob/master/licence.txt">BSD License</license>
   <notes>
    - Fixed bug #9274 : nested_parenthesis element not set for open and close parenthesis tokens
   </notes>
  </release>
  <release>
   <version>
    <release>0.2.0</release>
    <api>0.2.0</api>
   </version>
   <stability>
    <release>alpha</release>
    <api>alpha</api>
   </stability>
   <date>2006-10-13</date>
   <license uri="https://github.com/squizlabs/PHP_CodeSniffer/blob/master/licence.txt">BSD License</license>
   <notes>
    - Added a generic standards package that will contain generic sniffs to be used in specific coding standards
      - thanks to Frederic Poeydomenge for the idea
    - Changed PEAR standard to use generic sniffs where available
    - Added LowerCaseConstantSniff to Generic standard
    - Added UpperCaseConstantSniff to Generic standard
    - Added DisallowShortOpenTagSniff to Generic standard
    - Added LineLengthSniff to Generic standard
    - Added UpperCaseConstantNameSniff to Generic standard
    - Added OpeningMethodBraceBsdAllmanSniff to Generic standard (contrib by Frederic Poeydomenge)
    - Added OpeningMethodBraceKernighanRitchieSniff to Generic standard (contrib by Frederic Poeydomenge)
    - Added framework for core PHP_CodeSniffer unit tests
    - Added unit test for PHP_CodeSniffer:isCamelCaps method
    - ScopeClosingBraceSniff now checks indentation of BREAK statements
    - Added new command line arg (-vv) to show developer debug output
    - Fixed some coding standard errors
    - Fixed bug #8834 : Massive memory consumption
    - Fixed bug #8836 : path case issues in package.xml
    - Fixed bug #8843 : confusion on nested switch()
    - Fixed bug #8841 : comments taken as whitespace
    - Fixed bug #8884 : another problem with nested switch() statements
   </notes>
  </release>
  <release>
   <version>
    <release>0.1.1</release>
    <api>0.1.1</api>
   </version>
   <stability>
    <release>alpha</release>
    <api>alpha</api>
   </stability>
   <date>2006-09-25</date>
   <license uri="https://github.com/squizlabs/PHP_CodeSniffer/blob/master/licence.txt">BSD License</license>
   <notes>
    - Added unit tests for all PEAR sniffs
    - Exception class now extends from PEAR_Exception
    - Fixed summary report so files without errors but with warnings are not shown when warnings are hidden
   </notes>
  </release>
  <release>
   <version>
    <release>0.1.0</release>
    <api>0.1.0</api>
   </version>
   <stability>
    <release>alpha</release>
    <api>alpha</api>
   </stability>
   <date>2006-09-19</date>
   <license uri="https://github.com/squizlabs/PHP_CodeSniffer/blob/master/licence.txt">BSD License</license>
   <notes>
    - Reorganised package contents to conform to PEAR standards
    - Changed version numbering to conform to PEAR standards
    - Removed duplicate require_once() of Exception.php from CodeSniffer.php
   </notes>
  </release>
  <release>
   <version>
    <release>0.0.5</release>
    <api>0.0.5</api>
   </version>
   <stability>
    <release>alpha</release>
    <api>alpha</api>
   </stability>
   <date>2006-09-18</date>
   <license uri="https://github.com/squizlabs/PHP_CodeSniffer/blob/master/licence.txt">BSD License</license>
   <notes>
    - Fixed .bat file for situation where php.ini cannot be found so include_path is not set
   </notes>
  </release>
  <release>
   <version>
    <release>0.0.4</release>
    <api>0.0.4</api>
   </version>
   <stability>
    <release>alpha</release>
    <api>alpha</api>
   </stability>
   <date>2006-08-28</date>
   <license uri="https://github.com/squizlabs/PHP_CodeSniffer/blob/master/licence.txt">BSD License</license>
   <notes>
    - Added .bat file for easier running of PHP_CodeSniffer on Windows
    - Sniff that checks method names now works for PHP4 style code where there is no scope keyword
    - Sniff that checks method names now works for PHP4 style constructors
    - Sniff that checks method names no longer incorrectly reports error with magic methods
    - Sniff that checks method names now reports errors with non-magic methods prefixed with __
    - Sniff that checks for constant names no longer incorrectly reports errors with heredoc strings
    - Sniff that checks for constant names no longer incorrectly reports errors with created objects
    - Sniff that checks indentation no longer incorrectly reports errors with heredoc strings
    - Sniff that checks indentation now correctly reports errors with improperly indented multi-line strings
    - Sniff that checks function declarations now checks for spaces before and after an equals sign for default values
    - Sniff that checks function declarations no longer incorrectly reports errors with multi-line declarations
    - Sniff that checks included code no longer incorrectly reports errors when return value is used conditionally
    - Sniff that checks opening brace of function no longer incorrectly reports errors with multi-line declarations
    - Sniff that checks spacing after commas in function calls no longer reports too many errors for some code
    - Sniff that checks control structure declarations now gives more descriptive error message
   </notes>
  </release>
  <release>
   <version>
    <release>0.0.3</release>
    <api>0.0.3</api>
   </version>
   <stability>
    <release>alpha</release>
    <api>alpha</api>
   </stability>
   <date>2006-08-22</date>
   <license uri="https://github.com/squizlabs/PHP_CodeSniffer/blob/master/licence.txt">BSD License</license>
   <notes>
    - Added sniff to check for invalid class and interface names
    - Added sniff to check for invalid function and method names
    - Added sniff to warn if line is greater than 85 characters
    - Added sniff to check that function calls are in the correct format
    - Fixed error where comments were not allowed on the same line as a control structure declaration
    - Added command line arg to print current version (--version)
   </notes>
  </release>
  <release>
   <version>
    <release>0.0.2</release>
    <api>0.0.2</api>
   </version>
   <stability>
    <release>alpha</release>
    <api>alpha</api>
   </stability>
   <date>2006-07-25</date>
   <license uri="https://github.com/squizlabs/PHP_CodeSniffer/blob/master/licence.txt">BSD License</license>
   <notes>
    - Removed the including of checked files to stop errors caused by parsing them
    - Removed the use of reflection so checked files do not have to be included
    - Memory usage has been greatly reduced
    - Much faster tokenising and checking times
    - Reworked the PEAR coding standard sniffs (much faster now)
    - Fix some bugs with the PEAR scope indentation standard
    - Better checking for installed coding standards
    - Can now accept multiple files and dirs on the command line
    - Added an option to list installed coding standards
    - Added an option to print a summary report (number of errors and warnings shown for each file)
    - Added an option to hide warnings from reports
    - Added an option to print verbose output (so you know what is going on)
    - Reordered command line args to put switches first (although order is not enforced)
    - Switches can now be specified together (eg. php -nv) as well as separately (phpcs -n -v)
   </notes>
  </release>
  <release>
   <version>
    <release>0.0.1</release>
    <api>0.0.1</api>
   </version>
   <stability>
    <release>alpha</release>
    <api>alpha</api>
   </stability>
   <date>2006-07-19</date>
   <license uri="https://github.com/squizlabs/PHP_CodeSniffer/blob/master/licence.txt">BSD License</license>
   <notes>Initial preview release.</notes>
  </release>
 </changelog>
</package><|MERGE_RESOLUTION|>--- conflicted
+++ resolved
@@ -26,20 +26,9 @@
  </stability>
  <license uri="https://github.com/squizlabs/PHP_CodeSniffer/blob/master/licence.txt">BSD 3-Clause License</license>
  <notes>
-<<<<<<< HEAD
   - Fixed an undefined var name error that could be produced while running PHPCBF
   - Made the Runner class easier to use with wrapper scripts
   - Includes all changes from the 2.7.1 release
-=======
-  - Squiz.ControlStructures.ControlSignature.SpaceAfterCloseParenthesis fix now removes unnecessary whitespace
-  - Squiz.Formatting.OperatorBracket no longer errors for negative array indexes used within a function call
-  - Fixed a problem where the content of T_DOC_COMMENT_CLOSE_TAG tokens could sometimes be (boolean) false
-  - Fixed bug #1141 : Sniffs that check EOF newlines don't detect newlines properly when the last token is a doc block
-  - Fixed bug #1150 : Squiz.Strings.EchoedStrings does not properly fix bracketed statements
-  - Fixed bug #1156 : Generic.Formatting.DisallowMultipleStatements errors when mutliple short echo tags are used on the same line
-    -- Thanks to Nikola Kovacs for the patch
-  - Fixed bug #1161 : Absolute report path is treated like a relative path if it also exists within the current directory
->>>>>>> 4506689a
  </notes>
  <contents>
   <dir name="/">
@@ -1326,7 +1315,6 @@
         <file baseinstalldir="PHP/CodeSniffer" name="StaticThisUsageUnitTest.php" role="test" />
        </dir>
        <dir name="Strings">
-<<<<<<< HEAD
         <file baseinstalldir="PHP/CodeSniffer" name="ConcatenationSpacingUnitTest.inc" role="test" />
         <file baseinstalldir="PHP/CodeSniffer" name="ConcatenationSpacingUnitTest.inc.fixed" role="test" />
         <file baseinstalldir="PHP/CodeSniffer" name="ConcatenationSpacingUnitTest.php" role="test" />
@@ -1334,24 +1322,8 @@
         <file baseinstalldir="PHP/CodeSniffer" name="DoubleQuoteUsageUnitTest.inc.fixed" role="test" />
         <file baseinstalldir="PHP/CodeSniffer" name="DoubleQuoteUsageUnitTest.php" role="test" />
         <file baseinstalldir="PHP/CodeSniffer" name="EchoedStringsUnitTest.inc" role="test" />
+        <file baseinstalldir="PHP/CodeSniffer" name="EchoedStringsUnitTest.inc.fixed" role="test" />
         <file baseinstalldir="PHP/CodeSniffer" name="EchoedStringsUnitTest.php" role="test" />
-=======
-        <file baseinstalldir="PHP" name="ConcatenationSpacingUnitTest.inc" role="test" />
-        <file baseinstalldir="PHP" name="ConcatenationSpacingUnitTest.inc.fixed" role="test" />
-        <file baseinstalldir="PHP" name="ConcatenationSpacingUnitTest.php" role="test">
-         <tasks:replace from="@package_version@" to="version" type="package-info" />
-        </file>
-        <file baseinstalldir="PHP" name="DoubleQuoteUsageUnitTest.inc" role="test" />
-        <file baseinstalldir="PHP" name="DoubleQuoteUsageUnitTest.inc.fixed" role="test" />
-        <file baseinstalldir="PHP" name="DoubleQuoteUsageUnitTest.php" role="test">
-         <tasks:replace from="@package_version@" to="version" type="package-info" />
-        </file>
-        <file baseinstalldir="PHP" name="EchoedStringsUnitTest.inc" role="test" />
-        <file baseinstalldir="PHP" name="EchoedStringsUnitTest.inc.fixed" role="test" />
-        <file baseinstalldir="PHP" name="EchoedStringsUnitTest.php" role="test">
-         <tasks:replace from="@package_version@" to="version" type="package-info" />
-        </file>
->>>>>>> 4506689a
        </dir>
        <dir name="WhiteSpace">
         <file baseinstalldir="PHP/CodeSniffer" name="CastSpacingUnitTest.inc" role="test" />
