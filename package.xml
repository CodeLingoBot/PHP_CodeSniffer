<?xml version="1.0" encoding="UTF-8"?>
<package packagerversion="1.4.10" version="2.0" xmlns="http://pear.php.net/dtd/package-2.0" xmlns:tasks="http://pear.php.net/dtd/tasks-1.0" xmlns:xsi="http://www.w3.org/2001/XMLSchema-instance" xsi:schemaLocation="http://pear.php.net/dtd/tasks-1.0
http://pear.php.net/dtd/tasks-1.0.xsd
http://pear.php.net/dtd/package-2.0
http://pear.php.net/dtd/package-2.0.xsd">
 <name>PHP_CodeSniffer</name>
 <channel>pear.php.net</channel>
 <summary>PHP_CodeSniffer tokenises PHP, JavaScript and CSS files and detects violations of a defined set of coding standards.</summary>
 <description>PHP_CodeSniffer is a PHP5 script that tokenises PHP, JavaScript and CSS files to detect violations of a defined coding standard. It is an essential development tool that ensures your code remains clean and consistent. It can also help prevent some common semantic errors made by developers.
 </description>
 <lead>
  <name>Greg Sherwood</name>
  <user>squiz</user>
  <email>gsherwood@squiz.net</email>
  <active>yes</active>
 </lead>
 <date>2013-07-25</date>
 <time>14:04:00</time>
 <version>
<<<<<<< HEAD
  <release>1.6.0a1</release>
  <api>1.6.0a1</api>
=======
  <release>1.5.0RC4</release>
  <api>1.5.0RC4</api>
>>>>>>> e240bf7c
 </version>
 <stability>
  <release>beta</release>
  <api>beta</api>
 </stability>
 <license uri="https://github.com/squizlabs/PHP_CodeSniffer/blob/master/licence.txt">BSD 3-Clause License</license>
 <notes>
<<<<<<< HEAD
  - The --report argument now allows for custom reports to be used
    -- Use the full path to your custom report class as the report name
=======
>>>>>>> e240bf7c
  - You can now restrict violations to individual sniff codes using the --sniffs command line argument
   -- Previously, this only restricted violations to an entire sniff and not individual messages
   -- If you have scripts calling PHP_CodeSniffer::process() or creating PHP_CodeSniffer_File objects, you must update your code
   -- The array of restrictions passed to PHP_CodeSniffer::process() must now be an array of sniff codes instead of class names
   -- The PHP_CodeSniffer_File::__construct() method now requires an array of restrictions to be passed
  - Doc generation is now working again
  - Progress information now shows the percentage complete at the end of each line
  - Added report type --report=junit to show the error list in a JUnit compatible format
    -- Thanks to Oleg Lobach for the contribution
  - Added support for the PHP 5.4 callable type hint
  - Fixed problem where some file content could be ignored when checking STDIN
  - Version information is now printed when installed via composer or run from a Git clone (request #20050)
  - Added Squiz DisallowBooleanStatementSniff to ban boolean operators outside of control structure conditions
<<<<<<< HEAD
=======
  - Coding standard ignore comments can now appear instead doc blocks as well as inline comments
    -- Thanks to Stuart Langley for the patch
>>>>>>> e240bf7c
  - PEAR MultiLineConditionSniff now has a setting to specify how many spaces code should be indented
    -- Default remains at 4; override the 'indent' setting in a ruleset.xml file to change
    -- Thanks to Szabolcs Sulik for the patch
  - PEAR MultiLineAssignmentSniff now has a setting to specify how many spaces code should be indented
    -- Default remains at 4; override the 'indent' setting in a ruleset.xml file to change
    -- Thanks to Szabolcs Sulik for the patch
  - PEAR FunctionDeclarationSniff now has a setting to specify how many spaces code should be indented
    -- Default remains at 4; override the 'indent' setting in a ruleset.xml file to change
    -- Thanks to Szabolcs Sulik for the patch
  - Squiz SwitchDeclarationSniff now has a setting to specify how many spaces code should be indented
    -- Default remains at 4; override the 'indent' setting in a ruleset.xml file to change
    -- Thanks to Szabolcs Sulik for the patch
  - Squiz CSS IndentationSniff now has a setting to specify how many spaces code should be indented
    -- Default remains at 4; override the 'indent' setting in a ruleset.xml file to change
    -- Thanks to Hugo Fonseca for the patch
  - Squiz and MySource File and Function comment sniffs now allow all tags and don't require a particular licence
  - Squiz standard now allows lines to be 120 characters long before warning; up from 85
  - Squiz LowercaseStyleDefinitionSniff no longer throws errors for class names in nested style definitions
  - Squiz ClassFileNameSniff no longer throws errors when checking STDIN
  - Squiz CSS sniffs no longer generate errors for IE filters
  - Squiz LogicalOperatorSpacingSniff now ignores whitespace at the end of a line
  - Error code Squiz.Strings.ConcatenationSpacing.Missing has been changed to Squiz.Strings.ConcatenationSpacing.PaddingFound
  - The PSR2 standard no longer throws errors for additional spacing after a type hint
  - Fixed cases where code was incorrectly assigned the T_GOTO_LABEL token when used in a complex CASE condition
  - Fixed bug #20026 : Check for multi-line arrays that should be single-line is slightly wrong
    -- Adds new error message for single-line arrays that end with a comma
  - Fixed bug #20029 : ForbiddenFunction sniff incorrectly recognizes methods in USE clauses
  - Fixed bug #20043 : Mis-interpretation of Foo::class
  - Fixed bug #20044 : PSR1 camelCase check does not ignore leading underscores
  - Fixed bug #20045 : Errors about indentation for closures with multi-line 'use' in functions
  - Fixed bug #20051 : Undefined index: scope_opener / scope_closer
    -- Thanks to Anthon Pang for the patch
 </notes>
 <contents>
  <dir name="/">
   <file baseinstalldir="PHP" name="CodeSniffer.php" role="php">
    <tasks:replace from="@package_version@" to="version" type="package-info" />
    <tasks:replace from="@data_dir@" to="data_dir" type="pear-config" />
   </file>
   <file baseinstalldir="PHP" name="CodeSniffer.conf.dist" role="data" />
   <dir name="scripts">
    <file baseinstalldir="" name="phpcbf" role="script">
     <tasks:replace from="/usr/bin/env php" to="php_bin" type="pear-config" />
    </file>
    <file baseinstalldir="" name="phpcs" role="script">
     <tasks:replace from="/usr/bin/env php" to="php_bin" type="pear-config" />
    </file>
    <file baseinstalldir="" name="phpcs-svn-pre-commit" role="script">
     <tasks:replace from="@php_bin@" to="php_bin" type="pear-config" />
     <tasks:replace from="@package_version@" to="version" type="package-info" />
    </file>
    <file baseinstalldir="" name="phpcs.bat" role="script">
     <tasks:replace from="@php_bin@" to="php_bin" type="pear-config" />
     <tasks:replace from="@bin_dir@" to="bin_dir" type="pear-config" />
     <tasks:replace from="@php_dir@" to="php_dir" type="pear-config" />
     <tasks:replace from="@package_version@" to="version" type="package-info" />
    </file>
   </dir>
   <dir name="tests">
    <dir name="Core">
     <dir name="File">
      <file baseinstalldir="" name="GetMethodParametersTest.php" role="test">
       <tasks:replace from="@package_version@" to="version" type="package-info" />
      </file>
     </dir>
     <file baseinstalldir="" name="AllTests.php" role="test">
      <tasks:replace from="@package_version@" to="version" type="package-info" />
     </file>
     <file baseinstalldir="" name="ErrorSuppressionTest.php" role="test">
      <tasks:replace from="@package_version@" to="version" type="package-info" />
     </file>
     <file baseinstalldir="" name="IsCamelCapsTest.php" role="test">
      <tasks:replace from="@package_version@" to="version" type="package-info" />
     </file>
    </dir>
    <dir name="Standards">
     <file baseinstalldir="" name="AbstractSniffUnitTest.php" role="test">
      <tasks:replace from="@package_version@" to="version" type="package-info" />
     </file>
     <file baseinstalldir="" name="AllSniffs.php" role="test">
      <tasks:replace from="@package_version@" to="version" type="package-info" />
     </file>
    </dir>
    <file baseinstalldir="" name="AllTests.php" role="test">
     <tasks:replace from="@package_version@" to="version" type="package-info" />
    </file>
    <file baseinstalldir="" name="TestSuite.php" role="test">
     <tasks:replace from="@package_version@" to="version" type="package-info" />
    </file>
   </dir>
   <dir name="CodeSniffer">
    <dir name="CommentParser">
     <file baseinstalldir="PHP" name="AbstractDocElement.php" role="php">
      <tasks:replace from="@package_version@" to="version" type="package-info" />
     </file>
     <file baseinstalldir="PHP" name="AbstractParser.php" role="php">
      <tasks:replace from="@package_version@" to="version" type="package-info" />
     </file>
     <file baseinstalldir="PHP" name="ClassCommentParser.php" role="php">
      <tasks:replace from="@package_version@" to="version" type="package-info" />
     </file>
     <file baseinstalldir="PHP" name="CommentElement.php" role="php">
      <tasks:replace from="@package_version@" to="version" type="package-info" />
     </file>
     <file baseinstalldir="PHP" name="DocElement.php" role="php">
      <tasks:replace from="@package_version@" to="version" type="package-info" />
     </file>
     <file baseinstalldir="PHP" name="FunctionCommentParser.php" role="php">
      <tasks:replace from="@package_version@" to="version" type="package-info" />
     </file>
     <file baseinstalldir="PHP" name="MemberCommentParser.php" role="php">
      <tasks:replace from="@package_version@" to="version" type="package-info" />
     </file>
     <file baseinstalldir="PHP" name="PairElement.php" role="php">
      <tasks:replace from="@package_version@" to="version" type="package-info" />
     </file>
     <file baseinstalldir="PHP" name="ParameterElement.php" role="php">
      <tasks:replace from="@package_version@" to="version" type="package-info" />
     </file>
     <file baseinstalldir="PHP" name="ParserException.php" role="php">
      <tasks:replace from="@package_version@" to="version" type="package-info" />
     </file>
     <file baseinstalldir="PHP" name="SingleElement.php" role="php">
      <tasks:replace from="@package_version@" to="version" type="package-info" />
     </file>
    </dir>
    <dir name="DocGenerators">
     <file baseinstalldir="PHP" name="Generator.php" role="php">
      <tasks:replace from="@package_version@" to="version" type="package-info" />
     </file>
     <file baseinstalldir="PHP" name="HTML.php" role="php">
      <tasks:replace from="@package_version@" to="version" type="package-info" />
     </file>
     <file baseinstalldir="PHP" name="Text.php" role="php">
      <tasks:replace from="@package_version@" to="version" type="package-info" />
     </file>
    </dir>
    <dir name="Reports">
     <file baseinstalldir="PHP" name="Cbf.php" role="php">
      <tasks:replace from="@package_version@" to="version" type="package-info" />
     </file>
     <file baseinstalldir="PHP" name="Checkstyle.php" role="php">
      <tasks:replace from="@package_version@" to="version" type="package-info" />
     </file>
     <file baseinstalldir="PHP" name="Csv.php" role="php">
      <tasks:replace from="@package_version@" to="version" type="package-info" />
     </file>
     <file baseinstalldir="PHP" name="Diff.php" role="php">
      <tasks:replace from="@package_version@" to="version" type="package-info" />
     </file>
     <file baseinstalldir="PHP" name="Emacs.php" role="php">
      <tasks:replace from="@package_version@" to="version" type="package-info" />
     </file>
     <file baseinstalldir="PHP" name="Full.php" role="php">
      <tasks:replace from="@package_version@" to="version" type="package-info" />
     </file>
     <file baseinstalldir="PHP" name="Gitblame.php" role="php">
      <tasks:replace from="@package_version@" to="version" type="package-info" />
     </file>
     <file baseinstalldir="PHP" name="Hgblame.php" role="php">
      <tasks:replace from="@package_version@" to="version" type="package-info" />
     </file>
     <file baseinstalldir="PHP" name="Json.php" role="php">
      <tasks:replace from="@package_version@" to="version" type="package-info" />
     </file>
     <file baseinstalldir="PHP" name="Junit.php" role="php">
      <tasks:replace from="@package_version@" to="version" type="package-info" />
     </file>
     <file baseinstalldir="PHP" name="Notifysend.php" role="php">
      <tasks:replace from="@package_version@" to="version" type="package-info" />
     </file>
     <file baseinstalldir="PHP" name="Source.php" role="php">
      <tasks:replace from="@package_version@" to="version" type="package-info" />
     </file>
     <file baseinstalldir="PHP" name="Summary.php" role="php">
      <tasks:replace from="@package_version@" to="version" type="package-info" />
     </file>
     <file baseinstalldir="PHP" name="Svnblame.php" role="php">
      <tasks:replace from="@package_version@" to="version" type="package-info" />
     </file>
     <file baseinstalldir="PHP" name="VersionControl.php" role="php">
      <tasks:replace from="@package_version@" to="version" type="package-info" />
     </file>
     <file baseinstalldir="PHP" name="Xml.php" role="php">
      <tasks:replace from="@package_version@" to="version" type="package-info" />
     </file>
    </dir>
    <dir name="Standards">
     <dir name="Generic">
      <dir name="Docs">
       <dir name="Classes">
        <file baseinstalldir="PHP" name="DuplicateClassNameStandard.xml" role="php" />
       </dir>
       <dir name="Debug">
        <file baseinstalldir="PHP" name="CSSLintStandard.xml" role="php" />
        <file baseinstalldir="PHP" name="ClosureLinterStandard.xml" role="php" />
        <file baseinstalldir="PHP" name="JSHintStandard.xml" role="php" />
       </dir>
       <dir name="Commenting">
        <file baseinstalldir="PHP" name="FixmeStandard.xml" role="php" />
        <file baseinstalldir="PHP" name="TodoStandard.xml" role="php" />
       </dir>
       <dir name="CodeAnalysis">
        <file baseinstalldir="PHP" name="JumbledIncrementerStandard.xml" role="php" />
        <file baseinstalldir="PHP" name="UnusedFunctionParameterStandard.xml" role="php" />
       </dir>
       <dir name="ControlStructures">
        <file baseinstalldir="PHP" name="InlineControlStructureStandard.xml" role="php" />
       </dir>
       <dir name="CodeAnalysis">
        <file baseinstalldir="PHP" name="EmptyStatementStandard.xml" role="php" />
        <file baseinstalldir="PHP" name="ForLoopShouldBeWhileLoopStandard.xml" role="php" />
        <file baseinstalldir="PHP" name="ForLoopWithTestFunctionCallStandard.xml" role="php" />
        <file baseinstalldir="PHP" name="UnconditionalIfStatementStandard.xml" role="php" />
        <file baseinstalldir="PHP" name="UnnecessaryFinalModifierStandard.xml" role="php" />
        <file baseinstalldir="PHP" name="UselessOverridingMethodStandard.xml" role="php" />
       </dir>
       <dir name="Files">
        <file baseinstalldir="PHP" name="ByteOrderMarkStandard.xml" role="php" />
        <file baseinstalldir="PHP" name="EndFileNewlineStandard.xml" role="php" />
        <file baseinstalldir="PHP" name="EndFileNoNewlineStandard.xml" role="php" />
        <file baseinstalldir="PHP" name="InlineHTMLStandard.xml" role="php" />
        <file baseinstalldir="PHP" name="LineEndingsStandard.xml" role="php" />
        <file baseinstalldir="PHP" name="LineLengthStandard.xml" role="php" />
        <file baseinstalldir="PHP" name="LowercasedFilenameStandard.xml" role="php" />
        <file baseinstalldir="PHP" name="OneClassPerFileStandard.xml" role="php" />
        <file baseinstalldir="PHP" name="OneInterfacePerFileStandard.xml" role="php" />
       </dir>
       <dir name="Formatting">
        <file baseinstalldir="PHP" name="DisallowMultipleStatementsStandard.xml" role="php" />
        <file baseinstalldir="PHP" name="MultipleStatementAlignmentStandard.xml" role="php" />
        <file baseinstalldir="PHP" name="NoSpaceAfterCastStandard.xml" role="php" />
        <file baseinstalldir="PHP" name="SpaceAfterCastStandard.xml" role="php" />
       </dir>
       <dir name="Functions">
        <file baseinstalldir="PHP" name="CallTimePassByReferenceStandard.xml" role="php" />
        <file baseinstalldir="PHP" name="FunctionCallArgumentSpacingStandard.xml" role="php" />
        <file baseinstalldir="PHP" name="OpeningFunctionBraceBsdAllmanStandard.xml" role="php" />
        <file baseinstalldir="PHP" name="OpeningFunctionBraceKernighanRitchieStandard.xml" role="php" />
       </dir>
       <dir name="Metrics">
        <file baseinstalldir="PHP" name="CyclomaticComplexityStandard.xml" role="php" />
        <file baseinstalldir="PHP" name="NestingLevelStandard.xml" role="php" />
       </dir>
       <dir name="NamingConventions">
        <file baseinstalldir="PHP" name="CamelCapsFunctionNameStandard.xml" role="php" />
        <file baseinstalldir="PHP" name="ConstructorNameStandard.xml" role="php" />
        <file baseinstalldir="PHP" name="UpperCaseConstantNameStandard.xml" role="php" />
       </dir>
       <dir name="PHP">
        <file baseinstalldir="PHP" name="CharacterBeforePHPOpeningTagStandard.xml" role="php" />
        <file baseinstalldir="PHP" name="ClosingPHPTagStandard.xml" role="php" />
        <file baseinstalldir="PHP" name="DeprecatedFunctionsStandard.xml" role="php" />
        <file baseinstalldir="PHP" name="DisallowShortOpenTagStandard.xml" role="php" />
        <file baseinstalldir="PHP" name="ForbiddenFunctionsStandard.xml" role="php" />
        <file baseinstalldir="PHP" name="LowerCaseConstantStandard.xml" role="php" />
        <file baseinstalldir="PHP" name="LowerCaseKeywordStandard.xml" role="php" />
        <file baseinstalldir="PHP" name="NoSilencedErrorsStandard.xml" role="php" />
        <file baseinstalldir="PHP" name="SAPIUsageStandard.xml" role="php" />
        <file baseinstalldir="PHP" name="UpperCaseConstantStandard.xml" role="php" />
       </dir>
       <dir name="Strings">
        <file baseinstalldir="PHP" name="UnnecessaryStringConcatStandard.xml" role="php" />
       </dir>
       <dir name="VersionControl">
        <file baseinstalldir="PHP" name="SubversionPropertiesStandard.xml" role="php" />
       </dir>
       <dir name="WhiteSpace">
        <file baseinstalldir="PHP" name="DisallowSpaceIndentStandard.xml" role="php" />
        <file baseinstalldir="PHP" name="DisallowTabIndentStandard.xml" role="php" />
        <file baseinstalldir="PHP" name="ScopeIndentStandard.xml" role="php" />
       </dir>
      </dir>
      <dir name="Sniffs">
       <dir name="Classes">
        <file baseinstalldir="PHP" name="DuplicateClassNameSniff.php" role="php">
         <tasks:replace from="@package_version@" to="version" type="package-info" />
        </file>
       </dir>
       <dir name="CodeAnalysis">
        <file baseinstalldir="PHP" name="EmptyStatementSniff.php" role="php">
         <tasks:replace from="@package_version@" to="version" type="package-info" />
        </file>
        <file baseinstalldir="PHP" name="ForLoopShouldBeWhileLoopSniff.php" role="php">
         <tasks:replace from="@package_version@" to="version" type="package-info" />
        </file>
        <file baseinstalldir="PHP" name="ForLoopWithTestFunctionCallSniff.php" role="php">
         <tasks:replace from="@package_version@" to="version" type="package-info" />
        </file>
        <file baseinstalldir="PHP" name="JumbledIncrementerSniff.php" role="php">
         <tasks:replace from="@package_version@" to="version" type="package-info" />
        </file>
        <file baseinstalldir="PHP" name="UnconditionalIfStatementSniff.php" role="php">
         <tasks:replace from="@package_version@" to="version" type="package-info" />
        </file>
        <file baseinstalldir="PHP" name="UnnecessaryFinalModifierSniff.php" role="php">
         <tasks:replace from="@package_version@" to="version" type="package-info" />
        </file>
        <file baseinstalldir="PHP" name="UnusedFunctionParameterSniff.php" role="php">
         <tasks:replace from="@package_version@" to="version" type="package-info" />
        </file>
        <file baseinstalldir="PHP" name="UselessOverridingMethodSniff.php" role="php">
         <tasks:replace from="@package_version@" to="version" type="package-info" />
        </file>
       </dir>
       <dir name="Commenting">
        <file baseinstalldir="PHP" name="FixmeSniff.php" role="php">
         <tasks:replace from="@package_version@" to="version" type="package-info" />
        </file>
        <file baseinstalldir="PHP" name="TodoSniff.php" role="php">
         <tasks:replace from="@package_version@" to="version" type="package-info" />
        </file>
       </dir>
       <dir name="ControlStructures">
        <file baseinstalldir="PHP" name="InlineControlStructureSniff.php" role="php">
         <tasks:replace from="@package_version@" to="version" type="package-info" />
        </file>
       </dir>
       <dir name="Debug">
        <file baseinstalldir="PHP" name="ClosureLinterSniff.php" role="php">
         <tasks:replace from="@package_version@" to="version" type="package-info" />
        </file>
        <file baseinstalldir="PHP" name="CSSLintSniff.php" role="php">
         <tasks:replace from="@package_version@" to="version" type="package-info" />
        </file>
        <file baseinstalldir="PHP" name="JSHintSniff.php" role="php">
         <tasks:replace from="@package_version@" to="version" type="package-info" />
        </file>
       </dir>
       <dir name="Files">
        <file baseinstalldir="PHP" name="ByteOrderMarkSniff.php" role="php">
         <tasks:replace from="@package_version@" to="version" type="package-info" />
        </file>
        <file baseinstalldir="PHP" name="EndFileNewlineSniff.php" role="php">
         <tasks:replace from="@package_version@" to="version" type="package-info" />
        </file>
        <file baseinstalldir="PHP" name="EndFileNoNewlineSniff.php" role="php">
         <tasks:replace from="@package_version@" to="version" type="package-info" />
        </file>
        <file baseinstalldir="PHP" name="InlineHTMLSniff.php" role="php">
         <tasks:replace from="@package_version@" to="version" type="package-info" />
        </file>
        <file baseinstalldir="PHP" name="LineEndingsSniff.php" role="php">
         <tasks:replace from="@package_version@" to="version" type="package-info" />
        </file>
        <file baseinstalldir="PHP" name="LineLengthSniff.php" role="php">
         <tasks:replace from="@package_version@" to="version" type="package-info" />
        </file>
        <file baseinstalldir="PHP" name="OneClassPerFileSniff.php" role="php">
         <tasks:replace from="@package_version@" to="version" type="package-info" />
        </file>
        <file baseinstalldir="PHP" name="OneInterfacePerFileSniff.php" role="php">
         <tasks:replace from="@package_version@" to="version" type="package-info" />
        </file>
       </dir>
       <dir name="Formatting">
        <file baseinstalldir="PHP" name="DisallowMultipleStatementsSniff.php" role="php">
         <tasks:replace from="@package_version@" to="version" type="package-info" />
        </file>
        <file baseinstalldir="PHP" name="MultipleStatementAlignmentSniff.php" role="php">
         <tasks:replace from="@package_version@" to="version" type="package-info" />
        </file>
        <file baseinstalldir="PHP" name="NoSpaceAfterCastSniff.php" role="php">
         <tasks:replace from="@package_version@" to="version" type="package-info" />
        </file>
        <file baseinstalldir="PHP" name="SpaceAfterCastSniff.php" role="php">
         <tasks:replace from="@package_version@" to="version" type="package-info" />
        </file>
       </dir>
       <dir name="Functions">
        <file baseinstalldir="PHP" name="CallTimePassByReferenceSniff.php" role="php">
         <tasks:replace from="@package_version@" to="version" type="package-info" />
        </file>
        <file baseinstalldir="PHP" name="FunctionCallArgumentSpacingSniff.php" role="php">
         <tasks:replace from="@package_version@" to="version" type="package-info" />
        </file>
        <file baseinstalldir="PHP" name="OpeningFunctionBraceBsdAllmanSniff.php" role="php">
         <tasks:replace from="@package_version@" to="version" type="package-info" />
        </file>
        <file baseinstalldir="PHP" name="OpeningFunctionBraceKernighanRitchieSniff.php" role="php">
         <tasks:replace from="@package_version@" to="version" type="package-info" />
        </file>
       </dir>
       <dir name="Metrics">
        <file baseinstalldir="PHP" name="CyclomaticComplexitySniff.php" role="php">
         <tasks:replace from="@package_version@" to="version" type="package-info" />
        </file>
        <file baseinstalldir="PHP" name="NestingLevelSniff.php" role="php">
         <tasks:replace from="@package_version@" to="version" type="package-info" />
        </file>
       </dir>
       <dir name="NamingConventions">
        <file baseinstalldir="PHP" name="CamelCapsFunctionNameSniff.php" role="php">
         <tasks:replace from="@package_version@" to="version" type="package-info" />
        </file>
        <file baseinstalldir="PHP" name="ConstructorNameSniff.php" role="php">
         <tasks:replace from="@package_version@" to="version" type="package-info" />
        </file>
        <file baseinstalldir="PHP" name="UpperCaseConstantNameSniff.php" role="php">
         <tasks:replace from="@package_version@" to="version" type="package-info" />
        </file>
       </dir>
       <dir name="PHP">
        <file baseinstalldir="PHP" name="CharacterBeforePHPOpeningTagSniff.php" role="php">
         <tasks:replace from="@package_version@" to="version" type="package-info" />
        </file>
        <file baseinstalldir="PHP" name="ClosingPHPTagSniff.php" role="php">
         <tasks:replace from="@package_version@" to="version" type="package-info" />
        </file>
        <file baseinstalldir="PHP" name="DeprecatedFunctionsSniff.php" role="php">
         <tasks:replace from="@package_version@" to="version" type="package-info" />
        </file>
        <file baseinstalldir="PHP" name="DisallowShortOpenTagSniff.php" role="php">
         <tasks:replace from="@package_version@" to="version" type="package-info" />
        </file>
        <file baseinstalldir="PHP" name="ForbiddenFunctionsSniff.php" role="php">
         <tasks:replace from="@package_version@" to="version" type="package-info" />
        </file>
        <file baseinstalldir="PHP" name="LowerCaseConstantSniff.php" role="php">
         <tasks:replace from="@package_version@" to="version" type="package-info" />
        </file>
        <file baseinstalldir="PHP" name="LowerCaseKeywordSniff.php" role="php">
         <tasks:replace from="@package_version@" to="version" type="package-info" />
        </file>
        <file baseinstalldir="PHP" name="NoSilencedErrorsSniff.php" role="php">
         <tasks:replace from="@package_version@" to="version" type="package-info" />
        </file>
        <file baseinstalldir="PHP" name="SAPIUsageSniff.php" role="php">
         <tasks:replace from="@package_version@" to="version" type="package-info" />
        </file>
        <file baseinstalldir="PHP" name="UpperCaseConstantSniff.php" role="php">
         <tasks:replace from="@package_version@" to="version" type="package-info" />
        </file>
       </dir>
       <dir name="Strings">
        <file baseinstalldir="PHP" name="UnnecessaryStringConcatSniff.php" role="php">
         <tasks:replace from="@package_version@" to="version" type="package-info" />
        </file>
       </dir>
       <dir name="VersionControl">
        <file baseinstalldir="PHP" name="SubversionPropertiesSniff.php" role="php">
         <tasks:replace from="@package_version@" to="version" type="package-info" />
        </file>
       </dir>
       <dir name="WhiteSpace">
        <file baseinstalldir="PHP" name="DisallowSpaceIndentSniff.php" role="php">
         <tasks:replace from="@package_version@" to="version" type="package-info" />
        </file>
        <file baseinstalldir="PHP" name="DisallowTabIndentSniff.php" role="php">
         <tasks:replace from="@package_version@" to="version" type="package-info" />
        </file>
        <file baseinstalldir="PHP" name="ScopeIndentSniff.php" role="php">
         <tasks:replace from="@package_version@" to="version" type="package-info" />
        </file>
       </dir>
      </dir>
      <dir name="Tests">
       <dir name="Classes">
        <file baseinstalldir="PHP" name="DuplicateClassNameUnitTest.1.inc" role="test" />
        <file baseinstalldir="PHP" name="DuplicateClassNameUnitTest.2.inc" role="test" />
        <file baseinstalldir="PHP" name="DuplicateClassNameUnitTest.3.inc" role="test" />
        <file baseinstalldir="PHP" name="DuplicateClassNameUnitTest.4.inc" role="test" />
        <file baseinstalldir="PHP" name="DuplicateClassNameUnitTest.5.inc" role="test" />
        <file baseinstalldir="PHP" name="DuplicateClassNameUnitTest.6.inc" role="test" />
        <file baseinstalldir="PHP" name="DuplicateClassNameUnitTest.php" role="test">
         <tasks:replace from="@package_version@" to="version" type="package-info" />
        </file>
       </dir>
       <dir name="CodeAnalysis">
        <file baseinstalldir="PHP" name="EmptyStatementUnitTest.inc" role="test" />
        <file baseinstalldir="PHP" name="EmptyStatementUnitTest.php" role="test">
         <tasks:replace from="@package_version@" to="version" type="package-info" />
        </file>
        <file baseinstalldir="PHP" name="ForLoopShouldBeWhileLoopUnitTest.inc" role="test" />
        <file baseinstalldir="PHP" name="ForLoopShouldBeWhileLoopUnitTest.php" role="test">
         <tasks:replace from="@package_version@" to="version" type="package-info" />
        </file>
        <file baseinstalldir="PHP" name="ForLoopWithTestFunctionCallUnitTest.inc" role="test" />
        <file baseinstalldir="PHP" name="ForLoopWithTestFunctionCallUnitTest.php" role="test">
         <tasks:replace from="@package_version@" to="version" type="package-info" />
        </file>
        <file baseinstalldir="PHP" name="JumbledIncrementerUnitTest.inc" role="test" />
        <file baseinstalldir="PHP" name="JumbledIncrementerUnitTest.php" role="test">
         <tasks:replace from="@package_version@" to="version" type="package-info" />
        </file>
        <file baseinstalldir="PHP" name="UnconditionalIfStatementUnitTest.inc" role="test" />
        <file baseinstalldir="PHP" name="UnconditionalIfStatementUnitTest.php" role="test">
         <tasks:replace from="@package_version@" to="version" type="package-info" />
        </file>
        <file baseinstalldir="PHP" name="UnnecessaryFinalModifierUnitTest.inc" role="test" />
        <file baseinstalldir="PHP" name="UnnecessaryFinalModifierUnitTest.php" role="test">
         <tasks:replace from="@package_version@" to="version" type="package-info" />
        </file>
        <file baseinstalldir="PHP" name="UnusedFunctionParameterUnitTest.inc" role="test" />
        <file baseinstalldir="PHP" name="UnusedFunctionParameterUnitTest.php" role="test">
         <tasks:replace from="@package_version@" to="version" type="package-info" />
        </file>
        <file baseinstalldir="PHP" name="UselessOverridingMethodUnitTest.inc" role="test" />
        <file baseinstalldir="PHP" name="UselessOverridingMethodUnitTest.php" role="test">
         <tasks:replace from="@package_version@" to="version" type="package-info" />
        </file>
       </dir>
       <dir name="Commenting">
        <file baseinstalldir="PHP" name="FixmeUnitTest.inc" role="test" />
        <file baseinstalldir="PHP" name="FixmeUnitTest.js" role="test" />
        <file baseinstalldir="PHP" name="FixmeUnitTest.php" role="test">
         <tasks:replace from="@package_version@" to="version" type="package-info" />
        </file>
        <file baseinstalldir="PHP" name="TodoUnitTest.inc" role="test" />
        <file baseinstalldir="PHP" name="TodoUnitTest.js" role="test" />
        <file baseinstalldir="PHP" name="TodoUnitTest.php" role="test">
         <tasks:replace from="@package_version@" to="version" type="package-info" />
        </file>
       </dir>
       <dir name="ControlStructures">
        <file baseinstalldir="PHP" name="InlineControlStructureUnitTest.inc" role="test" />
        <file baseinstalldir="PHP" name="InlineControlStructureUnitTest.js" role="test" />
        <file baseinstalldir="PHP" name="InlineControlStructureUnitTest.php" role="test">
         <tasks:replace from="@package_version@" to="version" type="package-info" />
        </file>
       </dir>
       <dir name="Files">
        <file baseinstalldir="PHP" name="ByteOrderMarkUnitTest.inc" role="test" />
        <file baseinstalldir="PHP" name="ByteOrderMarkUnitTest.php" role="test">
         <tasks:replace from="@package_version@" to="version" type="package-info" />
        </file>
        <file baseinstalldir="PHP" name="EndFileNewlineUnitTest.1.css" role="test" />
        <file baseinstalldir="PHP" name="EndFileNewlineUnitTest.1.js" role="test" />
        <file baseinstalldir="PHP" name="EndFileNewlineUnitTest.1.inc" role="test" />
        <file baseinstalldir="PHP" name="EndFileNewlineUnitTest.2.css" role="test" />
        <file baseinstalldir="PHP" name="EndFileNewlineUnitTest.2.js" role="test" />
        <file baseinstalldir="PHP" name="EndFileNewlineUnitTest.2.inc" role="test" />
        <file baseinstalldir="PHP" name="EndFileNewlineUnitTest.3.css" role="test" />
        <file baseinstalldir="PHP" name="EndFileNewlineUnitTest.3.js" role="test" />
        <file baseinstalldir="PHP" name="EndFileNewlineUnitTest.3.inc" role="test" />
        <file baseinstalldir="PHP" name="EndFileNewlineUnitTest.php" role="test">
         <tasks:replace from="@package_version@" to="version" type="package-info" />
        </file>
        <file baseinstalldir="PHP" name="EndFileNoNewlineUnitTest.1.css" role="test" />
        <file baseinstalldir="PHP" name="EndFileNoNewlineUnitTest.1.js" role="test" />
        <file baseinstalldir="PHP" name="EndFileNoNewlineUnitTest.1.inc" role="test" />
        <file baseinstalldir="PHP" name="EndFileNoNewlineUnitTest.2.css" role="test" />
        <file baseinstalldir="PHP" name="EndFileNoNewlineUnitTest.2.js" role="test" />
        <file baseinstalldir="PHP" name="EndFileNoNewlineUnitTest.2.inc" role="test" />
        <file baseinstalldir="PHP" name="EndFileNoNewlineUnitTest.3.css" role="test" />
        <file baseinstalldir="PHP" name="EndFileNoNewlineUnitTest.3.js" role="test" />
        <file baseinstalldir="PHP" name="EndFileNoNewlineUnitTest.3.inc" role="test" />
        <file baseinstalldir="PHP" name="EndFileNoNewlineUnitTest.4.inc" role="test" />
        <file baseinstalldir="PHP" name="EndFileNoNewlineUnitTest.php" role="test">
         <tasks:replace from="@package_version@" to="version" type="package-info" />
        </file>
        <file baseinstalldir="PHP" name="InlineHTMLUnitTest.1.inc" role="test" />
        <file baseinstalldir="PHP" name="InlineHTMLUnitTest.2.inc" role="test" />
        <file baseinstalldir="PHP" name="InlineHTMLUnitTest.3.inc" role="test" />
        <file baseinstalldir="PHP" name="InlineHTMLUnitTest.4.inc" role="test" />
        <file baseinstalldir="PHP" name="InlineHTMLUnitTest.php" role="test">
         <tasks:replace from="@package_version@" to="version" type="package-info" />
        </file>
        <file baseinstalldir="PHP" name="LineEndingsUnitTest.css" role="test" />
        <file baseinstalldir="PHP" name="LineEndingsUnitTest.inc" role="test" />
        <file baseinstalldir="PHP" name="LineEndingsUnitTest.js" role="test" />
        <file baseinstalldir="PHP" name="LineEndingsUnitTest.php" role="test">
         <tasks:replace from="@package_version@" to="version" type="package-info" />
        </file>
        <file baseinstalldir="PHP" name="LineLengthUnitTest.inc" role="test" />
        <file baseinstalldir="PHP" name="LineLengthUnitTest.php" role="test">
         <tasks:replace from="@package_version@" to="version" type="package-info" />
        </file>
        <file baseinstalldir="PHP" name="OneClassPerFileUnitTest.inc" role="test" />
        <file baseinstalldir="PHP" name="OneClassPerFileUnitTest.php" role="test">
         <tasks:replace from="@package_version@" to="version" type="package-info" />
        </file>
        <file baseinstalldir="PHP" name="OneInterfacePerFileUnitTest.inc" role="test" />
        <file baseinstalldir="PHP" name="OneInterfacePerFileUnitTest.php" role="test">
         <tasks:replace from="@package_version@" to="version" type="package-info" />
        </file>
       </dir>
       <dir name="Formatting">
        <file baseinstalldir="PHP" name="DisallowMultipleStatementsUnitTest.inc" role="test" />
        <file baseinstalldir="PHP" name="DisallowMultipleStatementsUnitTest.php" role="test">
         <tasks:replace from="@package_version@" to="version" type="package-info" />
        </file>
        <file baseinstalldir="PHP" name="MultipleStatementAlignmentUnitTest.inc" role="test" />
        <file baseinstalldir="PHP" name="MultipleStatementAlignmentUnitTest.js" role="test" />
        <file baseinstalldir="PHP" name="MultipleStatementAlignmentUnitTest.php" role="test">
         <tasks:replace from="@package_version@" to="version" type="package-info" />
        </file>
        <file baseinstalldir="PHP" name="NoSpaceAfterCastUnitTest.inc" role="test" />
        <file baseinstalldir="PHP" name="NoSpaceAfterCastUnitTest.php" role="test">
         <tasks:replace from="@package_version@" to="version" type="package-info" />
        </file>
        <file baseinstalldir="PHP" name="SpaceAfterCastUnitTest.inc" role="test" />
        <file baseinstalldir="PHP" name="SpaceAfterCastUnitTest.php" role="test">
         <tasks:replace from="@package_version@" to="version" type="package-info" />
        </file>
       </dir>
       <dir name="Functions">
        <file baseinstalldir="PHP" name="CallTimePassByReferenceUnitTest.inc" role="test" />
        <file baseinstalldir="PHP" name="CallTimePassByReferenceUnitTest.php" role="test">
         <tasks:replace from="@package_version@" to="version" type="package-info" />
        </file>
        <file baseinstalldir="PHP" name="FunctionCallArgumentSpacingUnitTest.inc" role="test" />
        <file baseinstalldir="PHP" name="FunctionCallArgumentSpacingUnitTest.php" role="test">
         <tasks:replace from="@package_version@" to="version" type="package-info" />
        </file>
        <file baseinstalldir="PHP" name="OpeningFunctionBraceBsdAllmanUnitTest.inc" role="test" />
        <file baseinstalldir="PHP" name="OpeningFunctionBraceBsdAllmanUnitTest.php" role="test">
         <tasks:replace from="@package_version@" to="version" type="package-info" />
        </file>
        <file baseinstalldir="PHP" name="OpeningFunctionBraceKernighanRitchieUnitTest.inc" role="test" />
        <file baseinstalldir="PHP" name="OpeningFunctionBraceKernighanRitchieUnitTest.php" role="test">
         <tasks:replace from="@package_version@" to="version" type="package-info" />
        </file>
       </dir>
       <dir name="Metrics">
        <file baseinstalldir="PHP" name="CyclomaticComplexityUnitTest.inc" role="test" />
        <file baseinstalldir="PHP" name="CyclomaticComplexityUnitTest.php" role="test">
         <tasks:replace from="@package_version@" to="version" type="package-info" />
        </file>
        <file baseinstalldir="PHP" name="NestingLevelUnitTest.inc" role="test" />
        <file baseinstalldir="PHP" name="NestingLevelUnitTest.php" role="test">
         <tasks:replace from="@package_version@" to="version" type="package-info" />
        </file>
       </dir>
       <dir name="NamingConventions">
        <file baseinstalldir="PHP" name="CamelCapsFunctionNameUnitTest.inc" role="test" />
        <file baseinstalldir="PHP" name="CamelCapsFunctionNameUnitTest.php" role="test">
         <tasks:replace from="@package_version@" to="version" type="package-info" />
        </file>
        <file baseinstalldir="PHP" name="ConstructorNameUnitTest.inc" role="test" />
        <file baseinstalldir="PHP" name="ConstructorNameUnitTest.php" role="test">
         <tasks:replace from="@package_version@" to="version" type="package-info" />
        </file>
        <file baseinstalldir="PHP" name="UpperCaseConstantNameUnitTest.inc" role="test" />
        <file baseinstalldir="PHP" name="UpperCaseConstantNameUnitTest.php" role="test">
         <tasks:replace from="@package_version@" to="version" type="package-info" />
        </file>
       </dir>
       <dir name="PHP">
        <file baseinstalldir="PHP" name="CharacterBeforePHPOpeningTagUnitTest.inc" role="test" />
        <file baseinstalldir="PHP" name="CharacterBeforePHPOpeningTagUnitTest.php" role="test">
         <tasks:replace from="@package_version@" to="version" type="package-info" />
        </file>
        <file baseinstalldir="PHP" name="ClosingPHPTagUnitTest.inc" role="test" />
        <file baseinstalldir="PHP" name="ClosingPHPTagUnitTest.php" role="test">
         <tasks:replace from="@package_version@" to="version" type="package-info" />
        </file>
        <file baseinstalldir="PHP" name="DisallowShortOpenTagUnitTest.inc" role="test" />
        <file baseinstalldir="PHP" name="DisallowShortOpenTagUnitTest.php" role="test">
         <tasks:replace from="@package_version@" to="version" type="package-info" />
        </file>
        <file baseinstalldir="PHP" name="ForbiddenFunctionsUnitTest.inc" role="test" />
        <file baseinstalldir="PHP" name="ForbiddenFunctionsUnitTest.php" role="test">
         <tasks:replace from="@package_version@" to="version" type="package-info" />
        </file>
        <file baseinstalldir="PHP" name="LowerCaseConstantUnitTest.inc" role="test" />
        <file baseinstalldir="PHP" name="LowerCaseConstantUnitTest.js" role="test" />
        <file baseinstalldir="PHP" name="LowerCaseConstantUnitTest.php" role="test">
         <tasks:replace from="@package_version@" to="version" type="package-info" />
        </file>
        <file baseinstalldir="PHP" name="LowerCaseKeywordUnitTest.inc" role="test" />
        <file baseinstalldir="PHP" name="LowerCaseKeywordUnitTest.php" role="test">
         <tasks:replace from="@package_version@" to="version" type="package-info" />
        </file>
        <file baseinstalldir="PHP" name="NoSilencedErrorsUnitTest.inc" role="test" />
        <file baseinstalldir="PHP" name="NoSilencedErrorsUnitTest.php" role="test">
         <tasks:replace from="@package_version@" to="version" type="package-info" />
        </file>
        <file baseinstalldir="PHP" name="SAPIUsageUnitTest.inc" role="test" />
        <file baseinstalldir="PHP" name="SAPIUsageUnitTest.php" role="test">
         <tasks:replace from="@package_version@" to="version" type="package-info" />
        </file>
        <file baseinstalldir="PHP" name="UpperCaseConstantUnitTest.inc" role="test" />
        <file baseinstalldir="PHP" name="UpperCaseConstantUnitTest.php" role="test">
         <tasks:replace from="@package_version@" to="version" type="package-info" />
        </file>
       </dir>
       <dir name="Strings">
        <file baseinstalldir="PHP" name="UnnecessaryStringConcatUnitTest.inc" role="test" />
        <file baseinstalldir="PHP" name="UnnecessaryStringConcatUnitTest.js" role="test" />
        <file baseinstalldir="PHP" name="UnnecessaryStringConcatUnitTest.php" role="test">
         <tasks:replace from="@package_version@" to="version" type="package-info" />
        </file>
       </dir>
       <dir name="WhiteSpace">
        <file baseinstalldir="PHP" name="DisallowSpaceIndentUnitTest.css" role="test" />
        <file baseinstalldir="PHP" name="DisallowSpaceIndentUnitTest.inc" role="test" />
        <file baseinstalldir="PHP" name="DisallowSpaceIndentUnitTest.js" role="test" />
        <file baseinstalldir="PHP" name="DisallowSpaceIndentUnitTest.php" role="test">
         <tasks:replace from="@package_version@" to="version" type="package-info" />
        </file>
        <file baseinstalldir="PHP" name="DisallowTabIndentUnitTest.css" role="test" />
        <file baseinstalldir="PHP" name="DisallowTabIndentUnitTest.inc" role="test" />
        <file baseinstalldir="PHP" name="DisallowTabIndentUnitTest.js" role="test" />
        <file baseinstalldir="PHP" name="DisallowTabIndentUnitTest.php" role="test">
         <tasks:replace from="@package_version@" to="version" type="package-info" />
        </file>
        <file baseinstalldir="PHP" name="ScopeIndentUnitTest.inc" role="test" />
        <file baseinstalldir="PHP" name="ScopeIndentUnitTest.php" role="test">
         <tasks:replace from="@package_version@" to="version" type="package-info" />
        </file>
       </dir>
      </dir>
      <file baseinstalldir="PHP" name="ruleset.xml" role="php" />
     </dir>
     <dir name="MySource">
      <dir name="Sniffs">
       <dir name="Channels">
        <file baseinstalldir="PHP" name="ChannelExceptionSniff.php" role="php">
         <tasks:replace from="@package_version@" to="version" type="package-info" />
        </file>
        <file baseinstalldir="PHP" name="DisallowSelfActionsSniff.php" role="php">
         <tasks:replace from="@package_version@" to="version" type="package-info" />
        </file>
        <file baseinstalldir="PHP" name="IncludeOwnSystemSniff.php" role="php">
         <tasks:replace from="@package_version@" to="version" type="package-info" />
        </file>
        <file baseinstalldir="PHP" name="IncludeSystemSniff.php" role="php">
         <tasks:replace from="@package_version@" to="version" type="package-info" />
        </file>
        <file baseinstalldir="PHP" name="UnusedSystemSniff.php" role="php">
         <tasks:replace from="@package_version@" to="version" type="package-info" />
        </file>
       </dir>
       <dir name="Commenting">
        <file baseinstalldir="PHP" name="FunctionCommentSniff.php" role="php">
         <tasks:replace from="@package_version@" to="version" type="package-info" />
        </file>
       </dir>
       <dir name="CSS">
        <file baseinstalldir="PHP" name="BrowserSpecificStylesSniff.php" role="php">
         <tasks:replace from="@package_version@" to="version" type="package-info" />
        </file>
       </dir>
       <dir name="Debug">
        <file baseinstalldir="PHP" name="DebugCodeSniff.php" role="php">
         <tasks:replace from="@package_version@" to="version" type="package-info" />
        </file>
        <file baseinstalldir="PHP" name="FirebugConsoleSniff.php" role="php">
         <tasks:replace from="@package_version@" to="version" type="package-info" />
        </file>
       </dir>
       <dir name="Objects">
        <file baseinstalldir="PHP" name="AssignThisSniff.php" role="php">
         <tasks:replace from="@package_version@" to="version" type="package-info" />
        </file>
        <file baseinstalldir="PHP" name="CreateWidgetTypeCallbackSniff.php" role="php">
         <tasks:replace from="@package_version@" to="version" type="package-info" />
        </file>
        <file baseinstalldir="PHP" name="DisallowNewWidgetSniff.php" role="php">
         <tasks:replace from="@package_version@" to="version" type="package-info" />
        </file>
       </dir>
       <dir name="PHP">
        <file baseinstalldir="PHP" name="AjaxNullComparisonSniff.php" role="php">
         <tasks:replace from="@package_version@" to="version" type="package-info" />
        </file>
        <file baseinstalldir="PHP" name="EvalObjectFactorySniff.php" role="php">
         <tasks:replace from="@package_version@" to="version" type="package-info" />
        </file>
        <file baseinstalldir="PHP" name="GetRequestDataSniff.php" role="php">
         <tasks:replace from="@package_version@" to="version" type="package-info" />
        </file>
        <file baseinstalldir="PHP" name="ReturnFunctionValueSniff.php" role="php">
         <tasks:replace from="@package_version@" to="version" type="package-info" />
        </file>
       </dir>
       <dir name="Strings">
        <file baseinstalldir="PHP" name="JoinStringsSniff.php" role="php">
         <tasks:replace from="@package_version@" to="version" type="package-info" />
        </file>
       </dir>
      </dir>
      <dir name="Tests">
       <dir name="Channels">
        <file baseinstalldir="PHP" name="DisallowSelfActionsUnitTest.inc" role="test" />
        <file baseinstalldir="PHP" name="DisallowSelfActionsUnitTest.php" role="test">
         <tasks:replace from="@package_version@" to="version" type="package-info" />
        </file>
        <file baseinstalldir="PHP" name="IncludeSystemUnitTest.inc" role="test" />
        <file baseinstalldir="PHP" name="IncludeSystemUnitTest.php" role="test">
         <tasks:replace from="@package_version@" to="version" type="package-info" />
        </file>
        <file baseinstalldir="PHP" name="UnusedSystemUnitTest.inc" role="test" />
        <file baseinstalldir="PHP" name="UnusedSystemUnitTest.php" role="test">
         <tasks:replace from="@package_version@" to="version" type="package-info" />
        </file>
       </dir>
       <dir name="Commenting">
        <file baseinstalldir="PHP" name="FunctionCommentUnitTest.inc" role="test" />
        <file baseinstalldir="PHP" name="FunctionCommentUnitTest.php" role="test">
         <tasks:replace from="@package_version@" to="version" type="package-info" />
        </file>
       </dir>
       <dir name="CSS">
        <file baseinstalldir="PHP" name="BrowserSpecificStylesUnitTest.css" role="test" />
        <file baseinstalldir="PHP" name="BrowserSpecificStylesUnitTest.php" role="test">
         <tasks:replace from="@package_version@" to="version" type="package-info" />
        </file>
       </dir>
       <dir name="Debug">
        <file baseinstalldir="PHP" name="DebugCodeUnitTest.inc" role="test" />
        <file baseinstalldir="PHP" name="DebugCodeUnitTest.php" role="test">
         <tasks:replace from="@package_version@" to="version" type="package-info" />
        </file>
        <file baseinstalldir="PHP" name="FirebugConsoleUnitTest.js" role="test" />
        <file baseinstalldir="PHP" name="FirebugConsoleUnitTest.php" role="test">
         <tasks:replace from="@package_version@" to="version" type="package-info" />
        </file>
       </dir>
       <dir name="Objects">
        <file baseinstalldir="PHP" name="AssignThisUnitTest.js" role="test" />
        <file baseinstalldir="PHP" name="AssignThisUnitTest.php" role="test">
         <tasks:replace from="@package_version@" to="version" type="package-info" />
        </file>
        <file baseinstalldir="PHP" name="CreateWidgetTypeCallbackUnitTest.js" role="test" />
        <file baseinstalldir="PHP" name="CreateWidgetTypeCallbackUnitTest.php" role="test">
         <tasks:replace from="@package_version@" to="version" type="package-info" />
        </file>
        <file baseinstalldir="PHP" name="DisallowNewWidgetUnitTest.inc" role="test" />
        <file baseinstalldir="PHP" name="DisallowNewWidgetUnitTest.php" role="test">
         <tasks:replace from="@package_version@" to="version" type="package-info" />
        </file>
       </dir>
       <dir name="PHP">
        <file baseinstalldir="PHP" name="AjaxNullComparisonUnitTest.inc" role="test" />
        <file baseinstalldir="PHP" name="AjaxNullComparisonUnitTest.php" role="test">
         <tasks:replace from="@package_version@" to="version" type="package-info" />
        </file>
        <file baseinstalldir="PHP" name="EvalObjectFactoryUnitTest.inc" role="test" />
        <file baseinstalldir="PHP" name="EvalObjectFactoryUnitTest.php" role="test">
         <tasks:replace from="@package_version@" to="version" type="package-info" />
        </file>
        <file baseinstalldir="PHP" name="GetRequestDataUnitTest.inc" role="test" />
        <file baseinstalldir="PHP" name="GetRequestDataUnitTest.php" role="test">
         <tasks:replace from="@package_version@" to="version" type="package-info" />
        </file>
        <file baseinstalldir="PHP" name="ReturnFunctionValueUnitTest.inc" role="test" />
        <file baseinstalldir="PHP" name="ReturnFunctionValueUnitTest.php" role="test">
         <tasks:replace from="@package_version@" to="version" type="package-info" />
        </file>
       </dir>
       <dir name="Strings">
        <file baseinstalldir="PHP" name="JoinStringsUnitTest.js" role="test" />
        <file baseinstalldir="PHP" name="JoinStringsUnitTest.php" role="test">
         <tasks:replace from="@package_version@" to="version" type="package-info" />
        </file>
       </dir>
      </dir>
      <file baseinstalldir="PHP" name="ruleset.xml" role="php" />
     </dir>
     <dir name="PEAR">
      <dir name="Docs">
       <dir name="Classes">
        <file baseinstalldir="PHP" name="ClassDeclarationStandard.xml" role="php" />
       </dir>
       <dir name="Commenting">
        <file baseinstalldir="PHP" name="ClassCommentStandard.xml" role="php" />
        <file baseinstalldir="PHP" name="FileCommentStandard.xml" role="php" />
        <file baseinstalldir="PHP" name="FunctionCommentStandard.xml" role="php" />
        <file baseinstalldir="PHP" name="InlineCommentStandard.xml" role="php" />
       </dir>
       <dir name="ControlStructures">
        <file baseinstalldir="PHP" name="ControlSignatureStandard.xml" role="php" />
        <file baseinstalldir="PHP" name="MultiLineConditionStandard.xml" role="php" />
       </dir>
       <dir name="Files">
        <file baseinstalldir="PHP" name="IncludingFileStandard.xml" role="php" />
        <file baseinstalldir="PHP" name="LineLengthStandard.xml" role="php" />
       </dir>
       <dir name="Formatting">
        <file baseinstalldir="PHP" name="MultiLineAssignmentStandard.xml" role="php" />
       </dir>
       <dir name="Functions">
        <file baseinstalldir="PHP" name="FunctionCallSignatureStandard.xml" role="php" />
        <file baseinstalldir="PHP" name="FunctionDeclarationStandard.xml" role="php" />
        <file baseinstalldir="PHP" name="ValidDefaultValueStandard.xml" role="php" />
       </dir>
       <dir name="NamingConventions">
        <file baseinstalldir="PHP" name="ValidClassNameStandard.xml" role="php" />
        <file baseinstalldir="PHP" name="ValidFunctionNameStandard.xml" role="php" />
        <file baseinstalldir="PHP" name="ValidVariableNameStandard.xml" role="php" />
       </dir>
       <dir name="WhiteSpace">
        <file baseinstalldir="PHP" name="ScopeClosingBraceStandard.xml" role="php" />
        <file baseinstalldir="PHP" name="ScopeIndentStandard.xml" role="php" />
        <file baseinstalldir="PHP" name="ObjectOperatorIndentStandard.xml" role="php" />
       </dir>
      </dir>
      <dir name="Sniffs">
       <dir name="Classes">
        <file baseinstalldir="PHP" name="ClassDeclarationSniff.php" role="php">
         <tasks:replace from="@package_version@" to="version" type="package-info" />
        </file>
       </dir>
       <dir name="Commenting">
        <file baseinstalldir="PHP" name="ClassCommentSniff.php" role="php">
         <tasks:replace from="@package_version@" to="version" type="package-info" />
        </file>
        <file baseinstalldir="PHP" name="FileCommentSniff.php" role="php">
         <tasks:replace from="@package_version@" to="version" type="package-info" />
        </file>
        <file baseinstalldir="PHP" name="FunctionCommentSniff.php" role="php">
         <tasks:replace from="@package_version@" to="version" type="package-info" />
        </file>
        <file baseinstalldir="PHP" name="InlineCommentSniff.php" role="php">
         <tasks:replace from="@package_version@" to="version" type="package-info" />
        </file>
       </dir>
       <dir name="ControlStructures">
        <file baseinstalldir="PHP" name="ControlSignatureSniff.php" role="php">
         <tasks:replace from="@package_version@" to="version" type="package-info" />
        </file>
        <file baseinstalldir="PHP" name="MultiLineConditionSniff.php" role="php">
         <tasks:replace from="@package_version@" to="version" type="package-info" />
        </file>
       </dir>
       <dir name="Files">
        <file baseinstalldir="PHP" name="IncludingFileSniff.php" role="php">
         <tasks:replace from="@package_version@" to="version" type="package-info" />
        </file>
       </dir>
       <dir name="Formatting">
        <file baseinstalldir="PHP" name="MultiLineAssignmentSniff.php" role="php">
         <tasks:replace from="@package_version@" to="version" type="package-info" />
        </file>
       </dir>
       <dir name="Functions">
        <file baseinstalldir="PHP" name="FunctionCallSignatureSniff.php" role="php">
         <tasks:replace from="@package_version@" to="version" type="package-info" />
        </file>
        <file baseinstalldir="PHP" name="FunctionDeclarationSniff.php" role="php">
         <tasks:replace from="@package_version@" to="version" type="package-info" />
        </file>
        <file baseinstalldir="PHP" name="ValidDefaultValueSniff.php" role="php">
         <tasks:replace from="@package_version@" to="version" type="package-info" />
        </file>
       </dir>
       <dir name="NamingConventions">
        <file baseinstalldir="PHP" name="ValidClassNameSniff.php" role="php">
         <tasks:replace from="@package_version@" to="version" type="package-info" />
        </file>
        <file baseinstalldir="PHP" name="ValidFunctionNameSniff.php" role="php">
         <tasks:replace from="@package_version@" to="version" type="package-info" />
        </file>
        <file baseinstalldir="PHP" name="ValidVariableNameSniff.php" role="php">
         <tasks:replace from="@package_version@" to="version" type="package-info" />
        </file>
       </dir>
       <dir name="WhiteSpace">
        <file baseinstalldir="PHP" name="ObjectOperatorIndentSniff.php" role="php">
         <tasks:replace from="@package_version@" to="version" type="package-info" />
        </file>
        <file baseinstalldir="PHP" name="ScopeClosingBraceSniff.php" role="php">
         <tasks:replace from="@package_version@" to="version" type="package-info" />
        </file>
        <file baseinstalldir="PHP" name="ScopeIndentSniff.php" role="php">
         <tasks:replace from="@package_version@" to="version" type="package-info" />
        </file>
       </dir>
      </dir>
      <dir name="Tests">
       <dir name="Classes">
        <file baseinstalldir="PHP" name="ClassDeclarationUnitTest.inc" role="test" />
        <file baseinstalldir="PHP" name="ClassDeclarationUnitTest.php" role="test">
         <tasks:replace from="@package_version@" to="version" type="package-info" />
        </file>
       </dir>
       <dir name="Commenting">
        <file baseinstalldir="PHP" name="ClassCommentUnitTest.inc" role="test" />
        <file baseinstalldir="PHP" name="ClassCommentUnitTest.php" role="test">
         <tasks:replace from="@package_version@" to="version" type="package-info" />
        </file>
        <file baseinstalldir="PHP" name="FileCommentUnitTest.inc" role="test" />
        <file baseinstalldir="PHP" name="FileCommentUnitTest.php" role="test">
         <tasks:replace from="@package_version@" to="version" type="package-info" />
        </file>
        <file baseinstalldir="PHP" name="FunctionCommentUnitTest.inc" role="test" />
        <file baseinstalldir="PHP" name="FunctionCommentUnitTest.php" role="test">
         <tasks:replace from="@package_version@" to="version" type="package-info" />
        </file>
        <file baseinstalldir="PHP" name="InlineCommentUnitTest.inc" role="test" />
        <file baseinstalldir="PHP" name="InlineCommentUnitTest.php" role="test">
         <tasks:replace from="@package_version@" to="version" type="package-info" />
        </file>
       </dir>
       <dir name="ControlStructures">
        <file baseinstalldir="PHP" name="ControlSignatureUnitTest.inc" role="test" />
        <file baseinstalldir="PHP" name="ControlSignatureUnitTest.php" role="test">
         <tasks:replace from="@package_version@" to="version" type="package-info" />
        </file>
        <file baseinstalldir="PHP" name="MultiLineConditionUnitTest.inc" role="test" />
        <file baseinstalldir="PHP" name="MultiLineConditionUnitTest.php" role="test">
         <tasks:replace from="@package_version@" to="version" type="package-info" />
        </file>
       </dir>
       <dir name="Files">
        <file baseinstalldir="PHP" name="IncludingFileUnitTest.inc" role="test" />
        <file baseinstalldir="PHP" name="IncludingFileUnitTest.php" role="test">
         <tasks:replace from="@package_version@" to="version" type="package-info" />
        </file>
       </dir>
       <dir name="Formatting">
        <file baseinstalldir="PHP" name="MultiLineAssignmentUnitTest.inc" role="test" />
        <file baseinstalldir="PHP" name="MultiLineAssignmentUnitTest.php" role="test">
         <tasks:replace from="@package_version@" to="version" type="package-info" />
        </file>
       </dir>
       <dir name="Functions">
        <file baseinstalldir="PHP" name="FunctionCallSignatureUnitTest.inc" role="test" />
        <file baseinstalldir="PHP" name="FunctionCallSignatureUnitTest.php" role="test">
         <tasks:replace from="@package_version@" to="version" type="package-info" />
        </file>
        <file baseinstalldir="PHP" name="FunctionDeclarationUnitTest.inc" role="test" />
        <file baseinstalldir="PHP" name="FunctionDeclarationUnitTest.php" role="test">
         <tasks:replace from="@package_version@" to="version" type="package-info" />
        </file>
        <file baseinstalldir="PHP" name="ValidDefaultValueUnitTest.inc" role="test" />
        <file baseinstalldir="PHP" name="ValidDefaultValueUnitTest.php" role="test">
         <tasks:replace from="@package_version@" to="version" type="package-info" />
        </file>
       </dir>
       <dir name="NamingConventions">
        <file baseinstalldir="PHP" name="ValidClassNameUnitTest.inc" role="test" />
        <file baseinstalldir="PHP" name="ValidClassNameUnitTest.php" role="test">
         <tasks:replace from="@package_version@" to="version" type="package-info" />
        </file>
        <file baseinstalldir="PHP" name="ValidFunctionNameUnitTest.inc" role="test" />
        <file baseinstalldir="PHP" name="ValidFunctionNameUnitTest.php" role="test">
         <tasks:replace from="@package_version@" to="version" type="package-info" />
        </file>
        <file baseinstalldir="PHP" name="ValidVariableNameUnitTest.inc" role="test" />
        <file baseinstalldir="PHP" name="ValidVariableNameUnitTest.php" role="test">
         <tasks:replace from="@package_version@" to="version" type="package-info" />
        </file>
       </dir>
       <dir name="WhiteSpace">
        <file baseinstalldir="PHP" name="ObjectOperatorIndentUnitTest.inc" role="test" />
        <file baseinstalldir="PHP" name="ObjectOperatorIndentUnitTest.php" role="test">
         <tasks:replace from="@package_version@" to="version" type="package-info" />
        </file>
        <file baseinstalldir="PHP" name="ScopeClosingBraceUnitTest.inc" role="test" />
        <file baseinstalldir="PHP" name="ScopeClosingBraceUnitTest.php" role="test">
         <tasks:replace from="@package_version@" to="version" type="package-info" />
        </file>
        <file baseinstalldir="PHP" name="ScopeIndentUnitTest.inc" role="test" />
        <file baseinstalldir="PHP" name="ScopeIndentUnitTest.php" role="test">
         <tasks:replace from="@package_version@" to="version" type="package-info" />
        </file>
       </dir>
      </dir>
      <file baseinstalldir="PHP" name="ruleset.xml" role="php" />
     </dir>
     <dir name="PHPCS">
      <file baseinstalldir="PHP" name="ruleset.xml" role="php" />
     </dir>
     <dir name="PSR1">
      <dir name="Docs">
       <dir name="Classes">
        <file baseinstalldir="PHP" name="ClassDeclarationStandard.xml" role="php" />
       </dir>
       <dir name="Files">
        <file baseinstalldir="PHP" name="SideEffectsStandard.xml" role="php" />
       </dir>
      </dir>
      <dir name="Sniffs">
       <dir name="Classes">
        <file baseinstalldir="PHP" name="ClassDeclarationSniff.php" role="php">
         <tasks:replace from="@package_version@" to="version" type="package-info" />
        </file>
       </dir>
       <dir name="Files">
        <file baseinstalldir="PHP" name="SideEffectsSniff.php" role="php">
         <tasks:replace from="@package_version@" to="version" type="package-info" />
        </file>
       </dir>
       <dir name="Methods">
        <file baseinstalldir="PHP" name="CamelCapsMethodNameSniff.php" role="php">
         <tasks:replace from="@package_version@" to="version" type="package-info" />
        </file>
       </dir>
      </dir>
      <dir name="Tests">
       <dir name="Classes">
        <file baseinstalldir="PHP" name="ClassDeclarationUnitTest.inc" role="test" />
        <file baseinstalldir="PHP" name="ClassDeclarationUnitTest.php" role="test">
         <tasks:replace from="@package_version@" to="version" type="package-info" />
        </file>
       </dir>
       <dir name="Files">
        <file baseinstalldir="PHP" name="SideEffectsUnitTest.1.inc" role="test" />
        <file baseinstalldir="PHP" name="SideEffectsUnitTest.2.inc" role="test" />
        <file baseinstalldir="PHP" name="SideEffectsUnitTest.3.inc" role="test" />
        <file baseinstalldir="PHP" name="SideEffectsUnitTest.4.inc" role="test" />
        <file baseinstalldir="PHP" name="SideEffectsUnitTest.php" role="test">
         <tasks:replace from="@package_version@" to="version" type="package-info" />
        </file>
       </dir>
       <dir name="Methods">
        <file baseinstalldir="PHP" name="CamelCapsMethodNameUnitTest.inc" role="test" />
        <file baseinstalldir="PHP" name="CamelCapsMethodNameUnitTest.php" role="test">
         <tasks:replace from="@package_version@" to="version" type="package-info" />
        </file>
       </dir>
      </dir>
      <file baseinstalldir="PHP" name="ruleset.xml" role="php" />
     </dir>
     <dir name="PSR2">
      <dir name="Docs">
       <dir name="Classes">
        <file baseinstalldir="PHP" name="ClassDeclarationStandard.xml" role="php" />
        <file baseinstalldir="PHP" name="PropertyDeclarationStandard.xml" role="php" />
       </dir>
       <dir name="ControlStructures">
        <file baseinstalldir="PHP" name="ControlStructureSpacingStandard.xml" role="php" />
        <file baseinstalldir="PHP" name="ElseIfDeclarationStandard.xml" role="php" />
        <file baseinstalldir="PHP" name="SwitchDeclarationStandard.xml" role="php" />
       </dir>
       <dir name="Files">
        <file baseinstalldir="PHP" name="EndFileNewlineStandard.xml" role="php" />
       </dir>
       <dir name="Methods">
        <file baseinstalldir="PHP" name="MethodDeclarationStandard.xml" role="php" />
       </dir>
       <dir name="Namespaces">
        <file baseinstalldir="PHP" name="NamespaceDeclarationStandard.xml" role="php" />
        <file baseinstalldir="PHP" name="UseDeclarationStandard.xml" role="php" />
       </dir>
      </dir>
      <dir name="Sniffs">
       <dir name="Classes">
        <file baseinstalldir="PHP" name="ClassDeclarationSniff.php" role="php">
         <tasks:replace from="@package_version@" to="version" type="package-info" />
        </file>
        <file baseinstalldir="PHP" name="PropertyDeclarationSniff.php" role="php">
         <tasks:replace from="@package_version@" to="version" type="package-info" />
        </file>
       </dir>
       <dir name="ControlStructures">
        <file baseinstalldir="PHP" name="ControlStructureSpacingSniff.php" role="php">
         <tasks:replace from="@package_version@" to="version" type="package-info" />
        </file>
        <file baseinstalldir="PHP" name="ElseIfDeclarationSniff.php" role="php">
         <tasks:replace from="@package_version@" to="version" type="package-info" />
        </file>
        <file baseinstalldir="PHP" name="SwitchDeclarationSniff.php" role="php">
         <tasks:replace from="@package_version@" to="version" type="package-info" />
        </file>
       </dir>
       <dir name="Files">
        <file baseinstalldir="PHP" name="EndFileNewlineSniff.php" role="php">
         <tasks:replace from="@package_version@" to="version" type="package-info" />
        </file>
       </dir>
       <dir name="Methods">
        <file baseinstalldir="PHP" name="MethodDeclarationSniff.php" role="php">
         <tasks:replace from="@package_version@" to="version" type="package-info" />
        </file>
       </dir>
       <dir name="Namespaces">
        <file baseinstalldir="PHP" name="NamespaceDeclarationSniff.php" role="php">
         <tasks:replace from="@package_version@" to="version" type="package-info" />
        </file>
        <file baseinstalldir="PHP" name="UseDeclarationSniff.php" role="php">
         <tasks:replace from="@package_version@" to="version" type="package-info" />
        </file>
       </dir>
      </dir>
      <dir name="Tests">
       <dir name="Classes">
        <file baseinstalldir="PHP" name="ClassDeclarationUnitTest.inc" role="test" />
        <file baseinstalldir="PHP" name="ClassDeclarationUnitTest.php" role="test">
         <tasks:replace from="@package_version@" to="version" type="package-info" />
        </file>
        <file baseinstalldir="PHP" name="PropertyDeclarationUnitTest.inc" role="test" />
        <file baseinstalldir="PHP" name="PropertyDeclarationUnitTest.php" role="test">
         <tasks:replace from="@package_version@" to="version" type="package-info" />
        </file>
       </dir>
       <dir name="ControlStructures">
        <file baseinstalldir="PHP" name="ControlStructureSpacingUnitTest.inc" role="test" />
        <file baseinstalldir="PHP" name="ControlStructureSpacingUnitTest.php" role="test">
         <tasks:replace from="@package_version@" to="version" type="package-info" />
        </file>
        <file baseinstalldir="PHP" name="ElseIfDeclarationUnitTest.inc" role="test" />
        <file baseinstalldir="PHP" name="ElseIfDeclarationUnitTest.php" role="test">
         <tasks:replace from="@package_version@" to="version" type="package-info" />
        </file>
        <file baseinstalldir="PHP" name="SwitchDeclarationUnitTest.inc" role="test" />
        <file baseinstalldir="PHP" name="SwitchDeclarationUnitTest.php" role="test">
         <tasks:replace from="@package_version@" to="version" type="package-info" />
        </file>
       </dir>
       <dir name="Files">
        <file baseinstalldir="PHP" name="EndFileNewlineUnitTest.1.inc" role="test" />
        <file baseinstalldir="PHP" name="EndFileNewlineUnitTest.2.inc" role="test" />
        <file baseinstalldir="PHP" name="EndFileNewlineUnitTest.3.inc" role="test" />
        <file baseinstalldir="PHP" name="EndFileNewlineUnitTest.4.inc" role="test" />
        <file baseinstalldir="PHP" name="EndFileNewlineUnitTest.5.inc" role="test" />
        <file baseinstalldir="PHP" name="EndFileNewlineUnitTest.php" role="test">
         <tasks:replace from="@package_version@" to="version" type="package-info" />
        </file>
       </dir>
       <dir name="Methods">
        <file baseinstalldir="PHP" name="MethodDeclarationUnitTest.inc" role="test" />
        <file baseinstalldir="PHP" name="MethodDeclarationUnitTest.php" role="test">
         <tasks:replace from="@package_version@" to="version" type="package-info" />
        </file>
       </dir>
       <dir name="Namespaces">
        <file baseinstalldir="PHP" name="NamespaceDeclarationUnitTest.inc" role="test" />
        <file baseinstalldir="PHP" name="NamespaceDeclarationUnitTest.php" role="test">
         <tasks:replace from="@package_version@" to="version" type="package-info" />
        </file>
        <file baseinstalldir="PHP" name="UseDeclarationUnitTest.1.inc" role="test" />
        <file baseinstalldir="PHP" name="UseDeclarationUnitTest.2.inc" role="test" />
        <file baseinstalldir="PHP" name="UseDeclarationUnitTest.3.inc" role="test" />
        <file baseinstalldir="PHP" name="UseDeclarationUnitTest.php" role="test">
         <tasks:replace from="@package_version@" to="version" type="package-info" />
        </file>
       </dir>
      </dir>
      <file baseinstalldir="PHP" name="ruleset.xml" role="php" />
     </dir>
     <dir name="Squiz">
      <dir name="Docs">
       <dir name="Arrays">
        <file baseinstalldir="PHP" name="ArrayBracketSpacingStandard.xml" role="php" />
        <file baseinstalldir="PHP" name="ArrayDeclarationStandard.xml" role="php" />
       </dir>
       <dir name="Classes">
        <file baseinstalldir="PHP" name="LowercaseClassKeywordsStandard.xml" role="php" />
        <file baseinstalldir="PHP" name="SelfMemberReferenceStandard.xml" role="php" />
       </dir>
       <dir name="Commenting">
        <file baseinstalldir="PHP" name="DocCommentAlignmentStandard.xml" role="php" />
        <file baseinstalldir="PHP" name="FunctionCommentThrowTagStandard.xml" role="php" />
       </dir>
       <dir name="ControlStructures">
        <file baseinstalldir="PHP" name="ForEachLoopDeclarationStandard.xml" role="php" />
        <file baseinstalldir="PHP" name="ForLoopDeclarationStandard.xml" role="php" />
        <file baseinstalldir="PHP" name="LowercaseDeclarationStandard.xml" role="php" />
       </dir>
       <dir name="Functions">
        <file baseinstalldir="PHP" name="FunctionDuplicateArgumentStandard.xml" role="php" />
        <file baseinstalldir="PHP" name="LowercaseFunctionKeywordsStandard.xml" role="php" />
       </dir>
       <dir name="Scope">
        <file baseinstalldir="PHP" name="StaticThisUsageStandard.xml" role="php" />
       </dir>
       <dir name="Strings">
        <file baseinstalldir="PHP" name="EchoedStringsStandard.xml" role="php" />
       </dir>
       <dir name="WhiteSpace">
        <file baseinstalldir="PHP" name="CastSpacingStandard.xml" role="php" />
        <file baseinstalldir="PHP" name="FunctionOpeningBraceStandard.xml" role="php" />
        <file baseinstalldir="PHP" name="LanguageConstructSpacingStandard.xml" role="php" />
        <file baseinstalldir="PHP" name="ObjectOperatorSpacingStandard.xml" role="php" />
        <file baseinstalldir="PHP" name="ScopeKeywordSpacingStandard.xml" role="php" />
        <file baseinstalldir="PHP" name="SemicolonSpacingStandard.xml" role="php" />
       </dir>
      </dir>
      <dir name="Sniffs">
       <dir name="Arrays">
        <file baseinstalldir="PHP" name="ArrayBracketSpacingSniff.php" role="php">
         <tasks:replace from="@package_version@" to="version" type="package-info" />
        </file>
        <file baseinstalldir="PHP" name="ArrayDeclarationSniff.php" role="php">
         <tasks:replace from="@package_version@" to="version" type="package-info" />
        </file>
       </dir>
       <dir name="Classes">
        <file baseinstalldir="PHP" name="ClassDeclarationSniff.php" role="php">
         <tasks:replace from="@package_version@" to="version" type="package-info" />
        </file>
        <file baseinstalldir="PHP" name="ClassFileNameSniff.php" role="php">
         <tasks:replace from="@package_version@" to="version" type="package-info" />
        </file>
        <file baseinstalldir="PHP" name="DuplicatePropertySniff.php" role="php">
         <tasks:replace from="@package_version@" to="version" type="package-info" />
        </file>
        <file baseinstalldir="PHP" name="LowercaseClassKeywordsSniff.php" role="php">
         <tasks:replace from="@package_version@" to="version" type="package-info" />
        </file>
        <file baseinstalldir="PHP" name="SelfMemberReferenceSniff.php" role="php">
         <tasks:replace from="@package_version@" to="version" type="package-info" />
        </file>
        <file baseinstalldir="PHP" name="ValidClassNameSniff.php" role="php">
         <tasks:replace from="@package_version@" to="version" type="package-info" />
        </file>
       </dir>
       <dir name="CodeAnalysis">
        <file baseinstalldir="PHP" name="EmptyStatementSniff.php" role="php">
         <tasks:replace from="@package_version@" to="version" type="package-info" />
        </file>
       </dir>
       <dir name="Commenting">
        <file baseinstalldir="PHP" name="BlockCommentSniff.php" role="php">
         <tasks:replace from="@package_version@" to="version" type="package-info" />
        </file>
        <file baseinstalldir="PHP" name="ClassCommentSniff.php" role="php">
         <tasks:replace from="@package_version@" to="version" type="package-info" />
        </file>
        <file baseinstalldir="PHP" name="ClosingDeclarationCommentSniff.php" role="php">
         <tasks:replace from="@package_version@" to="version" type="package-info" />
        </file>
        <file baseinstalldir="PHP" name="DocCommentAlignmentSniff.php" role="php">
         <tasks:replace from="@package_version@" to="version" type="package-info" />
        </file>
        <file baseinstalldir="PHP" name="EmptyCatchCommentSniff.php" role="php">
         <tasks:replace from="@package_version@" to="version" type="package-info" />
        </file>
        <file baseinstalldir="PHP" name="FileCommentSniff.php" role="php">
         <tasks:replace from="@package_version@" to="version" type="package-info" />
        </file>
        <file baseinstalldir="PHP" name="FunctionCommentThrowTagSniff.php" role="php">
         <tasks:replace from="@package_version@" to="version" type="package-info" />
        </file>
        <file baseinstalldir="PHP" name="FunctionCommentSniff.php" role="php">
         <tasks:replace from="@package_version@" to="version" type="package-info" />
        </file>
        <file baseinstalldir="PHP" name="InlineCommentSniff.php" role="php">
         <tasks:replace from="@package_version@" to="version" type="package-info" />
        </file>
        <file baseinstalldir="PHP" name="LongConditionClosingCommentSniff.php" role="php">
         <tasks:replace from="@package_version@" to="version" type="package-info" />
        </file>
        <file baseinstalldir="PHP" name="PostStatementCommentSniff.php" role="php">
         <tasks:replace from="@package_version@" to="version" type="package-info" />
        </file>
        <file baseinstalldir="PHP" name="VariableCommentSniff.php" role="php">
         <tasks:replace from="@package_version@" to="version" type="package-info" />
        </file>
       </dir>
       <dir name="ControlStructures">
        <file baseinstalldir="PHP" name="ControlSignatureSniff.php" role="php">
         <tasks:replace from="@package_version@" to="version" type="package-info" />
        </file>
        <file baseinstalldir="PHP" name="ElseIfDeclarationSniff.php" role="php">
         <tasks:replace from="@package_version@" to="version" type="package-info" />
        </file>
        <file baseinstalldir="PHP" name="ForEachLoopDeclarationSniff.php" role="php">
         <tasks:replace from="@package_version@" to="version" type="package-info" />
        </file>
        <file baseinstalldir="PHP" name="ForLoopDeclarationSniff.php" role="php">
         <tasks:replace from="@package_version@" to="version" type="package-info" />
        </file>
        <file baseinstalldir="PHP" name="InlineIfDeclarationSniff.php" role="php">
         <tasks:replace from="@package_version@" to="version" type="package-info" />
        </file>
        <file baseinstalldir="PHP" name="LowercaseDeclarationSniff.php" role="php">
         <tasks:replace from="@package_version@" to="version" type="package-info" />
        </file>
        <file baseinstalldir="PHP" name="SwitchDeclarationSniff.php" role="php">
         <tasks:replace from="@package_version@" to="version" type="package-info" />
        </file>
       </dir>
       <dir name="CSS">
        <file baseinstalldir="PHP" name="ClassDefinitionClosingBraceSpaceSniff.php" role="php">
         <tasks:replace from="@package_version@" to="version" type="package-info" />
        </file>
        <file baseinstalldir="PHP" name="ClassDefinitionNameSpacingSniff.php" role="php">
         <tasks:replace from="@package_version@" to="version" type="package-info" />
        </file>
        <file baseinstalldir="PHP" name="ClassDefinitionOpeningBraceSpaceSniff.php" role="php">
         <tasks:replace from="@package_version@" to="version" type="package-info" />
        </file>
        <file baseinstalldir="PHP" name="ColonSpacingSniff.php" role="php">
         <tasks:replace from="@package_version@" to="version" type="package-info" />
        </file>
        <file baseinstalldir="PHP" name="ColourDefinitionSniff.php" role="php">
         <tasks:replace from="@package_version@" to="version" type="package-info" />
        </file>
        <file baseinstalldir="PHP" name="DisallowMultipleStyleDefinitionsSniff.php" role="php">
         <tasks:replace from="@package_version@" to="version" type="package-info" />
        </file>
        <file baseinstalldir="PHP" name="DuplicateClassDefinitionSniff.php" role="php">
         <tasks:replace from="@package_version@" to="version" type="package-info" />
        </file>
        <file baseinstalldir="PHP" name="DuplicateStyleDefinitionSniff.php" role="php">
         <tasks:replace from="@package_version@" to="version" type="package-info" />
        </file>
        <file baseinstalldir="PHP" name="EmptyClassDefinitionSniff.php" role="php">
         <tasks:replace from="@package_version@" to="version" type="package-info" />
        </file>
        <file baseinstalldir="PHP" name="EmptyStyleDefinitionSniff.php" role="php">
         <tasks:replace from="@package_version@" to="version" type="package-info" />
        </file>
        <file baseinstalldir="PHP" name="ForbiddenStylesSniff.php" role="php">
         <tasks:replace from="@package_version@" to="version" type="package-info" />
        </file>
        <file baseinstalldir="PHP" name="IndentationSniff.php" role="php">
         <tasks:replace from="@package_version@" to="version" type="package-info" />
        </file>
        <file baseinstalldir="PHP" name="LowercaseStyleDefinitionSniff.php" role="php">
         <tasks:replace from="@package_version@" to="version" type="package-info" />
        </file>
        <file baseinstalldir="PHP" name="MissingColonSniff.php" role="php">
         <tasks:replace from="@package_version@" to="version" type="package-info" />
        </file>
        <file baseinstalldir="PHP" name="NamedColoursSniff.php" role="php">
         <tasks:replace from="@package_version@" to="version" type="package-info" />
        </file>
        <file baseinstalldir="PHP" name="OpacitySniff.php" role="php">
         <tasks:replace from="@package_version@" to="version" type="package-info" />
        </file>
        <file baseinstalldir="PHP" name="SemicolonSpacingSniff.php" role="php">
         <tasks:replace from="@package_version@" to="version" type="package-info" />
        </file>
        <file baseinstalldir="PHP" name="ShorthandSizeSniff.php" role="php">
         <tasks:replace from="@package_version@" to="version" type="package-info" />
        </file>
       </dir>
       <dir name="Debug">
        <file baseinstalldir="PHP" name="JavaScriptLintSniff.php" role="php">
         <tasks:replace from="@package_version@" to="version" type="package-info" />
        </file>
        <file baseinstalldir="PHP" name="JSLintSniff.php" role="php">
         <tasks:replace from="@package_version@" to="version" type="package-info" />
        </file>
       </dir>
       <dir name="Files">
        <file baseinstalldir="PHP" name="FileExtensionSniff.php" role="php">
         <tasks:replace from="@package_version@" to="version" type="package-info" />
        </file>
       </dir>
       <dir name="Formatting">
        <file baseinstalldir="PHP" name="OperatorBracketSniff.php" role="php">
         <tasks:replace from="@package_version@" to="version" type="package-info" />
        </file>
       </dir>
       <dir name="Functions">
        <file baseinstalldir="PHP" name="FunctionDeclarationArgumentSpacingSniff.php" role="php">
         <tasks:replace from="@package_version@" to="version" type="package-info" />
        </file>
        <file baseinstalldir="PHP" name="FunctionDeclarationSniff.php" role="php">
         <tasks:replace from="@package_version@" to="version" type="package-info" />
        </file>
        <file baseinstalldir="PHP" name="FunctionDuplicateArgumentSniff.php" role="php">
         <tasks:replace from="@package_version@" to="version" type="package-info" />
        </file>
        <file baseinstalldir="PHP" name="GlobalFunctionSniff.php" role="php">
         <tasks:replace from="@package_version@" to="version" type="package-info" />
        </file>
        <file baseinstalldir="PHP" name="LowercaseFunctionKeywordsSniff.php" role="php">
         <tasks:replace from="@package_version@" to="version" type="package-info" />
        </file>
        <file baseinstalldir="PHP" name="MultiLineFunctionDeclarationSniff.php" role="php">
         <tasks:replace from="@package_version@" to="version" type="package-info" />
        </file>
       </dir>
       <dir name="NamingConventions">
        <file baseinstalldir="PHP" name="ConstantCaseSniff.php" role="php">
         <tasks:replace from="@package_version@" to="version" type="package-info" />
        </file>
        <file baseinstalldir="PHP" name="ValidFunctionNameSniff.php" role="php">
         <tasks:replace from="@package_version@" to="version" type="package-info" />
        </file>
        <file baseinstalldir="PHP" name="ValidVariableNameSniff.php" role="php">
         <tasks:replace from="@package_version@" to="version" type="package-info" />
        </file>
       </dir>
       <dir name="Objects">
        <file baseinstalldir="PHP" name="DisallowObjectStringIndexSniff.php" role="php">
         <tasks:replace from="@package_version@" to="version" type="package-info" />
        </file>
        <file baseinstalldir="PHP" name="ObjectInstantiationSniff.php" role="php">
         <tasks:replace from="@package_version@" to="version" type="package-info" />
        </file>
        <file baseinstalldir="PHP" name="ObjectMemberCommaSniff.php" role="php">
         <tasks:replace from="@package_version@" to="version" type="package-info" />
        </file>
       </dir>
       <dir name="Operators">
        <file baseinstalldir="PHP" name="ComparisonOperatorUsageSniff.php" role="php">
         <tasks:replace from="@package_version@" to="version" type="package-info" />
        </file>
        <file baseinstalldir="PHP" name="IncrementDecrementUsageSniff.php" role="php">
         <tasks:replace from="@package_version@" to="version" type="package-info" />
        </file>
        <file baseinstalldir="PHP" name="ValidLogicalOperatorsSniff.php" role="php">
         <tasks:replace from="@package_version@" to="version" type="package-info" />
        </file>
       </dir>
       <dir name="PHP">
        <file baseinstalldir="PHP" name="CommentedOutCodeSniff.php" role="php">
         <tasks:replace from="@package_version@" to="version" type="package-info" />
        </file>
        <file baseinstalldir="PHP" name="DisallowBooleanStatementSniff.php" role="php">
         <tasks:replace from="@package_version@" to="version" type="package-info" />
        </file>
        <file baseinstalldir="PHP" name="DisallowComparisonAssignmentSniff.php" role="php">
         <tasks:replace from="@package_version@" to="version" type="package-info" />
        </file>
        <file baseinstalldir="PHP" name="DisallowInlineIfSniff.php" role="php">
         <tasks:replace from="@package_version@" to="version" type="package-info" />
        </file>
        <file baseinstalldir="PHP" name="DisallowMultipleAssignmentsSniff.php" role="php">
         <tasks:replace from="@package_version@" to="version" type="package-info" />
        </file>
        <file baseinstalldir="PHP" name="DisallowObEndFlushSniff.php" role="php">
         <tasks:replace from="@package_version@" to="version" type="package-info" />
        </file>
        <file baseinstalldir="PHP" name="DisallowSizeFunctionsInLoopsSniff.php" role="php">
         <tasks:replace from="@package_version@" to="version" type="package-info" />
        </file>
        <file baseinstalldir="PHP" name="DiscouragedFunctionsSniff.php" role="php">
         <tasks:replace from="@package_version@" to="version" type="package-info" />
        </file>
        <file baseinstalldir="PHP" name="EmbeddedPhpSniff.php" role="php">
         <tasks:replace from="@package_version@" to="version" type="package-info" />
        </file>
        <file baseinstalldir="PHP" name="EvalSniff.php" role="php">
         <tasks:replace from="@package_version@" to="version" type="package-info" />
        </file>
        <file baseinstalldir="PHP" name="ForbiddenFunctionsSniff.php" role="php">
         <tasks:replace from="@package_version@" to="version" type="package-info" />
        </file>
        <file baseinstalldir="PHP" name="GlobalKeywordSniff.php" role="php">
         <tasks:replace from="@package_version@" to="version" type="package-info" />
        </file>
        <file baseinstalldir="PHP" name="HeredocSniff.php" role="php">
         <tasks:replace from="@package_version@" to="version" type="package-info" />
        </file>
        <file baseinstalldir="PHP" name="InnerFunctionsSniff.php" role="php">
         <tasks:replace from="@package_version@" to="version" type="package-info" />
        </file>
        <file baseinstalldir="PHP" name="LowercasePHPFunctionsSniff.php" role="php">
         <tasks:replace from="@package_version@" to="version" type="package-info" />
        </file>
        <file baseinstalldir="PHP" name="NonExecutableCodeSniff.php" role="php">
         <tasks:replace from="@package_version@" to="version" type="package-info" />
        </file>
       </dir>
       <dir name="Scope">
        <file baseinstalldir="PHP" name="MemberVarScopeSniff.php" role="php">
         <tasks:replace from="@package_version@" to="version" type="package-info" />
        </file>
        <file baseinstalldir="PHP" name="MethodScopeSniff.php" role="php">
         <tasks:replace from="@package_version@" to="version" type="package-info" />
        </file>
        <file baseinstalldir="PHP" name="StaticThisUsageSniff.php" role="php">
         <tasks:replace from="@package_version@" to="version" type="package-info" />
        </file>
       </dir>
       <dir name="Strings">
        <file baseinstalldir="PHP" name="ConcatenationSpacingSniff.php" role="php">
         <tasks:replace from="@package_version@" to="version" type="package-info" />
        </file>
        <file baseinstalldir="PHP" name="DoubleQuoteUsageSniff.php" role="php">
         <tasks:replace from="@package_version@" to="version" type="package-info" />
        </file>
        <file baseinstalldir="PHP" name="EchoedStringsSniff.php" role="php">
         <tasks:replace from="@package_version@" to="version" type="package-info" />
        </file>
       </dir>
       <dir name="WhiteSpace">
        <file baseinstalldir="PHP" name="CastSpacingSniff.php" role="php">
         <tasks:replace from="@package_version@" to="version" type="package-info" />
        </file>
        <file baseinstalldir="PHP" name="ControlStructureSpacingSniff.php" role="php">
         <tasks:replace from="@package_version@" to="version" type="package-info" />
        </file>
        <file baseinstalldir="PHP" name="FunctionClosingBraceSpaceSniff.php" role="php">
         <tasks:replace from="@package_version@" to="version" type="package-info" />
        </file>
        <file baseinstalldir="PHP" name="FunctionOpeningBraceSpaceSniff.php" role="php">
         <tasks:replace from="@package_version@" to="version" type="package-info" />
        </file>
        <file baseinstalldir="PHP" name="FunctionSpacingSniff.php" role="php">
         <tasks:replace from="@package_version@" to="version" type="package-info" />
        </file>
        <file baseinstalldir="PHP" name="LanguageConstructSpacingSniff.php" role="php">
         <tasks:replace from="@package_version@" to="version" type="package-info" />
        </file>
        <file baseinstalldir="PHP" name="LogicalOperatorSpacingSniff.php" role="php">
         <tasks:replace from="@package_version@" to="version" type="package-info" />
        </file>
        <file baseinstalldir="PHP" name="MemberVarSpacingSniff.php" role="php">
         <tasks:replace from="@package_version@" to="version" type="package-info" />
        </file>
        <file baseinstalldir="PHP" name="ObjectOperatorSpacingSniff.php" role="php">
         <tasks:replace from="@package_version@" to="version" type="package-info" />
        </file>
        <file baseinstalldir="PHP" name="OperatorSpacingSniff.php" role="php">
         <tasks:replace from="@package_version@" to="version" type="package-info" />
        </file>
        <file baseinstalldir="PHP" name="PropertyLabelSpacingSniff.php" role="php">
         <tasks:replace from="@package_version@" to="version" type="package-info" />
        </file>
        <file baseinstalldir="PHP" name="ScopeClosingBraceSniff.php" role="php">
         <tasks:replace from="@package_version@" to="version" type="package-info" />
        </file>
        <file baseinstalldir="PHP" name="ScopeKeywordSpacingSniff.php" role="php">
         <tasks:replace from="@package_version@" to="version" type="package-info" />
        </file>
        <file baseinstalldir="PHP" name="SemicolonSpacingSniff.php" role="php">
         <tasks:replace from="@package_version@" to="version" type="package-info" />
        </file>
        <file baseinstalldir="PHP" name="SuperfluousWhitespaceSniff.php" role="php">
         <tasks:replace from="@package_version@" to="version" type="package-info" />
        </file>
       </dir>
      </dir>
      <dir name="Tests">
       <dir name="Arrays">
        <file baseinstalldir="PHP" name="ArrayBracketSpacingUnitTest.inc" role="test" />
        <file baseinstalldir="PHP" name="ArrayBracketSpacingUnitTest.php" role="test">
         <tasks:replace from="@package_version@" to="version" type="package-info" />
        </file>
        <file baseinstalldir="PHP" name="ArrayDeclarationUnitTest.inc" role="test" />
        <file baseinstalldir="PHP" name="ArrayDeclarationUnitTest.php" role="test">
         <tasks:replace from="@package_version@" to="version" type="package-info" />
        </file>
       </dir>
       <dir name="Classes">
        <file baseinstalldir="PHP" name="ClassDeclarationUnitTest.inc" role="test" />
        <file baseinstalldir="PHP" name="ClassDeclarationUnitTest.php" role="test">
         <tasks:replace from="@package_version@" to="version" type="package-info" />
        </file>
        <file baseinstalldir="PHP" name="ClassFileNameUnitTest.inc" role="test" />
        <file baseinstalldir="PHP" name="ClassFileNameUnitTest.php" role="test">
         <tasks:replace from="@package_version@" to="version" type="package-info" />
        </file>
        <file baseinstalldir="PHP" name="DuplicatePropertyUnitTest.js" role="test" />
        <file baseinstalldir="PHP" name="DuplicatePropertyUnitTest.php" role="test">
         <tasks:replace from="@package_version@" to="version" type="package-info" />
        </file>
        <file baseinstalldir="PHP" name="LowercaseClassKeywordsUnitTest.inc" role="test" />
        <file baseinstalldir="PHP" name="LowercaseClassKeywordsUnitTest.php" role="test">
         <tasks:replace from="@package_version@" to="version" type="package-info" />
        </file>
        <file baseinstalldir="PHP" name="SelfMemberReferenceUnitTest.inc" role="test" />
        <file baseinstalldir="PHP" name="SelfMemberReferenceUnitTest.php" role="test">
         <tasks:replace from="@package_version@" to="version" type="package-info" />
        </file>
        <file baseinstalldir="PHP" name="ValidClassNameUnitTest.inc" role="test" />
        <file baseinstalldir="PHP" name="ValidClassNameUnitTest.php" role="test">
         <tasks:replace from="@package_version@" to="version" type="package-info" />
        </file>
       </dir>
       <dir name="CodeAnalysis">
        <file baseinstalldir="PHP" name="EmptyStatementUnitTest.inc" role="test" />
        <file baseinstalldir="PHP" name="EmptyStatementUnitTest.php" role="test">
         <tasks:replace from="@package_version@" to="version" type="package-info" />
        </file>
       </dir>
       <dir name="Commenting">
        <file baseinstalldir="PHP" name="BlockCommentUnitTest.inc" role="test" />
        <file baseinstalldir="PHP" name="BlockCommentUnitTest.php" role="test">
         <tasks:replace from="@package_version@" to="version" type="package-info" />
        </file>
        <file baseinstalldir="PHP" name="ClassCommentUnitTest.inc" role="test" />
        <file baseinstalldir="PHP" name="ClassCommentUnitTest.php" role="test">
         <tasks:replace from="@package_version@" to="version" type="package-info" />
        </file>
        <file baseinstalldir="PHP" name="ClosingDeclarationCommentUnitTest.inc" role="test" />
        <file baseinstalldir="PHP" name="ClosingDeclarationCommentUnitTest.php" role="test">
         <tasks:replace from="@package_version@" to="version" type="package-info" />
        </file>
        <file baseinstalldir="PHP" name="DocCommentAlignmentUnitTest.inc" role="test" />
        <file baseinstalldir="PHP" name="DocCommentAlignmentUnitTest.php" role="test">
         <tasks:replace from="@package_version@" to="version" type="package-info" />
        </file>
        <file baseinstalldir="PHP" name="EmptyCatchCommentUnitTest.inc" role="test" />
        <file baseinstalldir="PHP" name="EmptyCatchCommentUnitTest.php" role="test">
         <tasks:replace from="@package_version@" to="version" type="package-info" />
        </file>
        <file baseinstalldir="PHP" name="FileCommentUnitTest.inc" role="test" />
        <file baseinstalldir="PHP" name="FileCommentUnitTest.js" role="test" />
        <file baseinstalldir="PHP" name="FileCommentUnitTest.php" role="test">
         <tasks:replace from="@package_version@" to="version" type="package-info" />
        </file>
        <file baseinstalldir="PHP" name="FunctionCommentThrowTagUnitTest.inc" role="test" />
        <file baseinstalldir="PHP" name="FunctionCommentThrowTagUnitTest.php" role="test">
         <tasks:replace from="@package_version@" to="version" type="package-info" />
        </file>
        <file baseinstalldir="PHP" name="FunctionCommentUnitTest.inc" role="test" />
        <file baseinstalldir="PHP" name="FunctionCommentUnitTest.php" role="test">
         <tasks:replace from="@package_version@" to="version" type="package-info" />
        </file>
        <file baseinstalldir="PHP" name="InlineCommentUnitTest.inc" role="test" />
        <file baseinstalldir="PHP" name="InlineCommentUnitTest.js" role="test" />
        <file baseinstalldir="PHP" name="InlineCommentUnitTest.php" role="test">
         <tasks:replace from="@package_version@" to="version" type="package-info" />
        </file>
        <file baseinstalldir="PHP" name="LongConditionClosingCommentUnitTest.inc" role="test" />
        <file baseinstalldir="PHP" name="LongConditionClosingCommentUnitTest.js" role="test" />
        <file baseinstalldir="PHP" name="LongConditionClosingCommentUnitTest.php" role="test">
         <tasks:replace from="@package_version@" to="version" type="package-info" />
        </file>
        <file baseinstalldir="PHP" name="PostStatementCommentUnitTest.inc" role="test" />
        <file baseinstalldir="PHP" name="PostStatementCommentUnitTest.js" role="test" />
        <file baseinstalldir="PHP" name="PostStatementCommentUnitTest.php" role="test">
         <tasks:replace from="@package_version@" to="version" type="package-info" />
        </file>
        <file baseinstalldir="PHP" name="VariableCommentUnitTest.inc" role="test" />
        <file baseinstalldir="PHP" name="VariableCommentUnitTest.php" role="test">
         <tasks:replace from="@package_version@" to="version" type="package-info" />
        </file>
       </dir>
       <dir name="ControlStructures">
        <file baseinstalldir="PHP" name="ControlSignatureUnitTest.inc" role="test" />
        <file baseinstalldir="PHP" name="ControlSignatureUnitTest.js" role="test" />
        <file baseinstalldir="PHP" name="ControlSignatureUnitTest.php" role="test">
         <tasks:replace from="@package_version@" to="version" type="package-info" />
        </file>
        <file baseinstalldir="PHP" name="ElseIfDeclarationUnitTest.inc" role="test" />
        <file baseinstalldir="PHP" name="ElseIfDeclarationUnitTest.php" role="test">
         <tasks:replace from="@package_version@" to="version" type="package-info" />
        </file>
        <file baseinstalldir="PHP" name="ForEachLoopDeclarationUnitTest.inc" role="test" />
        <file baseinstalldir="PHP" name="ForEachLoopDeclarationUnitTest.php" role="test">
         <tasks:replace from="@package_version@" to="version" type="package-info" />
        </file>
        <file baseinstalldir="PHP" name="ForLoopDeclarationUnitTest.inc" role="test" />
        <file baseinstalldir="PHP" name="ForLoopDeclarationUnitTest.js" role="test" />
        <file baseinstalldir="PHP" name="ForLoopDeclarationUnitTest.php" role="test">
         <tasks:replace from="@package_version@" to="version" type="package-info" />
        </file>
        <file baseinstalldir="PHP" name="InlineIfDeclarationUnitTest.inc" role="test" />
        <file baseinstalldir="PHP" name="InlineIfDeclarationUnitTest.php" role="test">
         <tasks:replace from="@package_version@" to="version" type="package-info" />
        </file>
        <file baseinstalldir="PHP" name="LowercaseDeclarationUnitTest.inc" role="test" />
        <file baseinstalldir="PHP" name="LowercaseDeclarationUnitTest.php" role="test">
         <tasks:replace from="@package_version@" to="version" type="package-info" />
        </file>
        <file baseinstalldir="PHP" name="SwitchDeclarationUnitTest.inc" role="test" />
        <file baseinstalldir="PHP" name="SwitchDeclarationUnitTest.js" role="test" />
        <file baseinstalldir="PHP" name="SwitchDeclarationUnitTest.php" role="test">
         <tasks:replace from="@package_version@" to="version" type="package-info" />
        </file>
       </dir>
       <dir name="CSS">
        <file baseinstalldir="PHP" name="ClassDefinitionClosingBraceSpaceUnitTest.css" role="test" />
        <file baseinstalldir="PHP" name="ClassDefinitionClosingBraceSpaceUnitTest.php" role="test">
         <tasks:replace from="@package_version@" to="version" type="package-info" />
        </file>
        <file baseinstalldir="PHP" name="ClassDefinitionNameSpacingUnitTest.css" role="test" />
        <file baseinstalldir="PHP" name="ClassDefinitionNameSpacingUnitTest.php" role="test">
         <tasks:replace from="@package_version@" to="version" type="package-info" />
        </file>
        <file baseinstalldir="PHP" name="ClassDefinitionOpeningBraceSpaceUnitTest.css" role="test" />
        <file baseinstalldir="PHP" name="ClassDefinitionOpeningBraceSpaceUnitTest.php" role="test">
         <tasks:replace from="@package_version@" to="version" type="package-info" />
        </file>
        <file baseinstalldir="PHP" name="ColonSpacingUnitTest.css" role="test" />
        <file baseinstalldir="PHP" name="ColonSpacingUnitTest.php" role="test">
         <tasks:replace from="@package_version@" to="version" type="package-info" />
        </file>
        <file baseinstalldir="PHP" name="ColourDefinitionUnitTest.css" role="test" />
        <file baseinstalldir="PHP" name="ColourDefinitionUnitTest.php" role="test">
         <tasks:replace from="@package_version@" to="version" type="package-info" />
        </file>
        <file baseinstalldir="PHP" name="DisallowMultipleStyleDefinitionsUnitTest.css" role="test" />
        <file baseinstalldir="PHP" name="DisallowMultipleStyleDefinitionsUnitTest.php" role="test">
         <tasks:replace from="@package_version@" to="version" type="package-info" />
        </file>
        <file baseinstalldir="PHP" name="DuplicateClassDefinitionUnitTest.css" role="test" />
        <file baseinstalldir="PHP" name="DuplicateClassDefinitionUnitTest.php" role="test">
         <tasks:replace from="@package_version@" to="version" type="package-info" />
        </file>
        <file baseinstalldir="PHP" name="DuplicateStyleDefinitionUnitTest.css" role="test" />
        <file baseinstalldir="PHP" name="DuplicateStyleDefinitionUnitTest.php" role="test">
         <tasks:replace from="@package_version@" to="version" type="package-info" />
        </file>
        <file baseinstalldir="PHP" name="EmptyClassDefinitionUnitTest.css" role="test" />
        <file baseinstalldir="PHP" name="EmptyClassDefinitionUnitTest.php" role="test">
         <tasks:replace from="@package_version@" to="version" type="package-info" />
        </file>
        <file baseinstalldir="PHP" name="EmptyStyleDefinitionUnitTest.css" role="test" />
        <file baseinstalldir="PHP" name="EmptyStyleDefinitionUnitTest.php" role="test">
         <tasks:replace from="@package_version@" to="version" type="package-info" />
        </file>
        <file baseinstalldir="PHP" name="ForbiddenStylesUnitTest.css" role="test" />
        <file baseinstalldir="PHP" name="ForbiddenStylesUnitTest.php" role="test">
         <tasks:replace from="@package_version@" to="version" type="package-info" />
        </file>
        <file baseinstalldir="PHP" name="IndentationUnitTest.css" role="test" />
        <file baseinstalldir="PHP" name="IndentationUnitTest.php" role="test">
         <tasks:replace from="@package_version@" to="version" type="package-info" />
        </file>
        <file baseinstalldir="PHP" name="LowercaseStyleDefinitionUnitTest.css" role="test" />
        <file baseinstalldir="PHP" name="LowercaseStyleDefinitionUnitTest.php" role="test">
         <tasks:replace from="@package_version@" to="version" type="package-info" />
        </file>
        <file baseinstalldir="PHP" name="MissingColonUnitTest.css" role="test" />
        <file baseinstalldir="PHP" name="MissingColonUnitTest.php" role="test">
         <tasks:replace from="@package_version@" to="version" type="package-info" />
        </file>
        <file baseinstalldir="PHP" name="NamedColoursUnitTest.css" role="test" />
        <file baseinstalldir="PHP" name="NamedColoursUnitTest.php" role="test">
         <tasks:replace from="@package_version@" to="version" type="package-info" />
        </file>
        <file baseinstalldir="PHP" name="OpacityUnitTest.css" role="test" />
        <file baseinstalldir="PHP" name="OpacityUnitTest.php" role="test">
         <tasks:replace from="@package_version@" to="version" type="package-info" />
        </file>
        <file baseinstalldir="PHP" name="SemicolonSpacingUnitTest.css" role="test" />
        <file baseinstalldir="PHP" name="SemicolonSpacingUnitTest.php" role="test">
         <tasks:replace from="@package_version@" to="version" type="package-info" />
        </file>
        <file baseinstalldir="PHP" name="ShorthandSizeUnitTest.css" role="test" />
        <file baseinstalldir="PHP" name="ShorthandSizeUnitTest.php" role="test">
         <tasks:replace from="@package_version@" to="version" type="package-info" />
        </file>
       </dir>
       <dir name="Debug">
        <file baseinstalldir="PHP" name="JavaScriptLintUnitTest.js" role="test" />
        <file baseinstalldir="PHP" name="JavaScriptLintUnitTest.php" role="test">
         <tasks:replace from="@package_version@" to="version" type="package-info" />
        </file>
        <file baseinstalldir="PHP" name="JSLintUnitTest.js" role="test" />
        <file baseinstalldir="PHP" name="JSLintUnitTest.php" role="test">
         <tasks:replace from="@package_version@" to="version" type="package-info" />
        </file>
       </dir>
       <dir name="Files">
        <file baseinstalldir="PHP" name="FileExtensionUnitTest.1.inc" role="test" />
        <file baseinstalldir="PHP" name="FileExtensionUnitTest.2.inc" role="test" />
        <file baseinstalldir="PHP" name="FileExtensionUnitTest.3.inc" role="test" />
        <file baseinstalldir="PHP" name="FileExtensionUnitTest.4.inc" role="test" />
        <file baseinstalldir="PHP" name="FileExtensionUnitTest.php" role="test">
         <tasks:replace from="@package_version@" to="version" type="package-info" />
        </file>
       </dir>
       <dir name="Formatting">
        <file baseinstalldir="PHP" name="OperatorBracketUnitTest.inc" role="test" />
        <file baseinstalldir="PHP" name="OperatorBracketUnitTest.js" role="test" />
        <file baseinstalldir="PHP" name="OperatorBracketUnitTest.php" role="test">
         <tasks:replace from="@package_version@" to="version" type="package-info" />
        </file>
       </dir>
       <dir name="Functions">
        <file baseinstalldir="PHP" name="FunctionDeclarationArgumentSpacingUnitTest.inc" role="test" />
        <file baseinstalldir="PHP" name="FunctionDeclarationArgumentSpacingUnitTest.php" role="test">
         <tasks:replace from="@package_version@" to="version" type="package-info" />
        </file>
        <file baseinstalldir="PHP" name="FunctionDeclarationUnitTest.inc" role="test" />
        <file baseinstalldir="PHP" name="FunctionDeclarationUnitTest.php" role="test">
         <tasks:replace from="@package_version@" to="version" type="package-info" />
        </file>
        <file baseinstalldir="PHP" name="FunctionDuplicateArgumentUnitTest.inc" role="test" />
        <file baseinstalldir="PHP" name="FunctionDuplicateArgumentUnitTest.php" role="test">
         <tasks:replace from="@package_version@" to="version" type="package-info" />
        </file>
        <file baseinstalldir="PHP" name="GlobalFunctionUnitTest.inc" role="test" />
        <file baseinstalldir="PHP" name="GlobalFunctionUnitTest.php" role="test">
         <tasks:replace from="@package_version@" to="version" type="package-info" />
        </file>
        <file baseinstalldir="PHP" name="LowercaseFunctionKeywordsUnitTest.inc" role="test" />
        <file baseinstalldir="PHP" name="LowercaseFunctionKeywordsUnitTest.php" role="test">
         <tasks:replace from="@package_version@" to="version" type="package-info" />
        </file>
        <file baseinstalldir="PHP" name="MultiLineFunctionDeclarationUnitTest.inc" role="test" />
        <file baseinstalldir="PHP" name="MultiLineFunctionDeclarationUnitTest.php" role="test">
         <tasks:replace from="@package_version@" to="version" type="package-info" />
        </file>
       </dir>
       <dir name="NamingConventions">
        <file baseinstalldir="PHP" name="ConstantCaseUnitTest.inc" role="test" />
        <file baseinstalldir="PHP" name="ConstantCaseUnitTest.js" role="test" />
        <file baseinstalldir="PHP" name="ConstantCaseUnitTest.php" role="test">
         <tasks:replace from="@package_version@" to="version" type="package-info" />
        </file>
        <file baseinstalldir="PHP" name="ValidFunctionNameUnitTest.inc" role="test" />
        <file baseinstalldir="PHP" name="ValidFunctionNameUnitTest.php" role="test">
         <tasks:replace from="@package_version@" to="version" type="package-info" />
        </file>
        <file baseinstalldir="PHP" name="ValidVariableNameUnitTest.inc" role="test" />
        <file baseinstalldir="PHP" name="ValidVariableNameUnitTest.php" role="test">
         <tasks:replace from="@package_version@" to="version" type="package-info" />
        </file>
       </dir>
       <dir name="Objects">
        <file baseinstalldir="PHP" name="DisallowObjectStringIndexUnitTest.js" role="test" />
        <file baseinstalldir="PHP" name="DisallowObjectStringIndexUnitTest.php" role="test">
         <tasks:replace from="@package_version@" to="version" type="package-info" />
        </file>
        <file baseinstalldir="PHP" name="ObjectInstantiationUnitTest.inc" role="test" />
        <file baseinstalldir="PHP" name="ObjectInstantiationUnitTest.php" role="test">
         <tasks:replace from="@package_version@" to="version" type="package-info" />
        </file>
        <file baseinstalldir="PHP" name="ObjectMemberCommaUnitTest.js" role="test" />
        <file baseinstalldir="PHP" name="ObjectMemberCommaUnitTest.php" role="test">
         <tasks:replace from="@package_version@" to="version" type="package-info" />
        </file>
       </dir>
       <dir name="Operators">
        <file baseinstalldir="PHP" name="ComparisonOperatorUsageUnitTest.inc" role="test" />
        <file baseinstalldir="PHP" name="ComparisonOperatorUsageUnitTest.js" role="test" />
        <file baseinstalldir="PHP" name="ComparisonOperatorUsageUnitTest.php" role="test">
         <tasks:replace from="@package_version@" to="version" type="package-info" />
        </file>
        <file baseinstalldir="PHP" name="IncrementDecrementUsageUnitTest.inc" role="test" />
        <file baseinstalldir="PHP" name="IncrementDecrementUsageUnitTest.php" role="test">
         <tasks:replace from="@package_version@" to="version" type="package-info" />
        </file>
        <file baseinstalldir="PHP" name="ValidLogicalOperatorsUnitTest.inc" role="test" />
        <file baseinstalldir="PHP" name="ValidLogicalOperatorsUnitTest.php" role="test">
         <tasks:replace from="@package_version@" to="version" type="package-info" />
        </file>
       </dir>
       <dir name="PHP">
        <file baseinstalldir="PHP" name="CommentedOutCodeUnitTest.css" role="test" />
        <file baseinstalldir="PHP" name="CommentedOutCodeUnitTest.inc" role="test" />
        <file baseinstalldir="PHP" name="CommentedOutCodeUnitTest.php" role="test">
         <tasks:replace from="@package_version@" to="version" type="package-info" />
        </file>
        <file baseinstalldir="PHP" name="DisallowBooleanStatementUnitTest.inc" role="test" />
        <file baseinstalldir="PHP" name="DisallowBooleanStatementUnitTest.php" role="test">
         <tasks:replace from="@package_version@" to="version" type="package-info" />
        </file>
        <file baseinstalldir="PHP" name="DisallowComparisonAssignmentUnitTest.inc" role="test" />
        <file baseinstalldir="PHP" name="DisallowComparisonAssignmentUnitTest.php" role="test">
         <tasks:replace from="@package_version@" to="version" type="package-info" />
        </file>
        <file baseinstalldir="PHP" name="DisallowInlineIfUnitTest.inc" role="test" />
        <file baseinstalldir="PHP" name="DisallowInlineIfUnitTest.js" role="test" />
        <file baseinstalldir="PHP" name="DisallowInlineIfUnitTest.php" role="test">
         <tasks:replace from="@package_version@" to="version" type="package-info" />
        </file>
        <file baseinstalldir="PHP" name="DisallowMultipleAssignmentsUnitTest.inc" role="test" />
        <file baseinstalldir="PHP" name="DisallowMultipleAssignmentsUnitTest.php" role="test">
         <tasks:replace from="@package_version@" to="version" type="package-info" />
        </file>
        <file baseinstalldir="PHP" name="DisallowObEndFlushUnitTest.inc" role="test" />
        <file baseinstalldir="PHP" name="DisallowObEndFlushUnitTest.php" role="test">
         <tasks:replace from="@package_version@" to="version" type="package-info" />
        </file>
        <file baseinstalldir="PHP" name="DisallowSizeFunctionsInLoopsUnitTest.inc" role="test" />
        <file baseinstalldir="PHP" name="DisallowSizeFunctionsInLoopsUnitTest.js" role="test" />
        <file baseinstalldir="PHP" name="DisallowSizeFunctionsInLoopsUnitTest.php" role="test">
         <tasks:replace from="@package_version@" to="version" type="package-info" />
        </file>
        <file baseinstalldir="PHP" name="DiscouragedFunctionsUnitTest.inc" role="test" />
        <file baseinstalldir="PHP" name="DiscouragedFunctionsUnitTest.php" role="test">
         <tasks:replace from="@package_version@" to="version" type="package-info" />
        </file>
        <file baseinstalldir="PHP" name="EmbeddedPhpUnitTest.inc" role="test" />
        <file baseinstalldir="PHP" name="EmbeddedPhpUnitTest.php" role="test">
         <tasks:replace from="@package_version@" to="version" type="package-info" />
        </file>
        <file baseinstalldir="PHP" name="EvalUnitTest.inc" role="test" />
        <file baseinstalldir="PHP" name="EvalUnitTest.php" role="test">
         <tasks:replace from="@package_version@" to="version" type="package-info" />
        </file>
        <file baseinstalldir="PHP" name="ForbiddenFunctionsUnitTest.inc" role="test" />
        <file baseinstalldir="PHP" name="ForbiddenFunctionsUnitTest.php" role="test">
         <tasks:replace from="@package_version@" to="version" type="package-info" />
        </file>
        <file baseinstalldir="PHP" name="GlobalKeywordUnitTest.inc" role="test" />
        <file baseinstalldir="PHP" name="GlobalKeywordUnitTest.php" role="test">
         <tasks:replace from="@package_version@" to="version" type="package-info" />
        </file>
        <file baseinstalldir="PHP" name="HeredocUnitTest.inc" role="test" />
        <file baseinstalldir="PHP" name="HeredocUnitTest.php" role="test">
         <tasks:replace from="@package_version@" to="version" type="package-info" />
        </file>
        <file baseinstalldir="PHP" name="InnerFunctionsUnitTest.inc" role="test" />
        <file baseinstalldir="PHP" name="InnerFunctionsUnitTest.php" role="test">
         <tasks:replace from="@package_version@" to="version" type="package-info" />
        </file>
        <file baseinstalldir="PHP" name="LowercasePHPFunctionsUnitTest.inc" role="test" />
        <file baseinstalldir="PHP" name="LowercasePHPFunctionsUnitTest.php" role="test">
         <tasks:replace from="@package_version@" to="version" type="package-info" />
        </file>
        <file baseinstalldir="PHP" name="NonExecutableCodeUnitTest.inc" role="test" />
        <file baseinstalldir="PHP" name="NonExecutableCodeUnitTest.php" role="test">
         <tasks:replace from="@package_version@" to="version" type="package-info" />
        </file>
       </dir>
       <dir name="Scope">
        <file baseinstalldir="PHP" name="MemberVarScopeUnitTest.inc" role="test" />
        <file baseinstalldir="PHP" name="MemberVarScopeUnitTest.php" role="test">
         <tasks:replace from="@package_version@" to="version" type="package-info" />
        </file>
        <file baseinstalldir="PHP" name="MethodScopeUnitTest.inc" role="test" />
        <file baseinstalldir="PHP" name="MethodScopeUnitTest.php" role="test">
         <tasks:replace from="@package_version@" to="version" type="package-info" />
        </file>
        <file baseinstalldir="PHP" name="StaticThisUsageUnitTest.inc" role="test" />
        <file baseinstalldir="PHP" name="StaticThisUsageUnitTest.php" role="test">
         <tasks:replace from="@package_version@" to="version" type="package-info" />
        </file>
       </dir>
       <dir name="Strings">
        <file baseinstalldir="PHP" name="ConcatenationSpacingUnitTest.inc" role="test" />
        <file baseinstalldir="PHP" name="ConcatenationSpacingUnitTest.php" role="test">
         <tasks:replace from="@package_version@" to="version" type="package-info" />
        </file>
        <file baseinstalldir="PHP" name="DoubleQuoteUsageUnitTest.inc" role="test" />
        <file baseinstalldir="PHP" name="DoubleQuoteUsageUnitTest.php" role="test">
         <tasks:replace from="@package_version@" to="version" type="package-info" />
        </file>
        <file baseinstalldir="PHP" name="EchoedStringsUnitTest.inc" role="test" />
        <file baseinstalldir="PHP" name="EchoedStringsUnitTest.php" role="test">
         <tasks:replace from="@package_version@" to="version" type="package-info" />
        </file>
       </dir>
       <dir name="WhiteSpace">
        <file baseinstalldir="PHP" name="CastSpacingUnitTest.inc" role="test" />
        <file baseinstalldir="PHP" name="CastSpacingUnitTest.php" role="test">
         <tasks:replace from="@package_version@" to="version" type="package-info" />
        </file>
        <file baseinstalldir="PHP" name="ControlStructureSpacingUnitTest.inc" role="test" />
        <file baseinstalldir="PHP" name="ControlStructureSpacingUnitTest.js" role="test" />
        <file baseinstalldir="PHP" name="ControlStructureSpacingUnitTest.php" role="test">
         <tasks:replace from="@package_version@" to="version" type="package-info" />
        </file>
        <file baseinstalldir="PHP" name="FunctionClosingBraceSpaceUnitTest.inc" role="test" />
        <file baseinstalldir="PHP" name="FunctionClosingBraceSpaceUnitTest.js" role="test" />
        <file baseinstalldir="PHP" name="FunctionClosingBraceSpaceUnitTest.php" role="test">
         <tasks:replace from="@package_version@" to="version" type="package-info" />
        </file>
        <file baseinstalldir="PHP" name="FunctionOpeningBraceSpaceUnitTest.inc" role="test" />
        <file baseinstalldir="PHP" name="FunctionOpeningBraceSpaceUnitTest.js" role="test" />
        <file baseinstalldir="PHP" name="FunctionOpeningBraceSpaceUnitTest.php" role="test">
         <tasks:replace from="@package_version@" to="version" type="package-info" />
        </file>
        <file baseinstalldir="PHP" name="FunctionSpacingUnitTest.inc" role="test" />
        <file baseinstalldir="PHP" name="FunctionSpacingUnitTest.php" role="test">
         <tasks:replace from="@package_version@" to="version" type="package-info" />
        </file>
        <file baseinstalldir="PHP" name="LanguageConstructSpacingUnitTest.inc" role="test" />
        <file baseinstalldir="PHP" name="LanguageConstructSpacingUnitTest.php" role="test">
         <tasks:replace from="@package_version@" to="version" type="package-info" />
        </file>
        <file baseinstalldir="PHP" name="LogicalOperatorSpacingUnitTest.inc" role="test" />
        <file baseinstalldir="PHP" name="LogicalOperatorSpacingUnitTest.js" role="test" />
        <file baseinstalldir="PHP" name="LogicalOperatorSpacingUnitTest.php" role="test">
         <tasks:replace from="@package_version@" to="version" type="package-info" />
        </file>
        <file baseinstalldir="PHP" name="MemberVarSpacingUnitTest.inc" role="test" />
        <file baseinstalldir="PHP" name="MemberVarSpacingUnitTest.php" role="test">
         <tasks:replace from="@package_version@" to="version" type="package-info" />
        </file>
        <file baseinstalldir="PHP" name="ObjectOperatorSpacingUnitTest.inc" role="test" />
        <file baseinstalldir="PHP" name="ObjectOperatorSpacingUnitTest.php" role="test">
         <tasks:replace from="@package_version@" to="version" type="package-info" />
        </file>
        <file baseinstalldir="PHP" name="OperatorSpacingUnitTest.inc" role="test" />
        <file baseinstalldir="PHP" name="OperatorSpacingUnitTest.js" role="test" />
        <file baseinstalldir="PHP" name="OperatorSpacingUnitTest.php" role="test">
         <tasks:replace from="@package_version@" to="version" type="package-info" />
        </file>
        <file baseinstalldir="PHP" name="PropertyLabelSpacingUnitTest.js" role="test" />
        <file baseinstalldir="PHP" name="PropertyLabelSpacingUnitTest.php" role="test">
         <tasks:replace from="@package_version@" to="version" type="package-info" />
        </file>
        <file baseinstalldir="PHP" name="ScopeClosingBraceUnitTest.inc" role="test" />
        <file baseinstalldir="PHP" name="ScopeClosingBraceUnitTest.php" role="test">
         <tasks:replace from="@package_version@" to="version" type="package-info" />
        </file>
        <file baseinstalldir="PHP" name="ScopeKeywordSpacingUnitTest.inc" role="test" />
        <file baseinstalldir="PHP" name="ScopeKeywordSpacingUnitTest.php" role="test">
         <tasks:replace from="@package_version@" to="version" type="package-info" />
        </file>
        <file baseinstalldir="PHP" name="SemicolonSpacingUnitTest.inc" role="test" />
        <file baseinstalldir="PHP" name="SemicolonSpacingUnitTest.js" role="test" />
        <file baseinstalldir="PHP" name="SemicolonSpacingUnitTest.php" role="test">
         <tasks:replace from="@package_version@" to="version" type="package-info" />
        </file>
        <file baseinstalldir="PHP" name="SuperfluousWhitespaceUnitTest.1.css" role="test" />
        <file baseinstalldir="PHP" name="SuperfluousWhitespaceUnitTest.1.js" role="test" />
        <file baseinstalldir="PHP" name="SuperfluousWhitespaceUnitTest.2.css" role="test" />
        <file baseinstalldir="PHP" name="SuperfluousWhitespaceUnitTest.2.js" role="test" />
        <file baseinstalldir="PHP" name="SuperfluousWhitespaceUnitTest.3.css" role="test" />
        <file baseinstalldir="PHP" name="SuperfluousWhitespaceUnitTest.3.js" role="test" />
        <file baseinstalldir="PHP" name="SuperfluousWhitespaceUnitTest.inc" role="test" />
        <file baseinstalldir="PHP" name="SuperfluousWhitespaceUnitTest.php" role="test">
         <tasks:replace from="@package_version@" to="version" type="package-info" />
        </file>
       </dir>
      </dir>
      <file baseinstalldir="PHP" name="ruleset.xml" role="php" />
     </dir>
     <dir name="Zend">
      <dir name="Docs">
       <dir name="Debug">
        <file baseinstalldir="PHP" name="CodeAnalyzerStandard.xml" role="php" />
       </dir>
       <dir name="Files">
        <file baseinstalldir="PHP" name="ClosingTagStandard.xml" role="php" />
       </dir>
       <dir name="NamingConventions">
        <file baseinstalldir="PHP" name="ValidVariableNameStandard.xml" role="php" />
       </dir>
      </dir>
      <dir name="Sniffs">
       <dir name="Debug">
        <file baseinstalldir="PHP" name="CodeAnalyzerSniff.php" role="php">
         <tasks:replace from="@package_version@" to="version" type="package-info" />
        </file>
       </dir>
       <dir name="Files">
        <file baseinstalldir="PHP" name="ClosingTagSniff.php" role="php">
         <tasks:replace from="@package_version@" to="version" type="package-info" />
        </file>
       </dir>
       <dir name="NamingConventions">
        <file baseinstalldir="PHP" name="ValidVariableNameSniff.php" role="php">
         <tasks:replace from="@package_version@" to="version" type="package-info" />
        </file>
       </dir>
      </dir>
      <dir name="Tests">
       <dir name="Debug">
        <file baseinstalldir="PHP" name="CodeAnalyzerUnitTest.inc" role="test" />
        <file baseinstalldir="PHP" name="CodeAnalyzerUnitTest.php" role="test">
         <tasks:replace from="@package_version@" to="version" type="package-info" />
        </file>
       </dir>
       <dir name="Files">
        <file baseinstalldir="PHP" name="ClosingTagUnitTest.inc" role="test" />
        <file baseinstalldir="PHP" name="ClosingTagUnitTest.php" role="test">
         <tasks:replace from="@package_version@" to="version" type="package-info" />
        </file>
       </dir>
       <dir name="NamingConventions">
        <file baseinstalldir="PHP" name="ValidVariableNameUnitTest.inc" role="test" />
        <file baseinstalldir="PHP" name="ValidVariableNameUnitTest.php" role="test">
         <tasks:replace from="@package_version@" to="version" type="package-info" />
        </file>
       </dir>
      </dir>
      <file baseinstalldir="PHP" name="ruleset.xml" role="php" />
     </dir>
     <file baseinstalldir="PHP" name="AbstractPatternSniff.php" role="php">
      <tasks:replace from="@package_version@" to="version" type="package-info" />
     </file>
     <file baseinstalldir="PHP" name="AbstractScopeSniff.php" role="php">
      <tasks:replace from="@package_version@" to="version" type="package-info" />
     </file>
     <file baseinstalldir="PHP" name="AbstractVariableSniff.php" role="php">
      <tasks:replace from="@package_version@" to="version" type="package-info" />
     </file>
     <file baseinstalldir="PHP" name="IncorrectPatternException.php" role="php">
      <tasks:replace from="@package_version@" to="version" type="package-info" />
     </file>
    </dir>
    <dir name="Tokenizers">
     <file baseinstalldir="PHP" name="CSS.php" role="php">
      <tasks:replace from="@package_version@" to="version" type="package-info" />
     </file>
     <file baseinstalldir="PHP" name="JS.php" role="php">
      <tasks:replace from="@package_version@" to="version" type="package-info" />
     </file>
     <file baseinstalldir="PHP" name="PHP.php" role="php">
      <tasks:replace from="@package_version@" to="version" type="package-info" />
     </file>
    </dir>
    <file baseinstalldir="PHP" name="CLI.php" role="php">
     <tasks:replace from="@package_version@" to="version" type="package-info" />
    </file>
    <file baseinstalldir="PHP" name="Exception.php" role="php">
     <tasks:replace from="@package_version@" to="version" type="package-info" />
    </file>
    <file baseinstalldir="PHP" name="File.php" role="php">
     <tasks:replace from="@package_version@" to="version" type="package-info" />
    </file>
<<<<<<< HEAD
    <file baseinstalldir="PHP" name="Fixer.php" role="php">
     <tasks:replace from="@package_version@" to="version" type="package-info" />
    </file>
=======
>>>>>>> e240bf7c
    <file baseinstalldir="PHP" name="Report.php" role="php">
     <tasks:replace from="@package_version@" to="version" type="package-info" />
    </file>
    <file baseinstalldir="PHP" name="Reporting.php" role="php">
     <tasks:replace from="@package_version@" to="version" type="package-info" />
    </file>
    <file baseinstalldir="PHP" name="Sniff.php" role="php">
     <tasks:replace from="@package_version@" to="version" type="package-info" />
    </file>
    <file baseinstalldir="PHP" name="Tokens.php" role="php">
     <tasks:replace from="@package_version@" to="version" type="package-info" />
    </file>
   </dir>
  </dir>
 </contents>
 <dependencies>
  <required>
   <php>
    <min>5.1.2</min>
   </php>
   <pearinstaller>
    <min>1.4.0b1</min>
   </pearinstaller>
  </required>
  <optional>
   <package>
    <name>PHP_Timer</name>
    <channel>pear.phpunit.de</channel>
   </package>
  </optional>
 </dependencies>
 <phprelease>
  <installconditions>
   <os>
    <name>windows</name>
   </os>
  </installconditions>
  <filelist>
   <install as="phpcbf" name="scripts/phpcbf" />
   <install as="phpcs" name="scripts/phpcs" />
   <install as="phpcs.bat" name="scripts/phpcs.bat" />
   <install as="AllTests.php" name="tests/AllTests.php" />
   <install as="TestSuite.php" name="tests/TestSuite.php" />
   <install as="CodeSniffer/Core/AllTests.php" name="tests/Core/AllTests.php" />
   <install as="CodeSniffer/Core/IsCamelCapsTest.php" name="tests/Core/IsCamelCapsTest.php" />
   <install as="CodeSniffer/Core/ErrorSuppressionTest.php" name="tests/Core/ErrorSuppressionTest.php" />
   <install as="CodeSniffer/Core/File/GetMethodParametersTest.php" name="tests/Core/File/GetMethodParametersTest.php" />
   <install as="CodeSniffer/Standards/AllSniffs.php" name="tests/Standards/AllSniffs.php" />
   <install as="CodeSniffer/Standards/AbstractSniffUnitTest.php" name="tests/Standards/AbstractSniffUnitTest.php" />
  </filelist>
 </phprelease>
 <phprelease>
  <filelist>
   <install as="phpcbf" name="scripts/phpcbf" />
   <install as="phpcs" name="scripts/phpcs" />
   <install as="AllTests.php" name="tests/AllTests.php" />
   <install as="TestSuite.php" name="tests/TestSuite.php" />
   <install as="CodeSniffer/Core/AllTests.php" name="tests/Core/AllTests.php" />
   <install as="CodeSniffer/Core/IsCamelCapsTest.php" name="tests/Core/IsCamelCapsTest.php" />
   <install as="CodeSniffer/Core/ErrorSuppressionTest.php" name="tests/Core/ErrorSuppressionTest.php" />
   <install as="CodeSniffer/Core/File/GetMethodParametersTest.php" name="tests/Core/File/GetMethodParametersTest.php" />
   <install as="CodeSniffer/Standards/AllSniffs.php" name="tests/Standards/AllSniffs.php" />
   <install as="CodeSniffer/Standards/AbstractSniffUnitTest.php" name="tests/Standards/AbstractSniffUnitTest.php" />
   <ignore name="scripts/phpcs.bat" />
  </filelist>
 </phprelease>
 <changelog>
  <release>
   <version>
    <release>1.5.0RC3</release>
    <api>1.5.0RC3</api>
   </version>
   <stability>
    <release>beta</release>
    <api>beta</api>
   </stability>
   <date>2013-07-25</date>
   <license uri="https://github.com/squizlabs/PHP_CodeSniffer/blob/master/licence.txt">BSD License</license>
   <notes>
    - Added report type --report=json to show the error list and total counts for all checked files
      -- Thanks to Jeffrey Fisher for the contribution
    - PHP_CodeSniffer::isCamelCaps now allows for acronyms at the start of a string if the strict flag is FALSE
      -- acronyms are defined as at least 2 uppercase characters in a row
      -- e.g., the following is now valid camel caps with strict set to FALSE: XMLParser
    - The PHP tokenizer now tokenizes goto labels as T_GOTO_LABEL instead of T_STRING followed by T_COLON
    - The JS tokenizer now has support for the T_THROW token
    - Symlinked directories inside CodeSniffer/Standards and in ruleset.xml files are now supported
      -- Only available since PHP 5.2.11 and 5.3.1
      -- Thanks to Maik Penz for the patch
    - The JS tokenizer now correctly identifies T_INLINE_ELSE tokens instead of leaving them as T_COLON
      -- Thanks to Arnout Boks for the patch
    - Explaining a standard (phpcs -e) that uses namespaces now works correctly
    - Restricting a check to specific sniffs (phpcs --sniffs=...) now works correctly with namespaced sniffs
      -- Thanks to Maik Penz for the patch
    - Docs added for the entire Generic standard, and many sniffs from other standards are now documented as well
      -- Thanks to Spencer Rinehart for the contribution
    - Clearer error message for when the sniff class name does not match the directory structure
    - Generated HTML docs now correctly show the open PHP tag in code comparison blocks
    - Added Generic InlineHTMLSniff to ensure a file only contains PHP code
    - Added Squiz ShorthandSizeSniff to check that CSS sizes are using shorthand notation only when 1 or 2 values are used
    - Added Squiz ForbiddenStylesSniff to ban the use of some deprecated browser-specific styles
    - Added Squiz NamedColoursSniff to ban the use of colour names
    - PSR2 standard no longer enforces no whitespace between the closing parenthesis of a function call and the semicolon
    - PSR2 ClassDeclarationSniff now ignores empty classes when checking the end brace position
    - PSR2 SwitchDeclarationSniff no longer reports errors for empty lines between CASE statements
    - PEAR ObjectOperatorIndentSniff now has a setting to specify how many spaces code should be indented
      -- Default remains at 4; override the indent setting in a ruleset.xml file to change
      -- Thanks to Andrey Mindubaev for the patch
    - Squiz FileExtensionSniff now supports traits
      -- Thanks to Lucas Green for the patch
    - Squiz ArrayDeclarationSniff no longer reports errors for no comma at the end of a line that contains a function call
    - Squiz SwitchDeclarationSniff now supports T_CONTINUE and T_THROW as valid case/default breaking statements
    - Squiz CommentedOutCodeSniff is now better at ignoring commented out HTML, XML and regular expressions
    - Squiz DisallowComparisonAssignmentSniff no longer throws errors for the third expression in a FOR statement
    - Squiz ColourDefinitionSniff no longer throws errors for some CSS class names
    - Squiz ControlStructureSpacingSniff now supports all types of CASE/DEFAULT breaking statements
    - Generic CallTimePassByReferenceSniff now reports errors for functions called using a variable
      -- Thanks to Maik Penz for the patch
    - Generic ConstructorNameSniff no longer throws a notice for abstract constructors inside abstract classes
      -- Thanks to Spencer Rinehart for the patch
    - Squiz ComparisonOperatorUsageSniff now checks inside elseif statements
      -- Thanks to Arnout Boks for the patch
    - Squiz OperatorSpacingSniff now reports errors for no spacing around inline then and else tokens
      -- Thanks to Arnout Boks for the patch
    - Fixed bug #19811 : Comments not ignored in all cases in AbstractPatternSniff
      -- Thanks to Erik Wiffin for the patch
    - Fixed bug #19892 : ELSE with no braces causes incorrect SWITCH break statement indentation error
    - Fixed bug #19897 : Indenting warnings in templates not consistent
    - Fixed bug #19908 : PEAR MultiLineCondition Does Not Apply elseif
    - Fixed bug #19930 : option --report-file generate an empty file
    - Fixed bug #19935 : notify-send reports do not vanish in gnome-shell
      -- Thanks to Christian Weiske for the patch
    - Fixed bug #19944 : docblock squiz sniff "return void" trips over return in lambda function
    - Fixed bug #19953 : PSR2 - Spaces before interface name for abstract class
    - Fixed bug #19956 : phpcs warns for Type Hint missing Resource
    - Fixed bug #19957 : Does not understand trait method aliasing
    - Fixed bug #19968 : Permission denied on excluded directory
    - Fixed bug #19969 : Sniffs with namespace not recognized in reports
    - Fixed bug #19997 : Class names incorrectly detected as constants
   </notes>
  </release>
  <release>
   <version>
    <release>1.5.0RC2</release>
    <api>1.5.0RC2</api>
   </version>
   <stability>
    <release>beta</release>
    <api>beta</api>
   </stability>
   <date>2013-04-04</date>
   <license uri="https://github.com/squizlabs/PHP_CodeSniffer/blob/master/licence.txt">BSD License</license>
   <notes>
    - Ruleset processing has been rewritten to be more predictable
      -- Provides much better support for relative paths inside ruleset files
      -- May mean that sniffs that were previously ignored are now being included when importing external rulesets
      -- Ruleset processing output can be seen by using the -vv command line argument
      -- Internal sniff registering functions have all changed, so please review custom scripts
    - You can now pass multiple coding standards on the command line, comma separated (request #19144)
      -- Works with built-in or custom standards and rulesets, or a mix of both
    - You can now exclude directories or whole standards in a ruleset XML file (request #19731)
      -- e.g., exclude "Generic.Commenting" or just "Generic"
      -- You can also pass in a path to a directory instead, if you know it
    - Added Generic LowerCaseKeywordSniff to ensure all PHP keywords are defined in lowercase
      -- The PSR2 and Squiz standards now use this sniff
    - Added Generic SAPIUsageSniff to ensure the PHP_SAPI constant is used instead of php_sapi_name() (request #19863)
    - Squiz FunctionSpacingSniff now has a setting to specify how many lines there should between functions (request #19843)
      -- Default remains at 2
      -- Override the "spacing" setting in a ruleset.xml file to change
    - Squiz LowercasePHPFunctionSniff no longer throws errors for the limited set of PHP keywords it was checking
      -- Add a rule for Generic.PHP.LowerCaseKeyword to your ruleset to replicate this functionality
    - Added support for the PHP 5.4 T_CALLABLE token so it can be used in lower PHP versions
    - Generic EndFileNoNewlineSniff now supports checking of CSS and JS files
    - PSR2 SwitchDeclarationSniff now has a setting to specify how many spaces code should be indented
      -- Default remains at 4; override the indent setting in a ruleset.xml file to change
      -- Thanks to Asher Snyder for the patch
    - Generic ScopeIndentSniff now has a setting to specify a list of tokens that should be ignored
      -- The first token on the line is checked and the whole line is ignored if the token is in the array
      -- Thanks to Eloy Lafuente for the patch
    - Squiz LowercaseClassKeywordsSniff now checks for the TRAIT keyword
      -- Thanks to Anthon Pang for the patch
    - If you create your own PHP_CodeSniffer object, PHPCS will no longer exit when an unknown argument is found
      -- This allows you to create wrapper scripts for PHPCS more easily
    - PSR2 MethodDeclarationSniff no longer generates a notice for methods named "_"
      -- Thanks to Bart S for the patch
    - Squiz BlockCommentSniff no longer reports that a blank line between a scope closer and block comment is invalid
    - Generic DuplicateClassNameSniff no longer reports an invalid error if multiple PHP open tags exist in a file
    - Generic DuplicateClassNameSniff no longer reports duplicate errors if multiple PHP open tags exist in a file
    - Fixed bug #19819 : Freeze with syntax error in use statement
    - Fixed bug #19820 : Wrong message level in Generic_Sniffs_CodeAnalysis_EmptyStatementSniff
    - Fixed bug #19859 : CodeSniffer::setIgnorePatterns API changed
    - Fixed bug #19871 : findExtendedClassName doesn't return FQCN on namespaced classes
    - Fixed bug #19879 : bitwise and operator interpreted as reference by value
   </notes>
  </release>
  <release>
   <version>
    <release>1.5.0RC1</release>
    <api>1.5.0RC1</api>
   </version>
   <stability>
    <release>beta</release>
    <api>beta</api>
   </stability>
   <date>2013-02-08</date>
   <license uri="https://github.com/squizlabs/PHP_CodeSniffer/blob/master/licence.txt">BSD License</license>
   <notes>
    - Reports have been completely rewritten to consume far less memory
      -- Each report is incrementally written to the file system during a run and then printed out when the run ends
      -- There is no longer a need to keep the list of errors and warnings in memory during a run
    - Multi-file sniff support has been removed because they are too memory intensive
      -- If you have a custom multi-file sniff, you can convert it into a standard sniff quite easily
      -- See CodeSniffer/Standards/Generic/Sniffs/Classes/DuplicateClassNameSniff.php for an example
   </notes>
  </release>
  <release>
   <version>
    <release>1.4.6</release>
    <api>1.4.6</api>
   </version>
   <stability>
    <release>stable</release>
    <api>stable</api>
   </stability>
   <date>2013-07-25</date>
   <license uri="https://github.com/squizlabs/PHP_CodeSniffer/blob/master/licence.txt">BSD License</license>
   <notes>
    - Added report type --report=json to show the error list and total counts for all checked files
      -- Thanks to Jeffrey Fisher for the contribution
    - The JS tokenizer now has support for the T_THROW token
    - Symlinked directories inside CodeSniffer/Standards and in ruleset.xml files are now supported
      -- Only available since PHP 5.2.11 and 5.3.1
      -- Thanks to Maik Penz for the patch
    - The JS tokenizer now correctly identifies T_INLINE_ELSE tokens instead of leaving them as T_COLON
      -- Thanks to Arnout Boks for the patch
    - Explaining a standard (phpcs -e) that uses namespaces now works correctly
    - Restricting a check to specific sniffs (phpcs --sniffs=...) now works correctly with namespaced sniffs
      -- Thanks to Maik Penz for the patch
    - Docs added for the entire Generic standard, and many sniffs from other standards are now documented as well
      -- Thanks to Spencer Rinehart for the contribution
    - Clearer error message for when the sniff class name does not match the directory structure
    - Generated HTML docs now correctly show the open PHP tag in code comparison blocks
    - Added Generic InlineHTMLSniff to ensure a file only contains PHP code
    - Added Squiz ShorthandSizeSniff to check that CSS sizes are using shorthand notation only when 1 or 2 values are used
    - Added Squiz ForbiddenStylesSniff to ban the use of some deprecated browser-specific styles
    - Added Squiz NamedColoursSniff to ban the use of colour names
    - PSR2 standard no longer enforces no whitespace between the closing parenthesis of a function call and the semicolon
    - PSR2 ClassDeclarationSniff now ignores empty classes when checking the end brace position
    - PSR2 SwitchDeclarationSniff no longer reports errors for empty lines between CASE statements
    - PEAR ObjectOperatorIndentSniff now has a setting to specify how many spaces code should be indented
      -- Default remains at 4; override the indent setting in a ruleset.xml file to change
      -- Thanks to Andrey Mindubaev for the patch
    - Squiz FileExtensionSniff now supports traits
      -- Thanks to Lucas Green for the patch
    - Squiz ArrayDeclarationSniff no longer reports errors for no comma at the end of a line that contains a function call
    - Squiz SwitchDeclarationSniff now supports T_CONTINUE and T_THROW as valid case/default breaking statements
    - Squiz CommentedOutCodeSniff is now better at ignoring commented out HTML, XML and regular expressions
    - Squiz DisallowComparisonAssignmentSniff no longer throws errors for the third expression in a FOR statement
    - Squiz ColourDefinitionSniff no longer throws errors for some CSS class names
    - Squiz ControlStructureSpacingSniff now supports all types of CASE/DEFAULT breaking statements
    - Generic CallTimePassByReferenceSniff now reports errors for functions called using a variable
      -- Thanks to Maik Penz for the patch
    - Generic ConstructorNameSniff no longer throws a notice for abstract constructors inside abstract classes
      -- Thanks to Spencer Rinehart for the patch
    - Squiz ComparisonOperatorUsageSniff now checks inside elseif statements
      -- Thanks to Arnout Boks for the patch
    - Squiz OperatorSpacingSniff now reports errors for no spacing around inline then and else tokens
      -- Thanks to Arnout Boks for the patch
    - Fixed bug #19811 : Comments not ignored in all cases in AbstractPatternSniff
      -- Thanks to Erik Wiffin for the patch
    - Fixed bug #19892 : ELSE with no braces causes incorrect SWITCH break statement indentation error
    - Fixed bug #19897 : Indenting warnings in templates not consistent
    - Fixed bug #19908 : PEAR MultiLineCondition Does Not Apply elseif
    - Fixed bug #19913 : Running phpcs in interactive mode causes warnings
      -- Thanks to Harald Franndorfer for the patch
    - Fixed bug #19935 : notify-send reports do not vanish in gnome-shell
      -- Thanks to Christian Weiske for the patch
    - Fixed bug #19944 : docblock squiz sniff "return void" trips over return in lambda function
    - Fixed bug #19953 : PSR2 - Spaces before interface name for abstract class
    - Fixed bug #19956 : phpcs warns for Type Hint missing Resource
    - Fixed bug #19957 : Does not understand trait method aliasing
    - Fixed bug #19968 : Permission denied on excluded directory
    - Fixed bug #19969 : Sniffs with namespace not recognized in reports
    - Fixed bug #19997 : Class names incorrectly detected as constants
   </notes>
  </release>
  <release>
   <version>
    <release>1.4.5</release>
    <api>1.4.5</api>
   </version>
   <stability>
    <release>stable</release>
    <api>stable</api>
   </stability>
   <date>2013-04-04</date>
   <license uri="https://github.com/squizlabs/PHP_CodeSniffer/blob/master/licence.txt">BSD License</license>
   <notes>
    - Added Generic LowerCaseKeywordSniff to ensure all PHP keywords are defined in lowercase
      -- The PSR2 and Squiz standards now use this sniff
    - Added Generic SAPIUsageSniff to ensure the PHP_SAPI constant is used instead of php_sapi_name() (request #19863)
    - Squiz FunctionSpacingSniff now has a setting to specify how many lines there should between functions (request #19843)
      -- Default remains at 2
      -- Override the "spacing" setting in a ruleset.xml file to change
    - Squiz LowercasePHPFunctionSniff no longer throws errors for the limited set of PHP keywords it was checking
      -- Add a rule for Generic.PHP.LowerCaseKeyword to your ruleset to replicate this functionality
    - Added support for the PHP 5.4 T_CALLABLE token so it can be used in lower PHP versions
    - Generic EndFileNoNewlineSniff now supports checking of CSS and JS files
    - PSR2 SwitchDeclarationSniff now has a setting to specify how many spaces code should be indented
      -- Default remains at 4; override the indent setting in a ruleset.xml file to change
      -- Thanks to Asher Snyder for the patch
    - Generic ScopeIndentSniff now has a setting to specify a list of tokens that should be ignored
      -- The first token on the line is checked and the whole line is ignored if the token is in the array
      -- Thanks to Eloy Lafuente for the patch
    - Squiz LowercaseClassKeywordsSniff now checks for the TRAIT keyword
      -- Thanks to Anthon Pang for the patch
    - If you create your own PHP_CodeSniffer object, PHPCS will no longer exit when an unknown argument is found
      -- This allows you to create wrapper scripts for PHPCS more easily
    - PSR2 MethodDeclarationSniff no longer generates a notice for methods named "_"
      -- Thanks to Bart S for the patch
    - Squiz BlockCommentSniff no longer reports that a blank line between a scope closer and block comment is invalid
    - Generic DuplicateClassNameSniff no longer reports an invalid error if multiple PHP open tags exist in a file
    - Generic DuplicateClassNameSniff no longer reports duplicate errors if multiple PHP open tags exist in a file
    - Fixed bug #19819 : Freeze with syntax error in use statement
    - Fixed bug #19820 : Wrong message level in Generic_Sniffs_CodeAnalysis_EmptyStatementSniff
    - Fixed bug #19859 : CodeSniffer::setIgnorePatterns API changed
    - Fixed bug #19871 : findExtendedClassName doesn't return FQCN on namespaced classes
    - Fixed bug #19879 : bitwise and operator interpreted as reference by value
   </notes>
  </release>
  <release>
   <version>
    <release>1.4.4</release>
    <api>1.4.4</api>
   </version>
   <stability>
    <release>stable</release>
    <api>stable</api>
   </stability>
   <date>2013-02-07</date>
   <license uri="https://github.com/squizlabs/PHP_CodeSniffer/blob/master/licence.txt">BSD License</license>
   <notes>
    - Ignored lines no longer cause the summary report to show incorrect error and warning counts
      -- Thanks to Bert Van Hauwaert for the patch
    - Added Generic CSSLintSniff to run CSSLint over a CSS file and report warnings
      -- Set full command to run CSSLint using phpcs --config-set csslint_path /path/to/csslint
      -- Thanks to Roman Levishchenko for the contribution
    - Added PSR2 ControlStructureSpacingSniff to ensure there are no spaces before and after parenthesis in control structures
      -- Fixes bug #19732 : PSR2: some control structures errors not reported
    - Squiz commenting sniffs now support non-English characters when checking for capital letters
      -- Thanks to Roman Levishchenko for the patch
    - Generic EndFileNewlineSniff now supports JS and CSS files
      -- Thanks to Denis Ryabkov for the patch
    - PSR1 SideEffectsSniff no longer reports constant declarations as side effects
    - Notifysend report now supports notify-send versions before 0.7.3
      -- Thanks to Ken Guest for the patch
    - PEAR and Squiz FunctionCommentSniffs no longer report errors for misaligned argument comments when they are blank
      -- Thanks to Thomas Peterson for the patch
    - Squiz FunctionDeclarationArgumentSpacingSniff now works correctly for equalsSpacing values greater than 0
      -- Thanks to Klaus Purer for the patch
    - Squiz SuperfluousWhitespaceSniff no longer throws errors for CSS files with no newline at the end
    - Squiz SuperfluousWhitespaceSniff now allows a single newline at the end of JS and CSS files
    - Fixed bug #19755 : Token of T_CLASS type has no scope_opener and scope_closer keys
    - Fixed bug #19759 : Squiz.PHP.NonExecutableCode fails for return function()...
    - Fixed bug #19763 : Use statements for traits not recognised correctly for PSR2 code style
    - Fixed bug #19764 : Instead of for traits throws uppercase constant name errors
    - Fixed bug #19772 : PSR2_Sniffs_Namespaces_UseDeclarationSniff does not properly recognize last use
    - Fixed bug #19775 : False positive in NonExecutableCode sniff when not using curly braces
    - Fixed bug #19782 : Invalid found size functions in loop when using object operator
    - Fixed bug #19799 : config folder is not created automatically
    - Fixed bug #19804 : JS Tokenizer wrong /**/ parsing
   </notes>
  </release>
  <release>
   <version>
    <release>1.4.3</release>
    <api>1.4.3</api>
   </version>
   <stability>
    <release>stable</release>
    <api>stable</api>
   </stability>
   <date>2012-12-04</date>
   <license uri="https://github.com/squizlabs/PHP_CodeSniffer/blob/master/licence.txt">BSD License</license>
   <notes>
    - Added support for the PHP 5.5 T_FINALLY token to detect try/catch/finally statements
    - Added empty CodeSniffer.conf to enable config settings for Composer installs
    - Added Generic EndFileNoNewlineSniff to ensure there is no newline at the end of a file
    - Autoloader can now load PSR-0 compliant classes
      -- Thanks to Maik Penz for the patch
    - Squiz NonExecutableCodeSniff no longer throws error for multi-line RETURNs inside CASE statements
      -- Thanks to Marc Ypes for the patch
    - Squiz OperatorSpacingSniff no longer reports errors for negative numbers inside inline THEN statements
      -- Thanks to Klaus Purer for the patch
    - Squiz OperatorSpacingSniff no longer reports errors for the assignment of operations involving negative numbers
    - Squiz SelfMemberReferenceSniff can no longer get into an infinite loop when checking a static call with a namespace
      -- Thanks to Andy Grunwald for the patch
    - Fixed bug #19699 : Generic.Files.LineLength giving false positives when tab-width is used
    - Fixed bug #19726 : Wrong number of spaces expected after instanceof static
  - Fixed bug #19727 : PSR2: no error reported when using } elseif {
   </notes>
  </release>
  <release>
   <version>
    <release>1.4.2</release>
    <api>1.4.2</api>
   </version>
   <stability>
    <release>stable</release>
    <api>stable</api>
   </stability>
   <date>2012-11-09</date>
   <license uri="https://github.com/squizlabs/PHP_CodeSniffer/blob/master/licence.txt">BSD License</license>
   <notes>
    - PHP_CodeSniffer can now be installed using Composer
      -- Require squizlabs/php_codesniffer in your composer.json file
      -- Thanks to Rob Bast, Stephen Rees-Carter, Stefano Kowalke and Ivan Habunek for help with this
    - Squiz BlockCommentSniff and InlineCommentSniff no longer report errors for trait block comments
    - Squiz SelfMemberReferenceSniff now supports namespaces
      -- Thanks to Andy Grunwald for the patch
    - Squiz FileCommentSniff now uses tag names inside the error codes for many messages
      -- This allows you to exclude specific missing, out of order etc., tags
    - Squiz SuperfluousWhitespaceSniff now has an option to ignore blank lines
      -- This will stop errors being reported for lines that contain only whitespace
      -- Set the ignoreBlankLines property to TRUE in your ruleset.xml file to enable this
    - PSR2 no longer reports errors for whitespace at the end of blank lines
    - Fixed gitblame report not working on Windows
      -- Thanks to Rogerio Prado de Jesus
    - Fixed an incorrect error in Squiz OperatorSpacingSniff for default values inside a closure definition
    - Fixed bug #19691 : SubversionPropertiesSniff fails to find missing properties
      -- Thanks to Kevin Winahradsky for the patch
    - Fixed bug #19692 : DisallowMultipleAssignments is triggered by a closure
    - Fixed bug #19693 : exclude-patterns no longer work on specific messages
    - Fixed bug #19694 : Squiz.PHP.LowercasePHPFunctions incorrectly matches return by ref functions
   </notes>
  </release>
  <release>
   <version>
    <release>1.4.1</release>
    <api>1.4.1</api>
   </version>
   <stability>
    <release>stable</release>
    <api>stable</api>
   </stability>
   <date>2012-11-02</date>
   <license uri="https://github.com/squizlabs/PHP_CodeSniffer/blob/master/licence.txt">BSD License</license>
   <notes>
    - All ignore patterns have been reverted to being checked against the absolute path of a file
      -- Patterns can be specified to be relative in a rulset.xml file, but nowhere else
      -- e.g., [exclude-pattern type="relative"]^tests/*[/exclude-pattern] (with angle brackets, not square brackets)
    - Added support for PHP tokenizing of T_INLINE_ELSE colons, so this token type is now available
      -- Custom sniffs that rely on looking for T_COLON tokens inside inline if statements must be changed to use the new token
      -- Fixes bug #19666 : PSR1.Files.SideEffects throws a notice Undefined index: scope_closer
    - Messages can now be changed from errors to warnings (and vice versa) inside ruleset.xml files
      -- As you would with "message" and "severity", specify a "type" tag under a "rule" tag and set the value to "error" or "warning"
    - PHP_CodeSniffer will now generate a warning on files that it detects have mixed line endings
      -- This warning has the code Internal.LineEndings.Mixed and can be overriden in a ruleset.xml file
      -- Thanks to Vit Brunner for help with this
    - Sniffs inside PHP 5.3 namespaces are now supported, along with the existing underscore-style emulated namespaces
      -- For example: namespace MyStandard\Sniffs\Arrays; class ArrayDeclarationSniff implements \PHP_CodeSniffer_Sniff { ...
      -- Thanks to Till Klampaeckel for the patch
    - Generic DuplicateClassNameSniff is no longer a multi-file sniff, so it won't max out your memory
      -- Multi-file sniff support should be considered deprecated as standard sniffs can now do the same thing
    - Added Generic DisallowSpaceIndent to check that files are indented using tabs
    - Added Generic OneClassPerFileSniff to check that only one class is defined in each file
      -- Thanks to Andy Grunwald for the contribution
    - Added Generic OneInterfacePerFileSniff to check that only one interface is defined in each file
      -- Thanks to Andy Grunwald for the contribution
    - Added Generic LowercasedFilenameSniff to check that filenames are lowercase
      -- Thanks to Andy Grunwald for the contribution
    - Added Generic ClosingPHPTagSniff to check that each open PHP tag has a corresponding close tag
      -- Thanks to Andy Grunwald for the contribution
    - Added Generic CharacterBeforePHPOpeningTagSniff to check that the open PHP tag is the first content in a file
      -- Thanks to Andy Grunwald for the contribution
    - Fixed incorrect errors in Squiz OperatorBracketSniff and OperatorSpacingSniff for negative numbers in CASE statements
      -- Thanks to Arnout Boks for the patch
    - Generic CamelCapsFunctionNameSniff no longer enforces exact case matching for PHP magic methods
    - Generic CamelCapsFunctionNameSniff no longer throws errors for overridden SOAPClient methods prefixed with double underscores
      -- Thanks to Dorian Villet for the patch
    - PEAR ValidFunctionNameSniff now supports traits
    - PSR1 ClassDeclarationSniff no longer throws an error for non-namespaced code if PHP version is less than 5.3.0
    - Fixed bug #19616 : Nested switches cause false error in PSR2
    - Fixed bug #19629 : PSR2 error for inline comments on multi-line argument lists
    - Fixed bug #19644 : Alternative syntax, e.g. if/endif triggers Inline Control Structure error
    - Fixed bug #19655 : Closures reporting as multi-line when they are not
    - Fixed bug #19675 : Improper indent of nested anonymous function bodies in a call
    - Fixed bug #19685 : PSR2 catch-22 with empty third statement in for loop
    - Fixed bug #19687 : Anonymous functions inside arrays marked as indented incorrectly in PSR2
   </notes>
  </release>
  <release>
   <version>
    <release>1.4.0</release>
    <api>1.4.0</api>
   </version>
   <stability>
    <release>stable</release>
    <api>stable</api>
   </stability>
   <date>2012-09-26</date>
   <license uri="https://github.com/squizlabs/PHP_CodeSniffer/blob/master/licence.txt">BSD License</license>
   <notes>
    - Added PSR1 and PSR2 coding standards that can be used to check your code against these guidelines
    - PHP 5.4 short array syntax is now detected and tokens are assigned to the open and close characters
      -- New tokens are T_OPEN_SHORT_ARRAY and T_CLOSE_SHORT_ARRAY as PHP does not define its own
    - Added the ability to explain a coding standard by listing the sniffs that it includes
      -- The sniff list includes all imported and native sniffs
      -- Explain a standard by using the -e and --standard=[standard] command line arguments
      -- E.g., phpcs -e --standard=Squiz
      -- Thanks to Ben Selby for the idea
    - Added report to show results using notify-send
      -- Use --report=notifysend to generate the report
      -- Thanks to Christian Weiske for the contribution
    - The JS tokenizer now recognises RETURN as a valid closer for CASE and DEFAULT inside switch statements
    - AbstractPatternSniff now sets the ignoreComments option using a public var rather than through the constructor
      -- This allows the setting to be overwritten in ruleset.xml files
      -- Old method remains for backwards compatibility
    - Generic LowerCaseConstantSniff and UpperCaseConstantSniff no longer report errors on classes named True, False or Null
    - PEAR ValidFunctionNameSniff no longer enforces exact case matching for PHP magic methods
    - Squiz SwitchDeclarationSniff now allows RETURN statements to close a CASE or DEFAULT statement
    - Squiz BlockCommentSniff now correctly reports an error for blank lines before blocks at the start of a control structure
    - Fixed a PHP notice generated when loading custom array settings from a rulset.xml file
    - Fixed bug #17908 : CodeSniffer does not recognise optional @params
      -- Thanks to Pete Walker for the patch
    - Fixed bug #19538 : Function indentation code sniffer checks inside short arrays
    - Fixed bug #19565 : Non-Executable Code Sniff Broken for Case Statements with both return and break
    - Fixed bug #19612 : Invalid @package suggestion
   </notes>
  </release>
  <release>
   <version>
    <release>1.3.6</release>
    <api>1.3.6</api>
   </version>
   <stability>
    <release>stable</release>
    <api>stable</api>
   </stability>
   <date>2012-08-08</date>
   <license uri="https://github.com/squizlabs/PHP_CodeSniffer/blob/master/licence.txt">BSD License</license>
   <notes>
    - Memory usage has been dramatically reduced when using the summary report
      -- Reduced memory is only available when displaying a single summary report to the screen
      -- PHP_CodeSniffer will not generate any messages in this case, storing only error counts instead
      -- Impact is most notable with very high error and warning counts
    - Significantly improved the performance of Squiz NonExecutableCodeSniff
    - Ignore patterns now check the relative path of a file based on the dir being checked
      -- Allows ignore patterns to become more generic as the path to the code is no longer included when checking
      -- Thanks to Kristof Coomans for the patch
    - Sniff settings can now be changed by specifying a special comment format inside a file
      -- e.g., // @codingStandardsChangeSetting PEAR.Functions.FunctionCallSignature allowMultipleArguments false
      -- If you change a setting, don't forget to change it back
    - Added Generic EndFileNewlineSniff to ensure PHP files end with a newline character
    - PEAR FunctionCallSignatureSniff now includes a setting to force one argument per line in multi-line calls
      -- Set allowMultipleArguments to false
    - Squiz standard now enforces one argument per line in multi-line function calls
    - Squiz FunctionDeclarationArgumentSpacingSniff now supports closures
    - Squiz OperatorSpacingSniff no longer throws an error for negative values inside an inline THEN statement
      -- Thanks to Klaus Purer for the patch
    - Squiz FunctionCommentSniff now throws an error for not closing a comment with */
      -- Thanks to Klaus Purer for the patch
    - Summary report no longer shows two lines of PHP_Timer output when showing sources
    - Fixed undefined variable error in PEAR FunctionCallSignatureSniff for lines with no indent
    - Fixed bug #19502 : Generic.Files.LineEndingsSniff fails if no new-lines in file
    - Fixed bug #19508 : switch+return: Closing brace indented incorrectly
    - Fixed bug #19532 : The PSR-2 standard don't recognize Null in class names
    - Fixed bug #19546 : Error thrown for __call() method in traits
   </notes>
  </release>
  <release>
   <version>
    <release>1.3.5</release>
    <api>1.3.5</api>
   </version>
   <stability>
    <release>stable</release>
    <api>stable</api>
   </stability>
   <date>2012-07-12</date>
   <license uri="https://github.com/squizlabs/PHP_CodeSniffer/blob/master/licence.txt">BSD License</license>
   <notes>
    - Added Generic CamelCapsFunctionNameSniff to just check if function and method names use camel caps
      -- Does not allow underscore prefixes for private/protected methods
      -- Defaults to strict checking, where two uppercase characters can not be next to each other
      -- Strict checking can be disabled in a ruleset.xml file
    - Squiz FunctionDeclarationArgumentSpacing now has a setting to specify how many spaces should surround equals signs
      -- Default remains at 0
      -- Override the equalsSpacing setting in a ruleset.xml file to change
    - Squiz ClassDeclarationSniff now throws errors for > 1 space before extends/implements class name with ns seperator
    - Squiz standard now warns about deprecated functions using Generic DeprecatedFunctionsSniff
    - PEAR FunctionDeclarationSniff now reports an error for multiple spaces after the FUNCTION keyword and around USE
    - PEAR FunctionDeclarationSniff now supports closures
    - Squiz MultiLineFunctionDeclarationSniff now supports closures
    - Exclude rules written for Unix systems will now work correctly on Windows
      -- Thanks to Walter Tamboer for the patch
    - The PHP tokenizer now recognises T_RETURN as a valid closer for T_CASE and T_DEFAULT inside switch statements
    - Fixed duplicate message codes in Generic OpeningFunctionBraceKernighanRitchieSniff
    - Fixed bug #18651 : PHPunit Test cases for custom standards are not working on Windows
    - Fixed bug #19416 : Shorthand arrays cause bracket spacing errors
    - Fixed bug #19421 : phpcs doesn't recognize ${x} as equivalent to $x
    - Fixed bug #19428 : PHPCS Report "hgblame" doesn't support windows paths
      -- Thanks to Justin Rovang for the patch
    - Fixed bug #19448 : Problem with detecting remote standards
    - Fixed bug #19463 : Anonymous functions incorrectly being flagged by NonExecutableCodeSniff
    - Fixed bug #19469 : PHP_CodeSniffer_File::getMemberProperties() sets wrong scope
    - Fixed bug #19471 : phpcs on Windows, when using Zend standard, doesn't catch problems
      -- Thanks to Ivan Habunek for the patch
    - Fixed bug #19478 : Incorrect indent detection in PEAR standard
      -- Thanks to Shane Auckland for the patch
    - Fixed bug #19483 : Blame Reports fail with space in directory name
   </notes>
  </release>
  <release>
   <version>
    <release>1.3.4</release>
    <api>1.3.4</api>
   </version>
   <stability>
    <release>stable</release>
    <api>stable</api>
   </stability>
   <date>2012-05-17</date>
   <license uri="https://github.com/squizlabs/PHP_CodeSniffer/blob/master/licence.txt">BSD License</license>
   <notes>
    - Added missing package.xml entries for new Generic FixmeSniff
      -- Thanks to Jaroslav Hanslík for the patch
    - Expected indents for PEAR ScopeClosingBraceSniff and FunctionCallSignatureSniff can now be set in ruleset files
      -- Both sniffs use a variable called "indent"
      -- Thanks to Thomas Despoix for the patch
    - Standards designed to be installed in the PHPCS Standards dir will now work outside this dir as well
      -- In particular, allows the Drupal CS to work without needing to symlink it into the PHPCS install
      -- Thanks to Peter Philipp for the patch
    - Rule references for standards, directories and specific sniffs can now be relative in ruleset.xml files
      -- For example: ref="../MyStandard/Sniffs/Commenting/DisallowHashCommentsSniff.php"
    - Symlinked standards now work correctly, allowing aliasing of installed standards (request #19417)
      -- Thanks to Tom Klingenberg for the patch
    - Squiz ObjectInstantiationSniff now allows objects to be returned without assinging them to a variable
    - Added Squiz.Commenting.FileComment.MissingShort error message for file comments that only contains tags
      -- Also stops undefined index errors being generated for these comments
    - Debug option -vv now shows tokenizer status for CSS files
    - Added support for new gjslint error formats
      -- Thanks to Meck for the patch
    - Generic ScopeIndentSniff now allows comment indents to not be exact even if the exact flag is set
      -- The start of the comment is still checked for exact indentation as normal
    - Fixed an issue in AbstractPatternSniff where comments were not being ignored in some cases
    - Fixed an issue in Zend ClosingTagSniff where the closing tag was not always being detected correctly
      -- Thanks to Jonathan Robson for the patch
    - Fixed an issue in Generic FunctionCallArgumentSpacingSniff where closures could cause incorrect errors
    - Fixed an issue in Generic UpperCaseConstantNameSniff where errors were incorrectly reported on goto statements
      -- Thanks to Tom Klingenberg for the patch
    - PEAR FileCommentSniff and ClassCommentSniff now support author emails with a single character in the local part
      -- E.g., a@me.com
      -- Thanks to Denis Shapkin for the patch
    - Fixed bug #19290 : Generic indent sniffer fails for anonymous functions
    - Fixed bug #19324 : Setting show_warnings configuration option does not work
    - Fixed bug #19354 : Not recognizing references passed to method
    - Fixed bug #19361 : CSS tokenzier generates errors when PHP embedded in CSS file
    - Fixed bug #19374 : HEREDOC/NOWDOC Indentation problems
    - Fixed bug #19381 : traits and indetations in traits are not handled properly
    - Fixed bug #19394 : Notice in NonExecutableCodeSniff
    - Fixed bug #19402 : Syntax error when executing phpcs on Windows with parens in PHP path
      -- Thanks to Tom Klingenberg for the patch
    - Fixed bug #19411 : magic method error on __construct()
      -- The fix required a rewrite of AbstractScopeSniff, so please test any sniffs that extend this class
    - Fixed bug #19412 : Incorrect error about assigning objects to variables when inside inline IF
    - Fixed bug #19413 : php_cs thinks I haven't used a parameter when I have
    - Fixed bug #19414 : php_cs seems to not track variables correctly in heredocs
   </notes>
  </release>
  <release>
   <version>
    <release>1.3.3</release>
    <api>1.3.3</api>
   </version>
   <stability>
    <release>stable</release>
    <api>stable</api>
   </stability>
   <date>2012-02-17</date>
   <license uri="https://github.com/squizlabs/PHP_CodeSniffer/blob/master/licence.txt">BSD License</license>
   <notes>
    - Added new Generic FixmeSniff that shows error messages for all FIXME comments left in your code
      -- Thanks to Sam Graham for the contribution
    - The maxPercentage setting in the Squiz CommentedOutCodeSniff can now be overriden in a rulset.xml file
      -- Thanks to Volker Dusch for the patch
    - The Checkstyle and XML reports now use XMLWriter
      -- Only change in output is that empty file tags are no longer produced for files with no violations
      -- Thanks to Sebastian Bergmann for the patch
    - Added PHP_CodeSniffer_Tokens::$bracketTokens to give sniff writers fast access to open and close bracket tokens
    - Fixed an issue in AbstractPatternSniff where EOL tokens were not being correctly checked in some cases
    - PHP_CodeSniffer_File::getTokensAsString() now detects incorrect length value (request #19313)
    - Fixed bug #19114 : CodeSniffer checks extension even for single file
    - Fixed bug #19171 : Show sniff codes option is ignored by some report types
      -- Thanks to Dominic Scheirlinck for the patch
    - Fixed bug #19188 : Lots of PHP Notices when analyzing the Symfony framework
      -- First issue was list-style.. lines in CSS files not properly adjusting open/close bracket positions
      -- Second issue was notices caused by bug #19137
    - Fixed bug #19208 : UpperCaseConstantName reports class members
      -- Was also a problem with LowerCaseConstantName as well
    - Fixed bug #19256 : T_DOC_COMMENT in CSS files breaks ClassDefinitionNameSpacingSniff
      -- Thanks to Klaus Purer for the patch
    - Fixed bug #19264 : Squiz.PHP.NonExecutableCode does not handle RETURN in CASE without BREAK
    - Fixed bug #19270 : DuplicateClassName does not handle namespaces correctly
    - Fixed bug #19283 : CSS @media rules cause false positives
      -- Thanks to Klaus Purer for the patch
   </notes>
  </release>
  <release>
   <version>
    <release>1.3.2</release>
    <api>1.3.2</api>
   </version>
   <stability>
    <release>stable</release>
    <api>stable</api>
   </stability>
   <date>2011-12-01</date>
   <license uri="https://github.com/squizlabs/PHP_CodeSniffer/blob/master/licence.txt">BSD License</license>
   <notes>
    - Added Generic JSHintSniff to run jshint.js over a JS file and report warnings
      -- Set jshint path using phpcs --config-set jshint_path /path/to/jshint-rhino.js
      -- Set rhino path using phpcs --config-set rhino_path /path/to/rhino
      -- Thanks to Alexander Weiß for the contribution
    - Nowdocs are now tokenized using PHP_CodeSniffer specific T_NOWDOC tokens for easier identification
    - Generic UpperCaseConstantNameSniff no longer throws errors for namespaces
      -- Thanks to Jaroslav Hanslík for the patch
    - Squiz NonExecutableCodeSniff now detects code after thrown exceptions
      -- Thanks to Jaroslav Hanslík for the patch
    - Squiz OperatorSpacingSniff now ignores references
      -- Thanks to Jaroslav Hanslík for the patch
    - Squiz FunctionCommentSniff now reports a missing function comment if it finds a standard code comment instead
    - Squiz FunctionCommentThrownTagSniff no longer reports errors if it can't find a function comment
    - Fixed unit tests not running under Windows
      -- Thanks to Jaroslav Hanslík for the patch
    - Fixed bug #18964 : "$stackPtr must be of type T_VARIABLE" on heredocs and nowdocs
    - Fixed bug #18973 : phpcs is looking for variables in a nowdoc
    - Fixed bug #18974 : Blank line causes "Multi-line function call not indented correctly"
      -- Adds new error message to ban empty lines in multi-line function calls
    - Fixed bug #18975 : "Closing parenthesis must be on a line by itself" also causes indentation error
   </notes>
  </release>
  <release>
   <version>
    <release>1.3.1</release>
    <api>1.3.1</api>
   </version>
   <stability>
    <release>stable</release>
    <api>stable</api>
   </stability>
   <date>2011-11-03</date>
   <license uri="https://github.com/squizlabs/PHP_CodeSniffer/blob/master/licence.txt">BSD License</license>
   <notes>
    - All report file command line arguments now work with relative paths (request #17240)
    - The extensions command line argument now supports multi-part file extensions (request #17227)
    - Added report type --report=hgblame to show number of errors/warnings committed by authors in a Mercurial repository
      -- Has the same functionality as the svnblame report
      -- Thanks to Ben Selby for the patch
    - Added T_BACKTICK token type to make detection of backticks easier (request #18799)
    - Added pattern matching support to Generic ForbiddenFunctionsSniff
        -- If you are extending it and overriding register() or addError() you will need to review your sniff
    - Namespaces are now recognised as scope openers, although they do not require braces (request #18043)
    - Added new ByteOrderMarkSniff to Generic standard (request #18194)
      -- Throws an error if a byte order mark is found in any PHP file
      -- Thanks to Piotr Karas for the contribution
    - PHP_Timer output is no longer included in reports when being written to a file (request #18252)
      -- Also now shown for all report types if nothing is being printed to the screen
    - Generic DeprecatedFunctionSniff now reports functions as deprecated and not simply forbidden (request #18288)
    - PHPCS now accepts file contents from STDIN (request #18447)
      -- Example usage: cat temp.php | phpcs [options]  -OR-  phpcs [options] &lt; temp.php
      -- Not every sniff will work correctly due to the lack of a valid file path
    - PHP_CodeSniffer_Exception no longer extends PEAR_Exception (request #18483)
      -- PEAR_Exception added a requirement that PEAR had to be installed
      -- PHP_CodeSniffer is not used as a library, so unlikely to have any impact
    - PEAR FileCommentSniff now allows GIT IDs in the version tag (request #14874)
    - AbstractVariableSniff now supports heredocs
      -- Also includes some variable detection fixes
      -- Thanks to Sam Graham for the patch
    - Squiz FileCommentSniff now enforces rule that package names cannot start with the word Squiz
    - MySource AssignThisSniff now allows "this" to be assigned to the private var _self
    - Fixed issue in Squiz FileCommentSniff where suggested package name was the same as the incorrect package name
    - Fixed some issues with Squiz ArrayDeclarationSniff when using function calls in array values
    - Fixed doc generation so it actually works again
      -- Also now works when being run from an SVN checkout as well as when installed as a PEAR package
      -- Should fix bug #18949 : Call to private method from static
    - PEAR ClassDeclaration sniff now supports indentation checks when using the alternate namespace syntax
      -- PEAR.Classes.ClassDeclaration.SpaceBeforeBrace message now contains 2 variables instead of 1
      -- Sniff allows overriding of the default indent level, which is set to 4
      -- Fixes bug #18933 : Alternative namespace declaration syntax confuses scope sniffs
    - Fixed bug #18465 : "self::" does not work in lambda functions
      -- Also corrects conversion of T_FUNCTION tokens to T_CLOSURE, which was not fixing token condition arrays
    - Fixed bug #18543 : CSS Tokenizer deletes too many #
    - Fixed bug #18624 : @throws namespace problem
      -- Thanks to Gavin Davies for the patch
    - Fixed bug #18628 : Generic.Files.LineLength gives incorrect results with Windows line-endings
    - Fixed bug #18633 : CSS Tokenizer doesn't replace T_LIST tokens inside some styles
    - Fixed bug #18657 : anonymous functions wrongly indented
    - Fixed bug #18670 : UpperCaseConstantNameSniff fails on dynamic retrieval of class constant
    - Fixed bug #18709 : Code sniffer sniffs file if even if it's in --ignore
      -- Thanks to Artem Lopata for the patch
    - Fixed bug #18762 : Incorrect handling of define and constant in UpperCaseConstantNameSniff
      -- Thanks to Thomas Baker for the patch
    - Fixed bug #18769 : CSS Tokenizer doesn't replace T_BREAK tokens inside some styles
    - Fixed bug #18835 : Unreachable errors of inline returns of closure functions
      -- Thanks to Patrick Schmidt for the patch
    - Fixed bug #18839 : Fix miscount of warnings in AbstractSniffUnitTest.php
      -- Thanks to Sam Graham for the patch
    - Fixed bug #18844 : Generic_Sniffs_CodeAnalysis_UnusedFunctionParameterSniff with empty body
      -- Thanks to Dmitri Medvedev for the patch
    - Fixed bug #18847 : Running Squiz_Sniffs_Classes_ClassDeclarationSniff results in PHP notice
    - Fixed bug #18868 : jslint+rhino: errors/warnings not detected
      -- Thanks to Christian Weiske for the patch
    - Fixed bug #18879 : phpcs-svn-pre-commit requires escapeshellarg
      -- Thanks to Bjorn Katuin for the patch
    - Fixed bug #18951 : weird behaviour with closures and multi-line use () params
   </notes>
  </release>
  <release>
   <version>
    <release>1.3.0</release>
    <api>1.3.0</api>
   </version>
   <stability>
    <release>stable</release>
    <api>stable</api>
   </stability>
   <date>2011-03-17</date>
   <license uri="https://github.com/squizlabs/PHP_CodeSniffer/blob/master/licence.txt">BSD License</license>
   <notes>
    - Add a new token T_CLOSURE that replaces T_FUNCTION if the function keyword is anonymous
    - Many Squiz sniffs no longer report errors when checking closures; they are now ignored
    - Fixed some error messages in PEAR MultiLineConditionSniff that were not using placeholders for message data
    - AbstractVariableSniff now correctly finds variable names wrapped with curly braces inside double quoted strings
    - PEAR FunctionDeclarationSniff now ignores arrays in argument default values when checking multi-line declarations
    - Fixed bug #18200 : Using custom named ruleset file as standard no longer works
    - Fixed bug #18196 : PEAR MultiLineCondition.SpaceBeforeOpenBrace not consistent with newline chars
    - Fixed bug #18204 : FunctionCommentThrowTag picks wrong exception type when throwing function call
    - Fixed bug #18222 : Add __invoke method to PEAR standard
    - Fixed bug #18235 : Invalid error generation in Squiz.Commenting.FunctionCommentThrowTag
    - Fixed bug #18250 : --standard with relative path skips Standards' "implicit" sniffs
    - Fixed bug #18274 : Multi-line IF and function call indent rules conflict
    - Fixed bug #18282 : Squiz doesn't handle final keyword before function comments
      -- Thanks to Dave Perrett for the patch
    - Fixed bug #18336 : Function isUnderscoreName gives php notices
   </notes>
  </release>
  <release>
   <version>
    <release>1.3.0RC2</release>
    <api>1.3.0RC2</api>
   </version>
   <stability>
    <release>beta</release>
    <api>beta</api>
   </stability>
   <date>2011-01-14</date>
   <license uri="https://github.com/squizlabs/PHP_CodeSniffer/blob/master/licence.txt">BSD License</license>
   <notes>
    - You can now print multiple reports for each run and print each to the screen or a file (request #12434)
      -- Format is --report-[report][=file] (e.g., --report-xml=out.xml)
      -- Printing to screen is done by leaving [file] empty (e.g., --report-xml)
      -- Multiple reports can be specified in this way (e.g., --report-summary --report-xml=out.xml)
      -- The standard --report and --report-file command line arguments are unchanged
    - Added -d command line argument to set php.ini settings while running (request #17244)
      -- Usage is: phpcs -d memory_limit=32M -d ...
      -- Thanks to Ben Selby for the patch
    - Added -p command line argument to show progress during a run
      -- Dot means pass, E means errors found, W means only warnings found and S means skipped file
      -- Particularly good for runs where you are checking more than 100 files
      -- Enable by default with --config-set show_progress 1
      -- Will not print anything if you are already printing verbose output
      -- This has caused a big change in the way PHP_CodeSniffer processes files (API changes around processing)
    - You can now add exclude rules for individual sniffs or error messages (request #17903)
      -- Only available when using a ruleset.xml file to specify rules
      -- Uses the same exclude-pattern tags as normal but allows them inside rule tags
    - Using the -vvv option will now print a list of sniffs executed for each file and how long they took to process
    - Added Generic ClosureLinterSniff to run Google's gjslint over your JS files
    - The XML and CSV reports now include the severity of the error (request #18165)
      -- The Severity column in the CSV report has been renamed to Type, and a new Severity column added for this
    - Fixed issue with Squiz FunctionCommentSniff reporting incorrect type hint when default value uses namespace
      -- Thanks to Anti Veeranna for the patch
    - Generic FileLengthSniff now uses iconv_strlen to check line length if an encoding is specified (request #14237)
    - Generic UnnecessaryStringConcatSniff now allows strings to be combined to form a PHP open or close tag
    - Squiz SwitchDeclarationSniff no longer reports indentation errors for BREAK statements inside IF conditions
    - Interactive mode now always prints the full error report (ignores command line)
    - Improved regular expression detection in JavaScript files
      -- Added new T_TYPEOF token that can be used to target the typeof JS operator
      -- Fixes bug #17611 : Regular expression tokens not recognised
    - Squiz ScopeIndentSniff removed
      -- Squiz standard no longer requires additional indents between ob_* methods
      -- Also removed Squiz OutputBufferingIndentSniff that was checking the same thing
    - PHP_CodeSniffer_File::getMemberProperties() performance improved significantly
      -- Improves performance of Squiz ValidVariableNameSniff significantly
    - Squiz OperatorSpacingSniff performance improved significantly
    - Squiz NonExecutableCodeSniff performance improved significantly
      -- Will throw duplicate errors in some cases now, but these should be rare
    - MySource IncludeSystemSniff performance improved significantly
    - MySource JoinStringsSniff no longer reports an error when using join() on a named JS array
    - Warnings are now reported for each file when they cannot be opened instead of stopping the script
      -- Hide warnings with the -n command line argument
      -- Can override the warnings using the code Internal.DetectLineEndings
    - Fixed bug #17693 : issue with pre-commit hook script with filenames that start with v
    - Fixed bug #17860 : isReference function fails with references in array
      -- Thanks to Lincoln Maskey for the patch
    - Fixed bug #17902 : Cannot run tests when tests are symlinked into tests dir
      -- Thanks to Matt Button for the patch
    - Fixed bug #17928 : Improve error message for Generic_Sniffs_PHP_UpperCaseConstantSniff
      -- Thanks to Stefano Kowalke for the patch
    - Fixed bug #18039 : JS Tokenizer crash when ] is last character in file
    - Fixed bug #18047 : Incorrect handling of namespace aliases as constants
      -- Thanks to Dmitri Medvedev for the patch
    - Fixed bug #18072 : Impossible to exclude path from processing when symlinked
    - Fixed bug #18073 : Squiz.PHP.NonExecutableCode fault
    - Fixed bug #18117 : PEAR coding standard: Method constructor not sniffed as a function
    - Fixed bug #18135 : Generic FunctionCallArgumentSpacingSniff reports function declaration errors
    - Fixed bug #18140 : Generic scope indent in exact mode: strange expected/found values for switch
    - Fixed bug #18145 : Sniffs are not loaded for custom ruleset file
      -- Thanks to Scott McCammon for the patch
    - Fixed bug #18152 : While and do-while with AbstractPatternSniff
    - Fixed bug #18191 : Squiz.PHP.LowercasePHPFunctions does not work with new Date()
    - Fixed bug #18193 : CodeSniffer doesn't reconize CR (\r) line endings
   </notes>
  </release>
  <release>
   <version>
    <release>1.3.0RC1</release>
    <api>1.3.0RC1</api>
   </version>
   <stability>
    <release>beta</release>
    <api>beta</api>
   </stability>
   <date>2010-09-03</date>
   <license uri="https://github.com/squizlabs/PHP_CodeSniffer/blob/master/licence.txt">BSD License</license>
   <notes>
    - Added exclude pattern support to ruleset.xml file so you can specify ignore patterns in a standard (request #17683)
      -- Use new exclude-pattern tags to include the ignore rules into your ruleset.xml file
      -- See CodeSniffer/Standards/PHPCS/ruleset.xml for an example
    - Added new --encoding command line argument to specify the encoding of the files being checked
      -- When set to utf-8, stops the XML-based reports from double-encoding
      -- When set to something else, helps the XML-based reports encode to utf-8
      -- Default value is iso-8859-1 but can be changed with --config-set encoding [value]
    - The report is no longer printed to screen when using the --report-file command line option (request #17467)
      -- If you want to print it to screen as well, use the -v command line argument
    - The SVN and GIT blame reports now also show percentage of reported errors per author (request #17606)
      -- Thanks to Ben Selby for the patch
    - Updated the SVN pre-commit hook to work with the new severity levels feature
    - Generic SubversionPropertiesSniff now allows properties to have NULL values (request #17682)
      -- A null value indicates that the property should exist but the value should not be checked
    - Generic UpperCaseConstantName Sniff now longer complains about the PHPUnit_MAIN_METHOD constant (request #17798)
    - Squiz FileComment sniff now checks JS files as well as PHP files
    - Squiz FunctionCommentSniff now supports namespaces in type hints
    - Fixed a problem in Squiz OutputBufferingIndentSniff where block comments were reported as not indented
    - Fixed bug #17092 : Problems with utf8_encode and htmlspecialchars with non-ascii chars
      -- Use the new --encoding=utf-8 command line argument if your files are utf-8 encoded
    - Fixed bug #17629 : PHP_CodeSniffer_Tokens::$booleanOperators missing T_LOGICAL_XOR
      -- Thanks to Matthew Turland for the patch
    - Fixed bug #17699 : Fatal error generating code coverage with PHPUnit 5.3.0RC1
    - Fixed bug #17718 : Namespace 'use' statement: used global class name is recognized as constant
    - Fixed bug #17734 : Generic SubversionPropertiesSniff complains on non SVN files
    - Fixed bug #17742 : EmbeddedPhpSniff reacts negatively to file without closing php tag
    - Fixed bug #17823 : Notice: Please no longer include PHPUnit/Framework.php
   </notes>
  </release>
  <release>
   <version>
    <release>1.3.0a1</release>
    <api>1.3.0a1</api>
   </version>
   <stability>
    <release>alpha</release>
    <api>alpha</api>
   </stability>
   <date>2010-07-15</date>
   <license uri="https://github.com/squizlabs/PHP_CodeSniffer/blob/master/licence.txt">BSD License</license>
   <notes>
    - All CodingStandard.php files have been replaced by ruleset.xml files
      -- Custom standards will need to be converted over to this new format to continue working
    - You can specify a path to your own custom ruleset.xml file by using the --standard command line arg
      -- e.g., phpcs --standard=/path/to/my/ruleset.xml
    - Added a new report type --report=gitblame to show how many errors and warnings were committed by each author
      -- Has the same functionality as the svnblame report
      -- Thanks to Ben Selby for the patch
    - A new token type T_DOLLAR has been added to allow you to sniff for variable variables (feature request #17095)
      -- Thanks to Ian Young for the patch
    - JS tokenizer now supports T_POWER (^) and T_MOD_EQUAL (%=) tokens (feature request #17441)
    - If you have PHP_Timer installed, you'll now get a time/memory summary at the end of a script run
      -- Only happens when printing reports that are designed to be read on the command line
    - Added Generic DeprecatedFunctionsSniff to warn about the use of deprecated functions (feature request #16694)
      -- Thanks to Sebastian Bergmann for the patch
    - Added Squiz LogicalOperatorSniff to ensure that logical operators are surrounded by single spaces
    - Added MySource ChannelExceptionSniff to ensure action files only throw ChannelException
    - Added new method getClassProperties() for sniffs to use to determine if a class is abstract and/or final
      -- Thanks to Christian Kaps for the patch
    - Generic UpperCaseConstantSniff no longer throws errors about namespaces
      -- Thanks to Christian Kaps for the patch
    - Squiz OperatorBracketSniff now correctly checks value assignmnets in arrays
    - Squiz LongConditionClosingCommentSniff now requires a comment for long CASE statements that use curly braces
    - Squiz LongConditionClosingCommentSniff now requires an exact comment match on the brace
    - MySource IncludeSystemSniff now ignores DOMDocument usage
    - MySource IncludeSystemSniff no longer requires inclusion of systems that are being implemented
    - Removed found and expected messages from Squiz ConcatenationSpacingSniff because they were messy and not helpful
    - Fixed a problem where Generic CodeAnalysisSniff could show warnings if checking multi-line strings
    - Fixed error messages in Squiz ArrayDeclarationSniff reporting incorrect number of found and expected spaces
    - Fixed bug #17048 : False positive in Squiz_WhiteSpace_ScopeKeywordSpacingSniff
    - Fixed bug #17054 : phpcs more strict than PEAR CS regarding function parameter spacing
    - Fixed bug #17096 : Notice: Undefined index: scope_condition in ScopeClosingBraceSniff.php
      -- Moved PEAR.Functions.FunctionCallArgumentSpacing to Generic.Functions.FunctionCallArgumentSpacing
    - Fixed bug #17144 : Deprecated: Function eregi() is deprecated
    - Fixed bug #17236 : PHP Warning due to token_get_all() in DoubleQuoteUsageSniff
    - Fixed bug #17243 : Alternate Switch Syntax causes endless loop of Notices in SwitchDeclaration
    - Fixed bug #17313 : Bug with switch case struture
    - Fixed bug #17331 : Possible parse error: interfaces may not include member vars
    - Fixed bug #17337 : CSS tokenizer fails on quotes urls
    - Fixed bug #17420 : Uncaught exception when comment before function brace
    - Fixed bug #17503 : closures formatting is not supported
   </notes>
  </release>
  <release>
   <version>
    <release>1.2.2</release>
    <api>1.2.2</api>
   </version>
   <stability>
    <release>stable</release>
    <api>stable</api>
   </stability>
   <date>2010-01-27</date>
   <license uri="https://github.com/squizlabs/PHP_CodeSniffer/blob/master/licence.txt">BSD License</license>
   <notes>
    - The core PHP_CodeSniffer_File methods now understand the concept of closures (feature request #16866)
      -- Thanks to Christian Kaps for the sample code
    - Sniffs can now specify violation codes for each error and warning they add
      -- Future versions will allow you to override messages and severities using these codes
      -- Specifying a code is optional, but will be required if you wish to support overriding
    - All reports have been broken into separate classes
      -- Command line usage and report output remains the same
      -- Thanks to Gabriele Santini for the patch
    - Added an interactive mode that can be enabled using the -a command line argument
      -- Scans files and stops when it finds a file with errors
      -- Waits for user input to recheck the file (hopefully you fixed the errors) or skip the file
      -- Useful for very large code bases where full rechecks take a while
    - The reports now show the correct number of errors and warnings found
    - The isCamelCaps method now allows numbers in class names
    - The JS tokenizer now correctly identifies boolean and bitwise AND and OR tokens
    - The JS tokenzier now correctly identifies regular expressions used in conditions
    - PEAR ValidFunctionNameSniff now ignores closures
    - Squiz standard now uses the PEAR setting of 85 chars for LineLengthSniff
    - Squiz ControlStructureSpacingSniff now ensure there are no spaces around parentheses
    - Squiz LongConditionClosingCommentSniff now checks for comments at the end of try/catch statements
    - Squiz LongConditionClosingCommentSniff now checks validity of comments for short structures if they exist
    - Squiz IncrementDecrementUsageSniff now has better checking to ensure it only looks at simple variable assignments
    - Squiz PostStatementCommentSniff no longer throws errors for end function comments
    - Squiz InlineCommentSniff no longer throws errors for end function comments
    - Squiz OperatorBracketSniff now allows simple arithmetic operations in SWITCH conditions
    - Squiz ValidFunctionNameSniff now ignores closures
    - Squiz MethodScopeSniff now ignores closures
    - Squiz ClosingDeclarationCommentSniff now ignores closures
    - Squiz GlobalFunctionSniff now ignores closures
    - Squiz DisallowComparisonAssignmentSniff now ignores the assigning of arrays
    - Squiz DisallowObjectStringIndexSniff now allows indexes that contain dots and reserved words
    - Squiz standard now throws nesting level and cyclomatic complexity errors at much higher levels
    - Squiz CommentedOutCodeSniff now ignores common comment framing chacacters
    - Squiz ClassCommentSniff now ensures the open comment tag is the only content on the first line
    - Squiz FileCommentSniff now ensures the open comment tag is the only content on the first line
    - Squiz FunctionCommentSniff now ensures the open comment tag is the only content on the first line
    - Squiz VariableCommentSniff now ensures the open comment tag is the only content on the first line
    - Squiz NonExecutableCodeSniff now warns about empty return statements that are not required
    - Removed ForbiddenStylesSniff from Squiz standard
      -- It is now in in the MySource standard as BrowserSpecificStylesSniff
      -- New BrowserSpecificStylesSniff ignores files with browser-specific suffixes
    - MySource IncludeSystemSniff no longer throws errors when extending the Exception class
    - MySource IncludeSystemSniff no longer throws errors for the abstract widget class
    - MySource IncludeSystemSniff and UnusedSystemSniff now allow includes inside IF statements
    - MySource IncludeSystemSniff no longer throws errors for included widgets inside methods
    - MySource GetRequestDataSniff now throws errors for using $_FILES
    - MySource CreateWidgetTypeCallbackSniff now allows return statements in nested functions
    - MySource DisallowSelfActionsSniff now ignores abstract classes
    - Fixed a problem with the SVN pre-commit hook for PHP versions without vertical whitespace regex support
    - Fixed bug #16740 : False positives for heredoc strings and unused parameter sniff
    - Fixed bug #16794 : ValidLogicalOperatorsSniff doesn't report operators not in lowercase
    - Fixed bug #16804 : Report filename is shortened too much
    - Fixed bug #16821 : Bug in Squiz_Sniffs_WhiteSpace_OperatorSpacingSniff
      -- Thanks to Jaroslav Hanslík for the patch
    - Fixed bug #16836 : Notice raised when using semicolon to open case
    - Fixed bug #16855 : Generic standard sniffs incorrectly for define() method
    - Fixed bug #16865 : Two bugs in Squiz_Sniffs_WhiteSpace_OperatorSpacingSniff
      -- Thanks to Jaroslav Hanslík for the patch
    - Fixed bug #16902 : Inline If Declaration bug
    - Fixed bug #16960 : False positive for late static binding in Squiz/ScopeKeywordSpacingSniff
      -- Thanks to Jakub Tománek for the patch
    - Fixed bug #16976 : The phpcs attempts to process symbolic links that don't resolve to files
    - Fixed bug #17017 : Including one file in the files sniffed alters errors reported for another file
   </notes>
  </release>
  <release>
   <version>
    <release>1.2.1</release>
    <api>1.2.1</api>
   </version>
   <stability>
    <release>stable</release>
    <api>stable</api>
   </stability>
   <date>2009-11-17</date>
   <license uri="https://github.com/squizlabs/PHP_CodeSniffer/blob/master/licence.txt">BSD License</license>
   <notes>
    - Added a new report type --report=svnblame to show how many errors and warnings were committed by each author
      -- Also shows the percentage of their code that are errors and warnings
      -- Requires you to have the SVN command in your path
      -- Make sure SVN is storing usernames and passwords (if required) or you will need to enter them for each file
      -- You can also use the -s command line argument to see the different types of errors authors are committing
      -- You can use the -v command line argument to see all authors, even if they have no errors or warnings
    - Added a new command line argument --report-width to allow you to set the column width of screen reports
      -- Reports wont accept values less than 70 or else they get too small
      -- Can also be set via a config var: phpcs --config-set report_width 100
    - You can now get PHP_CodeSniffer to ignore a whole file by adding @codingStandardsIgnoreFile in the content
      -- If you put it in the first two lines the file wont even be tokenized, so it will be much quicker
    - Reports now print their file lists in alphabetical order
    - PEAR FunctionDeclarationSniff now reports error for incorrect closing bracket placement in multi-line definitions
    - Added Generic CallTimePassByRefenceSniff to prohibit the passing of variables into functions by reference
      -- Thanks to Florian Grandel for the contribution
    - Added Squiz DisallowComparisonAssignmentSniff to ban the assignment of comparison values to a variable
    - Added Squiz DuplicateStyleDefinitionSniff to check for duplicate CSS styles in a single class block
    - Squiz ArrayDeclarationSniff no longer checks the case of array indexes because that is not its job
    - Squiz PostStatementCommentSniff now allows end comments for class member functions
    - Squiz InlineCommentSniff now supports the checking of JS files
    - MySource CreateWidgetTypeCallbackSniff now allows the callback to be passed to another function
    - MySource CreateWidgetTypeCallbackSniff now correctly ignores callbacks used inside conditions
    - Generic MultipleStatementAlignmentSniff now enforces a single space before equals sign if max padding is reached
    - Fixed a problem in the JS tokenizer where regular expressions containing \// were not converted correctly
    - Fixed a problem tokenizing CSS files where multiple ID targets on a line would look like comments
    - Fixed a problem tokenizing CSS files where class names containing a colon looked like style definitions
    - Fixed a problem tokenizing CSS files when style statements had empty url() calls
    - Fixed a problem tokenizing CSS colours with the letter E in first half of the code
    - Squiz ColonSpacingSniff now ensures it is only checking style definitions in CSS files and not class names
    - Squiz DisallowComparisonAssignmentSniff no longer reports errors when assigning the return value of a function
    - CSS tokenizer now correctly supports multi-line comments
    - When only the case of var names differ for function comments, the error now indicates the case is different
    - Fixed an issue with Generic UnnecessaryStringConcatSniff where it incorrectly suggested removing a concat
    - Fixed bug #16530 : ScopeIndentSniff reports false positive
    - Fixed bug #16533 : Duplicate errors and warnings
    - Fixed bug #16563 : Check file extensions problem in phpcs-svn-pre-commit
      -- Thanks to Kaijung Chen for the patch
    - Fixed bug #16592 : Object operator indentation incorrect when first operator is on a new line
    - Fixed bug #16641 : Notice output
    - Fixed bug #16682 : Squiz_Sniffs_Strings_DoubleQuoteUsageSniff reports string "\0" as invalid
    - Fixed bug #16683 : Typing error in PHP_CodeSniffer_CommentParser_AbstractParser
    - Fixed bug #16684 : Bug in Squiz_Sniffs_PHP_NonExecutableCodeSniff
    - Fixed bug #16692 : Spaces in paths in Squiz_Sniffs_Debug_JavaScriptLintSniff
      -- Thanks to Jaroslav Hanslík for the patch
    - Fixed bug #16696 : Spelling error in MultiLineConditionSniff
    - Fixed bug #16697 : MultiLineConditionSniff incorrect result with inline IF
    - Fixed bug #16698 : Notice in JavaScript Tokenizer
    - Fixed bug #16736 : Multi-files sniffs aren't processed when FILE is a single directory
      -- Thanks to Alexey Shein for the patch
    - Fixed bug #16792 : Bug in Generic_Sniffs_PHP_ForbiddenFunctionsSniff
   </notes>
  </release>
  <release>
   <version>
    <release>1.2.0</release>
    <api>1.2.0</api>
   </version>
   <stability>
    <release>stable</release>
    <api>stable</api>
   </stability>
   <date>2009-08-17</date>
   <license uri="https://github.com/squizlabs/PHP_CodeSniffer/blob/master/licence.txt">BSD License</license>
   <notes>
    - Installed standards are now favoured over custom standards when using the cmd line arg with relative paths
    - Unit tests now use a lot less memory while running
    - Squiz standard now uses Generic EmptyStatementSniff but throws errors instead of warnings
    - Squiz standard now uses Generic UnusedFunctionParameterSniff
    - Removed unused ValidArrayIndexNameSniff from the Squiz standard
    - Fixed bug #16424 : SubversionPropertiesSniff print PHP Warning
    - Fixed bug #16450 : Constant PHP_CODESNIFFER_VERBOSITY already defined (unit tests)
    - Fixed bug #16453 : function declaration long line splitted error
    - Fixed bug #16482 : phpcs-svn-pre-commit ignores extensions parameter
   </notes>
  </release>
  <release>
   <version>
    <release>1.2.0RC3</release>
    <api>1.2.0RC3</api>
   </version>
   <stability>
    <release>beta</release>
    <api>beta</api>
   </stability>
   <date>2009-07-07</date>
   <license uri="https://github.com/squizlabs/PHP_CodeSniffer/blob/master/licence.txt">BSD License</license>
   <notes>
    - You can now use @codingStandardsIgnoreStart and @...End comments to suppress messages (feature request #14002)
    - A warning is now included for files without any code when short_open_tag is set to Off (feature request #12952)
    - You can now use relative paths to your custom standards with the --standard cmd line arg (feature request #14967)
    - You can now override magic methods and functions in PEAR ValidFunctionNameSniff (feature request #15830)
    - MySource IncludeSystemSniff now recognises widget action classes
    - MySource IncludeSystemSniff now knows about unit test classes and changes rules accordingly
   </notes>
  </release>
  <release>
   <version>
    <release>1.2.0RC2</release>
    <api>1.2.0RC2</api>
   </version>
   <stability>
    <release>beta</release>
    <api>beta</api>
   </stability>
   <date>2009-05-25</date>
   <license uri="https://github.com/squizlabs/PHP_CodeSniffer/blob/master/licence.txt">BSD License</license>
   <notes>
    - Test suite can now be run using the full path to AllTests.php (feature request #16179)
    - Fixed bug #15980 : PHP_CodeSniffer change php current directory
      -- Thanks to Dolly Aswin Harahap for the patch
    - Fixed bug #16001 : Notice triggered
    - Fixed bug #16054 : phpcs-svn-pre-commit not showing any errors
    - Fixed bug #16071 : Fatal error: Uncaught PHP_CodeSniffer_Exception
    - Fixed bug #16170 : Undefined Offset -1 in MultiLineConditionSniff.php on line 68
    - Fixed bug #16175 : Bug in Squiz-IncrementDecrementUsageSniff
   </notes>
  </release>
  <release>
   <version>
    <release>1.2.0RC1</release>
    <api>1.2.0RC1</api>
   </version>
   <stability>
    <release>beta</release>
    <api>beta</api>
   </stability>
   <date>2009-03-09</date>
   <license uri="https://github.com/squizlabs/PHP_CodeSniffer/blob/master/licence.txt">BSD License</license>
   <notes>
    - Reports that are output to a file now include a trailing newline at the end of the file
    - Fixed sniff names not shown in -vvv token processing output
    - Added Generic SubversionPropertiesSniff to check that specific svn props are set for files
      -- Thanks to Jack Bates for the contribution
    - The PHP version check can now be overridden in classes that extend PEAR FileCommentSniff
      -- Thanks to Helgi Þormar Þorbjörnsson for the suggestion
    - Added Generic ConstructorNameSniff to check for PHP4 constructor name usage
      -- Thanks to Leif Wickland for the contribution
    - Squiz standard now supports multi-line function and condition sniffs from PEAR standard
    - Squiz standard now uses Generic ConstructorNameSniff
    - Added MySource GetRequestDataSniff to ensure REQUEST, GET and POST are not accessed directly
    - Squiz OperatorBracketSniff now allows square brackets in simple unbracketed operations
    - Fixed the incorrect tokenizing of multi-line block comments in CSS files
    - Fixed bug #15383 : Uncaught PHP_CodeSniffer_Exception
    - Fixed bug #15408 : An unexpected exception has been caught: Undefined offset: 2
    - Fixed bug #15519 : Uncaught PHP_CodeSniffer_Exception
    - Fixed bug #15624 : Pre-commit hook fails with PHP errors
    - Fixed bug #15661 : Uncaught PHP_CodeSniffer_Exception
    - Fixed bug #15722 : "declare(encoding = 'utf-8');" leads to "Missing file doc comment"
    - Fixed bug #15910 : Object operator indention not calculated correctly
   </notes>
  </release>
  <release>
   <version>
    <release>1.2.0a1</release>
    <api>1.2.0a1</api>
   </version>
   <stability>
    <release>alpha</release>
    <api>alpha</api>
   </stability>
   <date>2008-12-18</date>
   <license uri="https://github.com/squizlabs/PHP_CodeSniffer/blob/master/licence.txt">BSD License</license>
   <notes>
    - PHP_CodeSniffer now has a CSS tokenizer for checking CSS files
    - Added support for a new multi-file sniff that sniffs all processed files at once
    - Added new output format --report=emacs to output errors using the emacs standard compile output format
      -- Thanks to Len Trigg for the contribution
    - Reports can now be written to a file using the --report-file command line argument (feature request #14953)
      -- The report is also written to screen when using this argument
    - The CheckStyle, CSV and XML reports now include a source for each error and warning (feature request #13242)
      -- A new report type --report=source can be used to show you the most common errors in your files
    - Added new command line argument -s to show error sources in all reports
    - Added new command line argument --sniffs to specify a list of sniffs to restrict checking to
      -- Uses the sniff source codes that are optionally displayed in reports
    - Changed the max width of error lines from 80 to 79 chars to stop blank lines in the default windows cmd window
    - PHP_CodeSniffer now has a token for an asperand (@ symbol) so sniffs can listen for them
      -- Thanks to Andy Brockhurst for the patch
    - Added Generic DuplicateClassNameSniff that will warn if the same class name is used in multiple files
      -- Not currently used by any standard; more of a multi-file sniff sample than anything useful
    - Added Generic NoSilencedErrorsSniff that warns if PHP errors are being silenced using the @ symbol
      -- Thanks to Andy Brockhurst for the contribution
    - Added Generic UnnecessaryStringConcatSniff that checks for two strings being concatenated
    - Added PEAR FunctionDeclarationSniff to enforce the new multi-line function declaration PEAR standard
    - Added PEAR MultiLineAssignmentSniff to enforce the correct indentation of multi-line assignments
    - Added PEAR MultiLineConditionSniff to enforce the new multi-line condition PEAR standard
    - Added PEAR ObjectOperatorIndentSniff to enforce the new chained function call PEAR standard
    - Added MySource DisallowSelfActionSniff to ban the use of self::method() calls in Action classes
    - Added MySource DebugCodeSniff to ban the use of Debug::method() calls
    - Added MySource CreateWidgetTypeCallback sniff to check callback usage in widget type create methods
    - Added Squiz DisallowObjectStringIndexSniff that forces object dot notation in JavaScript files
      -- Thanks to Sertan Danis for the contribution
    - Added Squiz DiscouragedFunctionsSniff to warn when using debug functions
    - Added Squiz PropertyLabelSniff to check whitespace around colons in JS property and label declarations
    - Added Squiz DuplicatePropertySniff to check for duplicate property names in JS classes
    - Added Squiz ColonSpacingSniff to check for spacing around colons in CSS style definitions
    - Added Squiz SemicolonSpacingSniff to check for spacing around semicolons in CSS style definitions
    - Added Squiz IdentationSniff to check for correct indentation of CSS files
    - Added Squiz ColourDefinitionSniff to check that CSS colours are defined in uppercase and using shorthand
    - Added Squiz EmptyStyleDefinitionSniff to check for CSS style definitions without content
    - Added Squiz EmptyClassDefinitionSniff to check for CSS class definitions without content
    - Added Squiz ClassDefinitionOpeningBraceSpaceSniff to check for spaces around opening brace of CSS class definitions
    - Added Squiz ClassDefinitionClosingBraceSpaceSniff to check for a single blank line after CSS class definitions
    - Added Squiz ClassDefinitionNameSpacingSniff to check for a blank lines inside CSS class definition names
    - Added Squiz DisallowMultipleStyleDefinitionsSniff to check for multiple style definitions on a single line
    - Added Squiz DuplicateClassDefinitionSniff to check for duplicate CSS class blocks that can be merged
    - Added Squiz ForbiddenStylesSniff to check for usage of browser specific styles
    - Added Squiz OpacitySniff to check for incorrect opacity values in CSS
    - Added Squiz LowercaseStyleDefinitionSniff to check for styles that are not defined in lowercase
    - Added Squiz MissingColonSniff to check for style definitions where the colon has been forgotten
    - Added Squiz MultiLineFunctionDeclarationSniff to check that multi-line declarations contain one param per line
    - Added Squiz JSLintSniff to check for JS errors using the jslint.js script through Rhino
      -- Set jslint path using phpcs --config-set jslint_path /path/to/jslint.js
      -- Set rhino path using phpcs --config-set rhino_path /path/to/rhino
    - Added Generic TodoSniff that warns about comments that contain the word TODO
    - Removed MultipleStatementAlignmentSniff from the PEAR standard as alignment is now optional
    - Generic ForbiddenFunctionsSniff now has protected member var to specify if it should use errors or warnings
    - Generic MultipleStatementAlignmentSniff now has correct error message if assignment is on a new line
    - Generic MultipleStatementAlignmentSniff now has protected member var to allow it to ignore multi-line assignments
    - Generic LineEndingsSniff now supports checking of JS files
    - Generic LineEndingsSniff now supports checking of CSS files
    - Generic DisallowTabIndentSniff now supports checking of CSS files
    - Squiz DoubleQuoteUsageSniff now bans the use of variables in double quoted strings in favour of concatenation
    - Squiz SuperfluousWhitespaceSniff now supports checking of JS files
    - Squiz SuperfluousWhitespaceSniff now supports checking of CSS files
    - Squiz DisallowInlineIfSniff now supports checking of JS files
    - Squiz SemicolonSpacingSniff now supports checking of JS files
    - Squiz PostStatementCommentSniff now supports checking of JS files
    - Squiz FunctionOpeningBraceSpacingSniff now supports checking of JS files
    - Squiz FunctionClosingBraceSpacingSniff now supports checking of JS files
      -- Empty JS functions must have their opening and closing braces next to each other
    - Squiz ControlStructureSpacingSniff now supports checking of JS files
    - Squiz LongConditionClosingCommentSniff now supports checking of JS files
    - Squiz OperatorSpacingSniff now supports checking of JS files
    - Squiz SwitchDeclarationSniff now supports checking of JS files
    - Squiz CommentedOutCodeSniff now supports checking of CSS files
    - Squiz DisallowSizeFunctionsInLoopsSniff now supports checking of JS files for the use of object.length
    - Squiz DisallowSizeFunctionsInLoopsSniff no longer complains about size functions outside of the FOR condition
    - Squiz ControlStructureSpacingSniff now bans blank lines at the end of a control structure
    - Squiz ForLoopDeclarationSniff no longer throws errors for JS FOR loops without semicolons
    - Squiz MultipleStatementAlignmentSniff no longer throws errors if a statement would take more than 8 spaces to align
    - Squiz standard now uses Genric TodoSniff
    - Squiz standard now uses Genric UnnecessaryStringConcatSniff
    - Squiz standard now uses PEAR MultiLineAssignmentSniff
    - Squiz standard now uses PEAR MultiLineConditionSniff
    - Zend standard now uses OpeningFunctionBraceBsdAllmanSniff (feature request #14647)
    - MySource JoinStringsSniff now bans the use of inline array joins and suggests the + operator
    - Fixed incorrect errors that can be generated from abstract scope sniffs when moving to a new file
    - Core tokenizer now matches orphaned curly braces in the same way as square brackets
    - Whitespace tokens at the end of JS files are now added to the token stack
    - JavaScript tokenizer now identifies properties and labels as new token types
    - JavaScript tokenizer now identifies object definitions as a new token type and matches curly braces for them
    - JavaScript tokenizer now identifies DIV_EQUAL and MUL_EQUAL tokens
    - Improved regular expression detection in the JavaScript tokenizer
    - Improve AbstractPatternSniff support so it can listen for any token type, not just weighted tokens
    - Fixed Squiz DoubleQuoteUsageSniff so it works correctly with short_open_tag=Off
    - Fixed bug #14409 : Output of warnings to log file
    - Fixed bug #14520 : Notice: Undefined offset: 1 in /usr/share/php/PHP/CodeSniffer/File.php on line
    - Fixed bug #14637 : Call to processUnknownArguments() misses second parameter $pos
      -- Thanks to Peter Buri for the patch
    - Fixed bug #14889 : Lack of clarity: licence or license
    - Fixed bug #15008 : Nested Parentheses in Control Structure Sniffs
    - Fixed bug #15091 : pre-commit hook attempts to sniff folders
      -- Thanks to Bruce Weirdan for the patch
    - Fixed bug #15124 : AbstractParser.php uses deprecated split() function
      -- Thanks to Sebastian Bergmann for the patch
    - Fixed bug #15188 : PHPCS vs HEREDOC strings
    - Fixed bug #15231 : Notice: Uninitialized string offset: 0 in FileCommentSniff.php on line 555
    - Fixed bug #15336 : Notice: Undefined offset: 2 in /usr/share/php/PHP/CodeSniffer/File.php on line
   </notes>
  </release>
  <release>
   <version>
    <release>1.1.0</release>
    <api>1.1.0</api>
   </version>
   <stability>
    <release>stable</release>
    <api>stable</api>
   </stability>
   <date>2008-07-14</date>
   <license uri="https://github.com/squizlabs/PHP_CodeSniffer/blob/master/licence.txt">BSD License</license>
   <notes>
    - PEAR FileCommentSniff now allows tag orders to be overridden in child classes
      -- Thanks to Jeff Hodsdon for the patch
    - Added Generic DisallowMultipleStatementsSniff to ensure there is only one statement per line
    - Squiz standard now uses DisallowMultipleStatementsSniff
    - Fixed error in Zend ValidVariableNameSniff when checking vars in form: $class->{$var}
    - Fixed bug #14077 : Fatal error: Uncaught PHP_CodeSniffer_Exception: $stackPtr is not a class member
    - Fixed bug #14168 : Global Function -> Static Method and __autoload()
    - Fixed bug #14238 : Line length not checket at last line of a file
    - Fixed bug #14249 : wrong detection of scope_opener
    - Fixed bug #14250 : ArrayDeclarationSniff emit warnings at malformed array
    - Fixed bug #14251 : --extensions option doesn't work
   </notes>
  </release>
  <release>
   <version>
    <release>1.1.0RC3</release>
    <api>1.1.0RC3</api>
   </version>
   <stability>
    <release>beta</release>
    <api>beta</api>
   </stability>
   <date>2008-07-03</date>
   <license uri="https://github.com/squizlabs/PHP_CodeSniffer/blob/master/licence.txt">BSD License</license>
   <notes>
    - PEAR FileCommentSniff now allows tag orders to be overridden in child classes
      -- Thanks to Jeff Hodsdon for the patch
    - Added Generic DisallowMultipleStatementsSniff to ensure there is only one statement per line
    - Squiz standard now uses DisallowMultipleStatementsSniff
    - Fixed error in Zend ValidVariableNameSniff when checking vars in form: $class->{$var}
    - Fixed bug #14077 : Fatal error: Uncaught PHP_CodeSniffer_Exception: $stackPtr is not a class member
    - Fixed bug #14168 : Global Function -> Static Method and __autoload()
    - Fixed bug #14238 : Line length not checket at last line of a file
    - Fixed bug #14249 : wrong detection of scope_opener
    - Fixed bug #14250 : ArrayDeclarationSniff emit warnings at malformed array
    - Fixed bug #14251 : --extensions option doesn't work
   </notes>
  </release>
  <release>
   <version>
    <release>1.1.0RC2</release>
    <api>1.1.0RC2</api>
   </version>
   <stability>
    <release>beta</release>
    <api>beta</api>
   </stability>
   <date>2008-06-13</date>
   <license uri="https://github.com/squizlabs/PHP_CodeSniffer/blob/master/licence.txt">BSD License</license>
   <notes>
    - Permission denied errors now stop script execution but still display current errors (feature request #14076)
    - Added Squiz ValidArrayIndexNameSniff to ensure array indexes do not use camel case
    - Squiz ArrayDeclarationSniff now ensures arrays are not declared with camel case index values
    - PEAR ValidVariableNameSniff now alerts about a possible parse error for member vars inside an interface
    - Fixed bug #13921 : js parsing fails for comments on last line of file
    - Fixed bug #13922 : crash in case of malformed (but tokenized) php file
      -- PEAR and Squiz ClassDeclarationSniff now throw warnings for possible parse errors
      -- Squiz ValidClassNameSniff now throws warning for possible parse errors
      -- Squiz ClosingDeclarationCommentSniff now throws additonal warnings for parse errors
   </notes>
  </release>
  <release>
   <version>
    <release>1.1.0RC1</release>
    <api>1.1.0RC1</api>
   </version>
   <stability>
    <release>beta</release>
    <api>beta</api>
   </stability>
   <date>2008-05-13</date>
   <license uri="https://github.com/squizlabs/PHP_CodeSniffer/blob/master/licence.txt">BSD License</license>
   <notes>
    - Added support for multiple tokenizers so PHP_CodeSniffer can check more than just PHP files
      -- PHP_CodeSniffer now has a JS tokenizer for checking JavaScript files
      -- Sniffs need to be updated to work with additional tokenizers, or new sniffs written for them
   - phpcs now exits with status 2 if the tokenier extension has been disabled (feature request #13269)
   - Added scripts/phpcs-svn-pre-commit that can be used as an SVN pre-commit hook
     -- Also reworked the way the phpcs script works to make it easier to wrap it with other functionality
     -- Thanks to Jack Bates for the contribution
   - Fixed error in phpcs error message when a supplied file does not exist
   - Fixed a cosmetic error in AbstractPatternSniff where the "found" string was missing some content
   - Added sniffs that implement part of the PMD rule catalog to the Generic standard
     -- Thanks to Manuel Pichler for the contribution of all these sniffs.
   - Squiz FunctionCommentThrowTagSniff no longer throws errors for function that only throw variables
   - Generic ScopeIndentSniff now has private member to enforce exact indent matching
   - Replaced Squiz DisallowCountInLoopsSniff with Squiz DisallowSizeFunctionsInLoopsSniff
     -- Thanks to Jan Miczaika for the sniff
   - Squiz BlockCommentSniff now checks inline doc block comments
   - Squiz InlineCommentSniff now checks inline doc block comments
   - Squiz BlockCommentSniff now checks for no blank line before first comment in a function
   - Squiz DocCommentAlignmentSniff now ignores inline doc block comments
   - Squiz ControlStructureSpacingSniff now ensures no blank lines at the start of control structures
   - Squiz ControlStructureSpacingSniff now ensures no blank lines between control structure closing braces
   - Squiz IncrementDecrementUsageSniff now ensures inc/dec ops are bracketed in string concats
   - Squiz IncrementDecrementUsageSniff now ensures inc/dec ops are not used in arithmetic operations
   - Squiz FunctionCommentSniff no longer throws errors if return value is mixed but function returns void somewhere
   - Squiz OperatorBracketSniff no allows function call brackets to count as operator brackets
   - Squiz DoubleQuoteUsageSniff now supports \x \f and \v (feature request #13365)
   - Squiz ComparisonOperatorUsageSniff now supports JS files
   - Squiz ControlSignatureSniff now supports JS files
   - Squiz ForLoopDeclarationSniff now supports JS files
   - Squiz OperatorBracketSniff now supports JS files
   - Squiz InlineControlStructureSniff now supports JS files
   - Generic LowerCaseConstantSniff now supports JS files
   - Generic DisallowTabIndentSniff now supports JS files
   - Generic MultipleStatementAlignmentSniff now supports JS files
   - Added Squiz ObjectMemberCommaSniff to ensure the last member of a JS object is not followed by a comma
   - Added Squiz ConstantCaseSniff to ensure the PHP constants are uppercase and JS lowercase
   - Added Squiz JavaScriptLintSniff to check JS files with JSL
     -- Set path using phpcs --config-set jsl_path /path/to/jsl
   - Added MySource FirebugConsoleSniff to ban the use of "console" for JS variable and function names
   - Added MySource JoinStringsSniff to enforce the use of join() to concatenate JS strings
   - Added MySource AssignThisSniff to ensure this is only assigned to a var called self
   - Added MySource DisallowNewWidgetSniff to ban manual creation of widget objects
   - Removed warning shown in Zend CodeAnalyzerSniff when the ZCA path is not set
   - Fixed error in Squiz ValidVariableNameSniff when checking vars in the form $obj->$var
   - Fixed error in Squiz DisallowMultipleAssignmentsSniff when checking vars in the form $obj->$var
   - Fixed error in Squiz InlineCommentSniff where comments for class constants were seen as inline
   - Fixed error in Squiz BlockCommentSniff where comments for class constants were not ignored
   - Fixed error in Squiz OperatorBracketSniff where negative numbers were ignored during comparisons
   - Fixed error in Squiz FunctionSpacingSniff where functions after member vars reported incorrect spacing
   - Fixed bug #13062 : Interface comments aren't handled in PEAR standard
     -- Thanks to Manuel Pichler for the path
   - Fixed bug #13119 : php minimum requirement need to be fix
   - Fixed bug #13156 : Bug in Squiz_Sniffs_PHP_NonExecutableCodeSniff
   - Fixed bug #13158 : Strange behaviour in AbstractPatternSniff
   - Fixed bug #13169 : Undefined variables
   - Fixed bug #13178 : Catch exception in File.php
   - Fixed bug #13254 : Notices output in checkstyle report causes XML issues
   - Fixed bug #13446 : crash with src of phpMyAdmin
     -- Thanks to Manuel Pichler for the path
   </notes>
  </release>
  <release>
   <version>
    <release>1.1.0a1</release>
    <api>1.1.0a1</api>
   </version>
   <stability>
    <release>alpha</release>
    <api>alpha</api>
   </stability>
   <date>2008-04-21</date>
   <license uri="https://github.com/squizlabs/PHP_CodeSniffer/blob/master/licence.txt">BSD License</license>
   <notes>
    - Fixed error in PEAR ValidClassNameSniff when checking class names with double underscores
    - Moved Squiz InlineControlStructureSniff into Generic standard
    - PEAR standard now throws warnings for inline control structures
    - Squiz OutputBufferingIndentSniff now ignores the indentation of inline HTML
    - MySource IncludeSystemSniff now ignores usage of ZipArchive
    - Removed "function" from error messages for Generic function brace sniffs (feature request #13820)
    - Generic UpperCaseConstantSniff no longer throws errors for delcare(ticks = ...)
      -- Thanks to Josh Snyder for the patch
    - Squiz ClosingDeclarationCommentSniff and AbstractVariableSniff now throw warnings for possible parse errors
    - Fixed bug #13827 : AbstractVariableSniff throws "undefined index"
    - Fixed bug #13846 : Bug in Squiz.NonExecutableCodeSniff
    - Fixed bug #13849 : infinite loop in PHP_CodeSniffer_File::findNext()
   </notes>
  </release>
  <release>
   <version>
    <release>1.0.1</release>
    <api>1.0.1</api>
   </version>
   <stability>
    <release>stable</release>
    <api>stable</api>
   </stability>
   <date>2008-02-04</date>
   <license uri="https://github.com/squizlabs/PHP_CodeSniffer/blob/master/licence.txt">BSD License</license>
   <notes>
    - Squiz ArrayDeclarationSniff now throws error if the array keyword is followed by a space
    - Squiz ArrayDeclarationSniff now throws error for empty multi-line arrays
    - Squiz ArrayDeclarationSniff now throws error for multi-line arrays with a single value
    - Squiz DocCommentAlignmentSniff now checks for a single space before tags inside docblocks
    - Squiz ForbiddenFunctionsSniff now disallows is_null() to force use of (=== NULL) instead
    - Squiz VariableCommentSniff now continues throwing errors after the first one is found
    - Squiz SuperfluousWhitespaceSniff now throws errors for multiple blank lines inside functions
    - MySource IncludedSystemSniff now checks extended class names
    - MySource UnusedSystemSniff now checks extended and implemented class names
    - MySource IncludedSystemSniff now supports includeWidget()
    - MySource UnusedSystemSniff now supports includeWidget()
    - Added PEAR ValidVariableNameSniff to check that only private member vars are prefixed with an underscore
    - Added Squiz DisallowCountInLoopsSniff to check for the use of count() in FOR and WHILE loop conditions
    - Added MySource UnusedSystemSniff to check for included classes that are never used
    - Fixed a problem that caused the parentheses map to sometimes contain incorrect values
    - Fixed bug #12767 : Cant run phpcs from dir with PEAR subdir
    - Fixed bug #12773 : Reserved variables are not detected in strings
      -- Thanks to Wilfried Loche for the patch
    - Fixed bug #12832 : Tab to space conversion does not work
    - Fixed bug #12888 : extra space indentation = Notice: Uninitialized string offset...
    - Fixed bug #12909 : Default generateDocs function does not work under linux
      -- Thanks to Paul Smith for the patch
    - Fixed bug #12957 : PHP 5.3 magic method __callStatic
      -- Thanks to Manuel Pichler for the patch
   </notes>
  </release>
  <release>
   <version>
    <release>1.0.0</release>
    <api>1.0.0</api>
   </version>
   <stability>
    <release>stable</release>
    <api>stable</api>
   </stability>
   <date>2007-12-21</date>
   <license uri="https://github.com/squizlabs/PHP_CodeSniffer/blob/master/licence.txt">BSD License</license>
   <notes>
    - You can now specify the full path to a coding standard on the command line (feature request #11886)
      -- This allows you to use standards that are stored outside of PHP_CodeSniffer's own Standard dir
      -- You can also specify full paths in the CodingStandard.php include and exclude methods
      -- Classes, dirs and files need to be names as if the standard was part of PHP_CodeSniffer
      -- Thanks to Dirk Thomas for the doc generator patch and testing
    - Modified the scope map to keep checking after 3 lines for some tokens (feature request #12561)
      -- Those tokens that must have an opener (like T_CLASS) now keep looking until EOF
      -- Other tokens (like T_FUNCTION) still stop after 3 lines for performance
    - You can now esacpe commas in ignore patterns so they can be matched in file names
      -- Thanks to Carsten Wiedmann for the patch
    - Config data is now cached in a global var so the file system is not hit so often
      -- You can also set config data temporarily for the script if you are using your own external script
      -- Pass TRUE as the third argument to PHP_CodeSniffer::setConfigData()
    - PEAR ClassDeclarationSniff no longer throws errors for multi-line class declarations
    - Squiz ClassDeclarationSniff now ensures there is one blank line after a class closing brace
    - Squiz ClassDeclarationSniff now throws errors for a missing end PHP tag after the end class tag
    - Squiz IncrementDecrementUsageSniff no longer throws errors when -= and += are being used with vars
    - Squiz SwitchDeclarationSniff now throws errors for switch statements that do not contain a case statement
      -- Thanks to Sertan Danis for the patch
    - MySource IncludeSystemSniff no longer throws errors for the Util package
    - Fixed bug #12621 : "space after AS" check is wrong
      -- Thanks to Satoshi Oikawa for the patch
    - Fixed bug #12645 : error message is wrong
      -- Thanks to Renoiv for the patch
    - Fixed bug #12651 : Increment/Decrement Operators Usage at -1
   </notes>
  </release>
  <release>
   <version>
    <release>1.0.0RC3</release>
    <api>1.0.0RC3</api>
   </version>
   <stability>
    <release>beta</release>
    <api>beta</api>
   </stability>
   <date>2007-11-30</date>
   <license uri="https://github.com/squizlabs/PHP_CodeSniffer/blob/master/licence.txt">BSD License</license>
   <notes>
    - Added new command line argument --tab-width that will convert tabs to spaces before testing
      -- This allows you to use the existing sniffs that check for spaces even when you use tabs
      -- Can also be set via a config var: phpcs --config-set tab_width 4
      -- A value of zero (the default) tells PHP_CodeSniffer not to replace tabs with spaces
    - You can now change the default report format from "full" to something else
        -- Run: phpcs --config-set report_format [format]
    - Improved performance by optimising the way the scope map is created during tokenising
    - Added new Squiz DisallowInlineIfSniff to disallow the usage of inline IF statements
    - Fixed incorrect errors being thrown for nested switches in Squiz SwitchDeclarationSniff
    - PEAR FunctionCommentSniff no longer complains about missing comments for @throws tags
    - PEAR FunctionCommentSniff now throws error for missing exception class name for @throws tags
    - PHP_CodeSniffer_File::isReference() now correctly returns for functions that return references
    - Generic LineLengthSniff no longer warns about @version lines with CVS or SVN id tags
    - Generic LineLengthSniff no longer warns about @license lines with long URLs
    - Squiz FunctionCommentThrowTagSniff no longer complains about throwing variables
    - Squiz ComparisonOperatorUsageSniff no longer throws incorrect errors for inline IF statements
    - Squiz DisllowMultipleAssignmentsSniff no longer throws errors for assignments in inline IF statements
    - Fixed bug #12455 : CodeSniffer treats content inside heredoc as PHP code
    - Fixed bug #12471 : Checkstyle report is broken
    - Fixed bug #12476 : PHP4 destructors are reported as error
    - Fixed bug #12513 : Checkstyle XML messages need to be utf8_encode()d
      -- Thanks to Sebastian Bergmann for the patch.
    - Fixed bug #12517 : getNewlineAfter() and dos files
   </notes>
  </release>
  <release>
   <version>
    <release>1.0.0RC2</release>
    <api>1.0.0RC2</api>
   </version>
   <stability>
    <release>beta</release>
    <api>beta</api>
   </stability>
   <date>2007-11-14</date>
   <license uri="https://github.com/squizlabs/PHP_CodeSniffer/blob/master/licence.txt">BSD License</license>
   <notes>
    - Added a new Checkstyle report format
      -- Like the current XML format but modified to look like Checkstyle output
      -- Thanks to Manuel Pichler for helping get the format correct
    - You can now hide warnings by default
        -- Run: phpcs --config-set show_warnings 0
        -- If warnings are hidden by default, use the new -w command line argument to override
    - Added new command line argument --config-delete to delete a config value and revert to the default
    - Improved overall performance by optimising tokenising and next/prev methods (feature request #12421)
      -- Thanks to Christian Weiske for the patch
    - Added FunctionCallSignatureSniff to Squiz standard
    - Added @subpackage support to file and class comment sniffs in PEAR standard (feature request #12382)
      -- Thanks to Carsten Wiedmann for the patch
    - An error is now displayed if you use a PHP version less than 5.1.0 (feature request #12380)
      -- Thanks to Carsten Wiedmann for the patch
    - phpcs now exits with status 2 if it receives invalid input (feature request #12380)
      -- This is distinct from status 1, which indicates errors or warnings were found
    - Added new Squiz LanguageConstructSpacingSniff to throw errors for additional whitespace after echo etc.
    - Removed Squiz ValidInterfaceNameSniff
    - PEAR FunctionCommentSniff no longer complains about unknown tags
    - Fixed incorrect errors about missing function comments in PEAR FunctionCommentSniff
    - Fixed incorrect function docblock detection in Squiz FunctionCommentSniff
    - Fixed incorrect errors for list() in Squiz DisallowMultipleAssignmentsSniff
    - Errors no longer thrown if control structure is followed by a CASE's BREAK in Squiz ControlStructureSpacingSniff
    - Fixed bug #12368 : Autoloader cannot be found due to include_path override
      -- Thanks to Richard Quadling for the patch
    - Fixed bug #12378 : equal sign alignments problem with while()
   </notes>
  </release>
  <release>
   <version>
    <release>1.0.0RC1</release>
    <api>1.0.0RC1</api>
   </version>
   <stability>
    <release>beta</release>
    <api>beta</api>
   </stability>
   <date>2007-11-01</date>
   <license uri="https://github.com/squizlabs/PHP_CodeSniffer/blob/master/licence.txt">BSD License</license>
   <notes>
    - Main phpcs script can now be run from a CVS checkout without installing the package
    - Added a new CSV report format
      -- Header row indicates what position each element is in
      -- Always use the header row to determine positions rather than assuming the format, as it may change
    - XML and CSV report formats now contain information about which column the error occurred at
      -- Useful if you want to highlight the token that caused the error in a custom application
    - Square bracket tokens now have bracket_opener and bracket_closer set
    - Added new Squiz SemicolonSpacingSniff to throw errors if whitespace is found before a semicolon
    - Added new Squiz ArrayBracketSpacingSniff to throw errors if whitespace is found around square brackets
    - Added new Squiz ObjectOperatorSpacingSniff to throw errors if whitespace is found around object operators
    - Added new Squiz DisallowMultipleAssignmentsSniff to throw errors if multiple assignments are on the same line
    - Added new Squiz ScopeKeywordSpacingSniff to throw errors if there is not a single space after a scope modifier
    - Added new Squiz ObjectInstantiationSniff to throw errors if new objects are not assigned to a variable
    - Added new Squiz FunctionDuplicateArgumentSniff to throw errors if argument is declared multiple times in a function
    - Added new Squiz FunctionOpeningBraceSpaceSniff to ensure there are no blank lines after a function open brace
    - Added new Squiz CommentedOutCodeSniff to warn about comments that looks like they are commented out code blocks
    - Added CyclomaticComplexitySniff to Squiz standard
    - Added NestingLevelSniff to Squiz standard
    - Squiz ForbiddenFunctionsSniff now recommends echo() instead of print()
    - Squiz ValidLogicalOperatorsSniff now recommends ^ instead of xor
    - Squiz SwitchDeclarationSniff now contains more checks
      -- A single space is required after the case keyword
      -- No space is allowed before the colon in a case or default statement
      -- All switch statements now require a default case
      -- Default case must contain a break statement
      -- Empty default case must contain a comment describing why the default is ignored
      -- Empty case statements are not allowed
      -- Case and default statements must not be followed by a blank line
      -- Break statements must be followed by a blank line or the closing brace
      -- There must be no blank line before a break statement
    - Squiz standard is now using the PEAR IncludingFileSniff
    - PEAR ClassCommentSniff no longer complains about unknown tags
    - PEAR FileCommentSniff no longer complains about unknown tags
    - PEAR FileCommentSniff now accepts multiple @copyright tags
    - Squiz BlockCommentSniff now checks that comment starts with a capital letter
    - Squiz InlineCommentSniff now has better checking to ensure comment starts with a capital letter
    - Squiz ClassCommentSniff now checks that short and long comments start with a capital letter
    - Squiz FunctionCommentSniff now checks that short, long and param comments start with a capital letter
    - Squiz VariableCommentSniff now checks that short and long comments start with a capital letter
    - Fixed error with multi-token array indexes in Squiz ArrayDeclarationSniff
    - Fixed error with checking shorthand IF statements without a semicolon in Squiz InlineIfDeclarationSniff
    - Fixed error where constants used as defulat values in function declarations were seen as type hints
    - Fixed bug #12316 : PEAR is no longer the default standard
    - Fixed bug #12321 : wrong detection of missing function docblock
   </notes>
  </release>
  <release>
   <version>
    <release>0.9.0</release>
    <api>0.9.0</api>
   </version>
   <stability>
    <release>beta</release>
    <api>beta</api>
   </stability>
   <date>2007-09-24</date>
   <license uri="https://github.com/squizlabs/PHP_CodeSniffer/blob/master/licence.txt">BSD License</license>
   <notes>
    - Added a config system for setting config data across phpcs runs
    - You can now change the default coding standard from PEAR to something else
      -- Run: phpcs --config-set default_standard [standard]
    - Added new Zend coding standard to check code against the Zend Framework standards
      -- The complete standard is not yet implemented
      -- Specify --standard=Zend to use
      -- Thanks to Johann-Peter Hartmann for the contribution of some sniffs
      -- Thanks to Holger Kral for the Code Analyzer sniff
   </notes>
  </release>
  <release>
   <version>
    <release>0.8.0</release>
    <api>0.8.0</api>
   </version>
   <stability>
    <release>beta</release>
    <api>beta</api>
   </stability>
   <date>2007-08-08</date>
   <license uri="https://github.com/squizlabs/PHP_CodeSniffer/blob/master/licence.txt">BSD License</license>
   <notes>
    - Added new XML report format; --report=xml (feature request #11535)
      -- Thanks to Brett Bieber for the patch
    - Added new command line argument --ignore to specify a list of files to skip (feature request #11556)
    - Added PHPCS and MySource coding standards into the core install
    - Scope map no longer gets confused by curly braces that act as string offsets
    - Removed CodeSniffer/SniffException.php as it is no longer used
    - Unit tests can now be run directly from a CVS checkout
    - Made private vars and functions protected in PHP_CodeSniffer class so this package can be overridden
    - Added new Metrics category to Generic coding standard
      -- Contains Cyclomatic Complexity and Nesting Level sniffs
      -- Thanks to Johann-Peter Hartmann for the contribution
    - Added new Generic DisallowTabIndentSniff to throw errors if tabs are used for indentation (feature request #11738)
      -- PEAR and Squiz standards use this new sniff to throw more specific indentation errors
    - Generic MultipleStatementAlignmentSniff has new private var to set a padding size limit (feature request #11555)
    - Generic MultipleStatementAlignmentSniff can now handle assignments that span multiple lines (feature request #11561)
    - Generic LineLengthSniff now has a max line length after which errors are thrown instead of warnings
      -- BC BREAK: Override the protected member var absoluteLineLimit and set it to zero in custom LineLength sniffs
      -- Thanks to Johann-Peter Hartmann for the contribution
    - Comment sniff errors about incorrect tag orders are now more descriptive (feature request #11693)
    - Fixed bug #11473 : Invalid CamelCaps name when numbers used in names
   </notes>
  </release>
  <release>
   <version>
    <release>0.7.0</release>
    <api>0.7.0</api>
   </version>
   <stability>
    <release>beta</release>
    <api>beta</api>
   </stability>
   <date>2007-07-02</date>
   <license uri="https://github.com/squizlabs/PHP_CodeSniffer/blob/master/licence.txt">BSD License</license>
   <notes>
    - BC BREAK: EOL character is now auto-detected and used instead of hard-coded \n
      -- Pattern sniffs must now specify "EOL" instead of "\n" or "\r\n" to use auto-detection
      -- Please use $phpcsFile->eolChar to check for newlines instead of hard-coding "\n" or "\r\n"
      -- Comment parser classes now require you to pass $phpcsFile as an additional argument
    - BC BREAK: Included and excluded sniffs now require .php extension
      -- Please update your coding standard classes and add ".php" to all sniff entries
      -- See CodeSniffer/Standards/PEAR/PEARCodingStandard.php for an example

    - Fixed error where including a directory of sniffs in a coding standard class did not work
    - Coding standard classes can now specify a list of sniffs to exclude as well as include (feature request #11056)
    - Two uppercase characters can now be placed side-by-side in class names in Squiz ValidClassNameSniff
    - SVN tags now allowed in PEAR file doc blocks (feature request #11038)
      -- Thanks to Torsten Roehr for the patch
    - Private methods in commenting sniffs and comment parser are now protected (feature request #11087)
    - Added Generic LineEndingsSniff to check the EOL character of a file
    - PEAR standard now only throws one error per file for incorrect line endings (eg. /r/n)
    - Command line arg -v now shows number of registered sniffs
    - Command line arg -vvv now shows list of registered sniffs
    - Squiz ControlStructureSpacingSniff no longer throws errors if the control structure is at the end of the script
    - Squiz FunctionCommentSniff now throws error for "return void" if function has return statement
    - Squiz FunctionCommentSniff now throws error for functions that return void but specify something else
    - Squiz ValidVariableNameSniff now allows multiple uppercase letters in a row
    - Squiz ForEachLoopDeclarationSniff now throws error for AS keyword not being lowercase
    - Squiz SwitchDeclarationSniff now throws errors for CASE/DEFAULT/BREAK keywords not being lowercase
    - Squiz ArrayDeclarationSniff now handles multi-token array values when checking alignment
    - Squiz standard now enforces a space after cast tokens
    - Generic MultipleStatementAlignmentSniff no longer gets confused by assignments inside FOR conditions
    - Generic MultipleStatementAlignmentSniff no longer gets confused by the use of list()
    - Added Generic SpaceAfterCastSniff to ensure there is a single space after a cast token
    - Added Generic NoSpaceAfterCastSniff to ensure there is no whitespace after a cast token
    - Added PEAR ClassDeclarationSniff to ensure the opening brace of a class is on the line after the keyword
    - Added Squiz ScopeClosingBraceSniff to ensure closing braces are aligned correctly
    - Added Squiz EvalSniff to discourage the use of eval()
    - Added Squiz LowercaseDeclarationSniff to ensure all declaration keywords are lowercase
    - Added Squiz LowercaseClassKeywordsSniff to ensure all class declaration keywords are lowercase
    - Added Squiz LowercaseFunctionKeywordsSniff to ensure all function declaration keywords are lowercase
    - Added Squiz LowercasePHPFunctionsSniff to ensure all calls to inbuilt PHP functions are lowercase
    - Added Squiz CastSpacingSniff to ensure cast statements dont contain whitespace
    - Errors no longer thrown when checking 0 length files with verbosity on
    - Fixed bug #11105 : getIncludedSniffs() not working anymore
      -- Thanks to Blair Robertson for the patch
    - Fixed bug #11120 : Uninitialized string offset in AbstractParser.php on line 200
   </notes>
  </release>
  <release>
   <version>
    <release>0.6.0</release>
    <api>0.6.0</api>
   </version>
   <stability>
    <release>beta</release>
    <api>beta</api>
   </stability>
   <date>2007-05-15</date>
   <license uri="https://github.com/squizlabs/PHP_CodeSniffer/blob/master/licence.txt">BSD License</license>
   <notes>
    - The number of errors and warnings found is now shown for each file while checking the file if verbosity is enabled
    - Now using PHP_EOL instead of hard-coded \n so output looks good on Windows (feature request #10761)
      - Thanks to Carsten Wiedmann for the patch.
    - phpcs now exits with status 0 (no errors) or 1 (errors found) (feature request #10348)
    - Added new -l command line argument to stop recursion into directories (feature request #10979)
    - Fixed variable name error causing incorrect error message in Squiz ValidVariableNameSniff
    - Fixed bug #10757 : Error in ControlSignatureSniff
    - Fixed bugs #10751, #10777 : Sniffer class paths handled incorrectly in Windows
      - Thanks to Carsten Wiedmann for the patch.
    - Fixed bug #10961 : Error "Last parameter comment requires a blank newline after it" thrown
    - Fixed bug #10983 : phpcs outputs notices when checking invalid PHP
    - Fixed bug #10980 : Incorrect warnings for equals sign
   </notes>
  </release>
  <release>
   <version>
    <release>0.5.0</release>
    <api>0.5.0</api>
   </version>
   <stability>
    <release>beta</release>
    <api>beta</api>
   </stability>
   <date>2007-04-17</date>
   <license uri="https://github.com/squizlabs/PHP_CodeSniffer/blob/master/licence.txt">BSD License</license>
   <notes>
    - BC BREAK: Coding standards now require a class to be added so PHP_CodeSniffer can get information from them
      - Please read the end user docs for info about the new class required for all coding standards

    - Coding standards can now include sniffs from other standards, or whole standards, without writing new sniff files
    - PHP_CodeSniffer_File::isReference() now correctly returns for references in function declarations
    - PHP_CodeSniffer_File::isReference() now returns false if you don't pass it a T_BITWISE_AND token
    - PHP_CodeSniffer_File now stores the absolute path to the file so sniffs can check file locations correctly
    - Fixed undefined index error in AbstractVariableSniff for variables inside an interface function definition
    - Added MemberVarSpacingSniff to Squiz standard to enforce one-line spacing between member vars
    - Add FunctionCommentThrowTagSniff to Squiz standard to check that @throws tags are correct
    - Fixed problems caused by references and type hints in Squiz FunctionDeclarationArgumentSpacingSniff
    - Fixed problems with errors not being thrown for some misaligned @param comments in Squiz FunctionCommentSniff
    - Fixed badly spaced comma error being thrown for "extends" class in Squiz ClassDeclarationSniff
    - Errors no longer thrown for class method names in Generic ForbiddenFunctionsSniff
    - Errors no longer thrown for type hints in front of references in Generic UpperCaseConstantNameSniff
    - Errors no longer thrown for correctly indented buffered lines in Squiz ScopeIndexSniff
    - Errors no longer thrown for user-defined functions named as forbidden functions in Generic ForbiddenFunctionsSniff
    - Errors no longer thrown on __autoload functions in PEAR ValidFunctionNameSniff
    - Errors now thrown for __autoload methods in PEAR ValidFunctionNameSniff
    - Errors now thrown if constructors or destructors have @return tags in Squiz FunctionCommentSniff
    - Errors now thrown if @throws tags dont start with a capital and end with a full stop in Squiz FunctionCommentSniff
    - Errors now thrown for invalid @var tag values in Squiz VariableCommentSniff
    - Errors now thrown for missing doc comment in Squiz VariableCommentSniff
    - Errors now thrown for unspaced operators in FOR loop declarations in Squiz OperatorSpacingSniff
    - Errors now thrown for using ob_get_clean/flush functions to end buffers in Squiz OutputBufferingIndentSniff
    - Errors now thrown for all missing member variable comments in Squiz VariableCommentSniff
   </notes>
  </release>
  <release>
   <version>
    <release>0.4.0</release>
    <api>0.4.0</api>
   </version>
   <stability>
    <release>beta</release>
    <api>beta</api>
   </stability>
   <date>2007-02-19</date>
   <license uri="https://github.com/squizlabs/PHP_CodeSniffer/blob/master/licence.txt">BSD License</license>
   <notes>
    - Standard name specified with --standard command line argument is no longer case sensitive
    - Long error and warning messages are now wrapped to 80 characters in the full error report (thanks Endre Czirbesz)
    - Shortened a lot of error and warning messages so they don't take up so much room
    - Squiz FunctionCommentSniff now checks that param comments start with a capital letter and end with a full stop
    - Squiz FunctionSpacingSniff now reports incorrect lines below function on closing brace, not function keyword
    - Squiz FileCommentSniff now checks that there are no blank lines between the open PHP tag and the comment
    - PHP_CodeSniffer_File::isReference() now returns correctly when checking refs on right side of =>
    - Fixed incorrect error with switch closing brace in Squiz SwitchDeclarationSniff
    - Fixed missing error when multiple statements are not aligned correctly with object operators
    - Fixed incorrect errors for some PHP special variables in Squiz ValidVariableNameSniff
    - Fixed incorrect errors for arrays that only contain other arrays in Squiz ArrayDeclarationSniff
    - Fixed bug #9844 : throw new Exception(\n accidently reported as error but it ain't
   </notes>
  </release>
  <release>
   <version>
    <release>0.3.0</release>
    <api>0.3.0</api>
   </version>
   <stability>
    <release>beta</release>
    <api>beta</api>
   </stability>
   <date>2007-01-11</date>
   <license uri="https://github.com/squizlabs/PHP_CodeSniffer/blob/master/licence.txt">BSD License</license>
   <notes>
    - Updated package.xml to version 2
    - Specifying coding standard on command line is now optional, even if you have multiple standards installed
      - PHP_CodeSniffer uses the PEAR coding standard by default if no standard is specified
    - New command line option, --extensions, to specify a comma separated list of file extensions to check
    - Converted all unit tests to PHPUnit 3 format
    - Added new coding standard, Squiz, that can be used as an alternative to PEAR
      - also contains more examples of sniffs
      - some may be moved into the Generic coding standard if required
    - Added MultipleStatementAlignmentSniff to Generic standard
    - Added ScopeIndentSniff to Generic standard
    - Added ForbiddenFunctionsSniff to Generic standard
    - Added FileCommentSniff to PEAR standard
    - Added ClassCommentSniff to PEAR standard
    - Added FunctionCommentSniff to PEAR standard
    - Change MultipleStatementSniff to MultipleStatementAlignmentSniff in PEAR standard
    - Replaced Methods directory with Functions directory in Generic and PEAR standards
      - also renamed some of the sniffs in those directories
    - Updated file, class and method comments for all files
    - Fixed bug #9274 : nested_parenthesis element not set for open and close parenthesis tokens
    - Fixed bug #9411 : too few pattern characters cause incorrect error report
   </notes>
  </release>
  <release>
   <version>
    <release>0.2.1</release>
    <api>0.2.1</api>
   </version>
   <stability>
    <release>alpha</release>
    <api>alpha</api>
   </stability>
   <date>2006-11-09</date>
   <license uri="https://github.com/squizlabs/PHP_CodeSniffer/blob/master/licence.txt">BSD License</license>
   <notes>
    - Fixed bug #9274 : nested_parenthesis element not set for open and close parenthesis tokens
   </notes>
  </release>
  <release>
   <version>
    <release>0.2.0</release>
    <api>0.2.0</api>
   </version>
   <stability>
    <release>alpha</release>
    <api>alpha</api>
   </stability>
   <date>2006-10-13</date>
   <license uri="https://github.com/squizlabs/PHP_CodeSniffer/blob/master/licence.txt">BSD License</license>
   <notes>
    - Added a generic standards package that will contain generic sniffs to be used in specific coding standards
      - thanks to Frederic Poeydomenge for the idea
    - Changed PEAR standard to use generic sniffs where available
    - Added LowerCaseConstantSniff to Generic standard
    - Added UpperCaseConstantSniff to Generic standard
    - Added DisallowShortOpenTagSniff to Generic standard
    - Added LineLengthSniff to Generic standard
    - Added UpperCaseConstantNameSniff to Generic standard
    - Added OpeningMethodBraceBsdAllmanSniff to Generic standard (contrib by Frederic Poeydomenge)
    - Added OpeningMethodBraceKernighanRitchieSniff to Generic standard (contrib by Frederic Poeydomenge)
    - Added framework for core PHP_CodeSniffer unit tests
    - Added unit test for PHP_CodeSniffer:isCamelCaps method
    - ScopeClosingBraceSniff now checks indentation of BREAK statements
    - Added new command line arg (-vv) to show developer debug output
    - Fixed some coding standard errors
    - Fixed bug #8834 : Massive memory consumption
    - Fixed bug #8836 : path case issues in package.xml
    - Fixed bug #8843 : confusion on nested switch()
    - Fixed bug #8841 : comments taken as whitespace
    - Fixed bug #8884 : another problem with nested switch() statements
   </notes>
  </release>
  <release>
   <version>
    <release>0.1.1</release>
    <api>0.1.1</api>
   </version>
   <stability>
    <release>alpha</release>
    <api>alpha</api>
   </stability>
   <date>2006-09-25</date>
   <license uri="https://github.com/squizlabs/PHP_CodeSniffer/blob/master/licence.txt">BSD License</license>
   <notes>
    - Added unit tests for all PEAR sniffs
    - Exception class now extends from PEAR_Exception
    - Fixed summary report so files without errors but with warnings are not shown when warnings are hidden
   </notes>
  </release>
  <release>
   <version>
    <release>0.1.0</release>
    <api>0.1.0</api>
   </version>
   <stability>
    <release>alpha</release>
    <api>alpha</api>
   </stability>
   <date>2006-09-19</date>
   <license uri="https://github.com/squizlabs/PHP_CodeSniffer/blob/master/licence.txt">BSD License</license>
   <notes>
    - Reorganised package contents to conform to PEAR standards
    - Changed version numbering to conform to PEAR standards
    - Removed duplicate require_once() of Exception.php from CodeSniffer.php
   </notes>
  </release>
  <release>
   <version>
    <release>0.0.5</release>
    <api>0.0.5</api>
   </version>
   <stability>
    <release>alpha</release>
    <api>alpha</api>
   </stability>
   <date>2006-09-18</date>
   <license uri="https://github.com/squizlabs/PHP_CodeSniffer/blob/master/licence.txt">BSD License</license>
   <notes>
    - Fixed .bat file for situation where php.ini cannot be found so include_path is not set
   </notes>
  </release>
  <release>
   <version>
    <release>0.0.4</release>
    <api>0.0.4</api>
   </version>
   <stability>
    <release>alpha</release>
    <api>alpha</api>
   </stability>
   <date>2006-08-28</date>
   <license uri="https://github.com/squizlabs/PHP_CodeSniffer/blob/master/licence.txt">BSD License</license>
   <notes>
    - Added .bat file for easier running of PHP_CodeSniffer on Windows
    - Sniff that checks method names now works for PHP4 style code where there is no scope keyword
    - Sniff that checks method names now works for PHP4 style constructors
    - Sniff that checks method names no longer incorrectly reports error with magic methods
    - Sniff that checks method names now reports errors with non-magic methods prefixed with __
    - Sniff that checks for constant names no longer incorrectly reports errors with heredoc strings
    - Sniff that checks for constant names no longer incorrectly reports errors with created objects
    - Sniff that checks indentation no longer incorrectly reports errors with heredoc strings
    - Sniff that checks indentation now correctly reports errors with improperly indented multi-line strings
    - Sniff that checks function declarations now checks for spaces before and after an equals sign for default values
    - Sniff that checks function declarations no longer incorrectly reports errors with multi-line declarations
    - Sniff that checks included code no longer incorrectly reports errors when return value is used conditionally
    - Sniff that checks opening brace of function no longer incorrectly reports errors with multi-line declarations
    - Sniff that checks spacing after commas in function calls no longer reports too many errors for some code
    - Sniff that checks control structure declarations now gives more descriptive error message
   </notes>
  </release>
  <release>
   <version>
    <release>0.0.3</release>
    <api>0.0.3</api>
   </version>
   <stability>
    <release>alpha</release>
    <api>alpha</api>
   </stability>
   <date>2006-08-22</date>
   <license uri="https://github.com/squizlabs/PHP_CodeSniffer/blob/master/licence.txt">BSD License</license>
   <notes>
    - Added sniff to check for invalid class and interface names
    - Added sniff to check for invalid function and method names
    - Added sniff to warn if line is greater than 85 characters
    - Added sniff to check that function calls are in the correct format
    - Fixed error where comments were not allowed on the same line as a control structure declaration
    - Added command line arg to print current version (--version)
   </notes>
  </release>
  <release>
   <version>
    <release>0.0.2</release>
    <api>0.0.2</api>
   </version>
   <stability>
    <release>alpha</release>
    <api>alpha</api>
   </stability>
   <date>2006-07-25</date>
   <license uri="https://github.com/squizlabs/PHP_CodeSniffer/blob/master/licence.txt">BSD License</license>
   <notes>
    - Removed the including of checked files to stop errors caused by parsing them
    - Removed the use of reflection so checked files do not have to be included
    - Memory usage has been greatly reduced
    - Much faster tokenising and checking times
    - Reworked the PEAR coding standard sniffs (much faster now)
    - Fix some bugs with the PEAR scope indentation standard
    - Better checking for installed coding standards
    - Can now accept multiple files and dirs on the command line
    - Added an option to list installed coding standards
    - Added an option to print a summary report (number of errors and warnings shown for each file)
    - Added an option to hide warnings from reports
    - Added an option to print verbose output (so you know what is going on)
    - Reordered command line args to put switches first (although order is not enforced)
    - Switches can now be specified together (eg. php -nv) as well as separately (phpcs -n -v)
   </notes>
  </release>
  <release>
   <version>
    <release>0.0.1</release>
    <api>0.0.1</api>
   </version>
   <stability>
    <release>alpha</release>
    <api>alpha</api>
   </stability>
   <date>2006-07-19</date>
   <license uri="https://github.com/squizlabs/PHP_CodeSniffer/blob/master/licence.txt">BSD License</license>
   <notes>Initial preview release.</notes>
  </release>
 </changelog>
</package><|MERGE_RESOLUTION|>--- conflicted
+++ resolved
@@ -17,13 +17,8 @@
  <date>2013-07-25</date>
  <time>14:04:00</time>
  <version>
-<<<<<<< HEAD
   <release>1.6.0a1</release>
   <api>1.6.0a1</api>
-=======
-  <release>1.5.0RC4</release>
-  <api>1.5.0RC4</api>
->>>>>>> e240bf7c
  </version>
  <stability>
   <release>beta</release>
@@ -31,11 +26,8 @@
  </stability>
  <license uri="https://github.com/squizlabs/PHP_CodeSniffer/blob/master/licence.txt">BSD 3-Clause License</license>
  <notes>
-<<<<<<< HEAD
   - The --report argument now allows for custom reports to be used
     -- Use the full path to your custom report class as the report name
-=======
->>>>>>> e240bf7c
   - You can now restrict violations to individual sniff codes using the --sniffs command line argument
    -- Previously, this only restricted violations to an entire sniff and not individual messages
    -- If you have scripts calling PHP_CodeSniffer::process() or creating PHP_CodeSniffer_File objects, you must update your code
@@ -49,11 +41,8 @@
   - Fixed problem where some file content could be ignored when checking STDIN
   - Version information is now printed when installed via composer or run from a Git clone (request #20050)
   - Added Squiz DisallowBooleanStatementSniff to ban boolean operators outside of control structure conditions
-<<<<<<< HEAD
-=======
   - Coding standard ignore comments can now appear instead doc blocks as well as inline comments
     -- Thanks to Stuart Langley for the patch
->>>>>>> e240bf7c
   - PEAR MultiLineConditionSniff now has a setting to specify how many spaces code should be indented
     -- Default remains at 4; override the 'indent' setting in a ruleset.xml file to change
     -- Thanks to Szabolcs Sulik for the patch
@@ -2216,12 +2205,9 @@
     <file baseinstalldir="PHP" name="File.php" role="php">
      <tasks:replace from="@package_version@" to="version" type="package-info" />
     </file>
-<<<<<<< HEAD
     <file baseinstalldir="PHP" name="Fixer.php" role="php">
      <tasks:replace from="@package_version@" to="version" type="package-info" />
     </file>
-=======
->>>>>>> e240bf7c
     <file baseinstalldir="PHP" name="Report.php" role="php">
      <tasks:replace from="@package_version@" to="version" type="package-info" />
     </file>
