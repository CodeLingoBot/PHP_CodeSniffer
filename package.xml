--- conflicted
+++ resolved
@@ -406,7 +406,6 @@
         <file baseinstalldir="PHP/CodeSniffer" name="InlineControlStructureUnitTest.php" role="test" />
        </dir>
        <dir name="Files">
-<<<<<<< HEAD
         <file baseinstalldir="PHP/CodeSniffer" name="ByteOrderMarkUnitTest.inc" role="test" />
         <file baseinstalldir="PHP/CodeSniffer" name="ByteOrderMarkUnitTest.php" role="test" />
         <file baseinstalldir="PHP/CodeSniffer" name="EndFileNewlineUnitTest.1.css" role="test" />
@@ -438,6 +437,7 @@
         <file baseinstalldir="PHP/CodeSniffer" name="InlineHTMLUnitTest.php" role="test" />
         <file baseinstalldir="PHP/CodeSniffer" name="LineEndingsUnitTest.css" role="test" />
         <file baseinstalldir="PHP/CodeSniffer" name="LineEndingsUnitTest.inc" role="test" />
+        <file baseinstalldir="PHP/CodeSniffer" name="LineEndingsUnitTest.inc.fixed" role="test" />
         <file baseinstalldir="PHP/CodeSniffer" name="LineEndingsUnitTest.js" role="test" />
         <file baseinstalldir="PHP/CodeSniffer" name="LineEndingsUnitTest.php" role="test" />
         <file baseinstalldir="PHP/CodeSniffer" name="LineLengthUnitTest.inc" role="test" />
@@ -450,72 +450,6 @@
         <file baseinstalldir="PHP/CodeSniffer" name="OneInterfacePerFileUnitTest.php" role="test" />
         <file baseinstalldir="PHP/CodeSniffer" name="OneTraitPerFileUnitTest.inc" role="test" />
         <file baseinstalldir="PHP/CodeSniffer" name="OneTraitPerFileUnitTest.php" role="test" />
-=======
-        <file baseinstalldir="PHP" name="ByteOrderMarkUnitTest.inc" role="test" />
-        <file baseinstalldir="PHP" name="ByteOrderMarkUnitTest.php" role="test">
-         <tasks:replace from="@package_version@" to="version" type="package-info" />
-        </file>
-        <file baseinstalldir="PHP" name="EndFileNewlineUnitTest.1.css" role="test" />
-        <file baseinstalldir="PHP" name="EndFileNewlineUnitTest.1.js" role="test" />
-        <file baseinstalldir="PHP" name="EndFileNewlineUnitTest.1.inc" role="test" />
-        <file baseinstalldir="PHP" name="EndFileNewlineUnitTest.2.css" role="test" />
-        <file baseinstalldir="PHP" name="EndFileNewlineUnitTest.2.js" role="test" />
-        <file baseinstalldir="PHP" name="EndFileNewlineUnitTest.2.inc" role="test" />
-        <file baseinstalldir="PHP" name="EndFileNewlineUnitTest.3.css" role="test" />
-        <file baseinstalldir="PHP" name="EndFileNewlineUnitTest.3.js" role="test" />
-        <file baseinstalldir="PHP" name="EndFileNewlineUnitTest.3.inc" role="test" />
-        <file baseinstalldir="PHP" name="EndFileNewlineUnitTest.php" role="test">
-         <tasks:replace from="@package_version@" to="version" type="package-info" />
-        </file>
-        <file baseinstalldir="PHP" name="EndFileNoNewlineUnitTest.1.css" role="test" />
-        <file baseinstalldir="PHP" name="EndFileNoNewlineUnitTest.1.js" role="test" />
-        <file baseinstalldir="PHP" name="EndFileNoNewlineUnitTest.1.inc" role="test" />
-        <file baseinstalldir="PHP" name="EndFileNoNewlineUnitTest.2.css" role="test" />
-        <file baseinstalldir="PHP" name="EndFileNoNewlineUnitTest.2.js" role="test" />
-        <file baseinstalldir="PHP" name="EndFileNoNewlineUnitTest.2.inc" role="test" />
-        <file baseinstalldir="PHP" name="EndFileNoNewlineUnitTest.3.css" role="test" />
-        <file baseinstalldir="PHP" name="EndFileNoNewlineUnitTest.3.js" role="test" />
-        <file baseinstalldir="PHP" name="EndFileNoNewlineUnitTest.3.inc" role="test" />
-        <file baseinstalldir="PHP" name="EndFileNoNewlineUnitTest.4.inc" role="test" />
-        <file baseinstalldir="PHP" name="EndFileNoNewlineUnitTest.php" role="test">
-         <tasks:replace from="@package_version@" to="version" type="package-info" />
-        </file>
-        <file baseinstalldir="PHP" name="InlineHTMLUnitTest.1.inc" role="test" />
-        <file baseinstalldir="PHP" name="InlineHTMLUnitTest.2.inc" role="test" />
-        <file baseinstalldir="PHP" name="InlineHTMLUnitTest.3.inc" role="test" />
-        <file baseinstalldir="PHP" name="InlineHTMLUnitTest.4.inc" role="test" />
-        <file baseinstalldir="PHP" name="InlineHTMLUnitTest.5.inc" role="test" />
-        <file baseinstalldir="PHP" name="InlineHTMLUnitTest.php" role="test">
-         <tasks:replace from="@package_version@" to="version" type="package-info" />
-        </file>
-        <file baseinstalldir="PHP" name="LineEndingsUnitTest.css" role="test" />
-        <file baseinstalldir="PHP" name="LineEndingsUnitTest.inc" role="test" />
-        <file baseinstalldir="PHP" name="LineEndingsUnitTest.inc.fixed" role="test" />
-        <file baseinstalldir="PHP" name="LineEndingsUnitTest.js" role="test" />
-        <file baseinstalldir="PHP" name="LineEndingsUnitTest.php" role="test">
-         <tasks:replace from="@package_version@" to="version" type="package-info" />
-        </file>
-        <file baseinstalldir="PHP" name="LineLengthUnitTest.inc" role="test" />
-        <file baseinstalldir="PHP" name="LineLengthUnitTest.php" role="test">
-         <tasks:replace from="@package_version@" to="version" type="package-info" />
-        </file>
-        <file baseinstalldir="PHP" name="LowercasedFilenameUnitTest.inc" role="test" />
-        <file baseinstalldir="PHP" name="LowercasedFilenameUnitTest.php" role="test">
-         <tasks:replace from="@package_version@" to="version" type="package-info" />
-        </file>
-        <file baseinstalldir="PHP" name="OneClassPerFileUnitTest.inc" role="test" />
-        <file baseinstalldir="PHP" name="OneClassPerFileUnitTest.php" role="test">
-         <tasks:replace from="@package_version@" to="version" type="package-info" />
-        </file>
-        <file baseinstalldir="PHP" name="OneInterfacePerFileUnitTest.inc" role="test" />
-        <file baseinstalldir="PHP" name="OneInterfacePerFileUnitTest.php" role="test">
-         <tasks:replace from="@package_version@" to="version" type="package-info" />
-        </file>
-        <file baseinstalldir="PHP" name="OneTraitPerFileUnitTest.inc" role="test" />
-        <file baseinstalldir="PHP" name="OneTraitPerFileUnitTest.php" role="test">
-         <tasks:replace from="@package_version@" to="version" type="package-info" />
-        </file>
->>>>>>> 5668c5eb
        </dir>
        <dir name="Formatting">
         <file baseinstalldir="PHP/CodeSniffer" name="DisallowMultipleStatementsUnitTest.inc" role="test" />
