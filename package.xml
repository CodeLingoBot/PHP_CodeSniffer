<?xml version="1.0" encoding="UTF-8"?>
<package packagerversion="1.4.10" version="2.0" xmlns="http://pear.php.net/dtd/package-2.0" xmlns:tasks="http://pear.php.net/dtd/tasks-1.0" xmlns:xsi="http://www.w3.org/2001/XMLSchema-instance" xsi:schemaLocation="http://pear.php.net/dtd/tasks-1.0
http://pear.php.net/dtd/tasks-1.0.xsd
http://pear.php.net/dtd/package-2.0
http://pear.php.net/dtd/package-2.0.xsd">
 <name>PHP_CodeSniffer</name>
 <channel>pear.php.net</channel>
 <summary>PHP_CodeSniffer tokenizes PHP, JavaScript and CSS files to detect and fix violations of a defined set of coding standards.</summary>
 <description>PHP_CodeSniffer is a set of two PHP scripts; the main phpcs script that tokenizes PHP, JavaScript and CSS files to detect violations of a defined coding standard, and a second phpcbf script to automatically correct coding standard violations. PHP_CodeSniffer is an essential development tool that ensures your code remains clean and consistent.
 </description>
 <lead>
  <name>Greg Sherwood</name>
  <user>squiz</user>
  <email>gsherwood@squiz.net</email>
  <active>yes</active>
 </lead>
<<<<<<< HEAD
 <date>2016-11-30</date>
 <time>15:21:00</time>
 <version>
  <release>3.0.0RC3</release>
  <api>3.0.0RC3</api>
=======
 <date>2017-02-02</date>
 <time>14:23:00</time>
 <version>
  <release>2.8.0</release>
  <api>2.8.0</api>
>>>>>>> 86dd55a5
 </version>
 <stability>
  <release>beta</release>
  <api>beta</api>
 </stability>
 <license uri="https://github.com/squizlabs/PHP_CodeSniffer/blob/master/licence.txt">BSD 3-Clause License</license>
 <notes>
<<<<<<< HEAD
  - Added support for ES6 class declarations
    -- Previously, these class were tokenized as JS objects but are now tokenzied as normal T_CLASS structures
  - Added support for ES6 method declarations, where the "function" keyword is not used
    -- Previously, these methods were tokenized as JS objects (fixes bug #1251)
    -- The name of the ES6 method is now assigned the T_FUNCTION keyword and treated like a normal function
    -- Custom sniffs that support JS and listen for T_FUNCTION tokens can't assume the token represents the word "function"
    -- Check the contents of the token first, or use $phpcsFile->getDeclarationName($stackPtr) if you just want its name
    -- There is no change for custom sniffs that only check PHP code
  - PHPCBF exit codes have been changed so they are now more useful (request #1270)
    -- Exit code 0 is now used to indicate that no fixable errors were found, and so nothing was fixed
    -- Exit code 1 is now used to indicate that all fixable errors were fixed correctly
    -- Exit code 2 is now used to indicate that PHPCBF failed to fix some of the fixable errors it found
    -- Exit code 3 is now used for general script execution errors
  - Added PEAR.Commenting.FileComment.ParamCommentAlignment to check alignment of multi-line param comments
  - Includes all changes from the 2.7.2 release
  - Fixed an issue where excluding a file using a @codingStandardsIgnoreFile comment would produce errors
    -- For PHPCS, it would show empty files being processed
    -- For PHPCBF, it would produce a PHP error
  - Fixed bug #1233 : Can't set config data inside ruleset.xml file
  - Fixed bug #1241 : CodeSniffer.conf not working with 3.x PHAR file
=======
  - The Internal.NoCodeFound error is no longer generated for content sourced from STDIN
    -- This should stop some Git hooks generating errors because PHPCS is trying to process the refs passed on STDIN
  - Squiz.Commenting.DocCommentAlignment now checks comments on class properties defined using the VAR keyword
    -- Thanks to Klaus Purer for the patch
  - The getMethodParameters() method now recognises "self" as a valid type hint
    -- The return array now contains a new "content" index containing the raw content of the param definition
    -- Thanks to Juliette Reinders Folmer for the patch
  - The getMethodParameters() method now supports nullable types
    -- The return array now contains a new "nullable_type" index set to true or false for each method param
    -- Thanks to Juliette Reinders Folmer for the patch
  - The getMethodParameters() method now supports closures
    -- Thanks to Juliette Reinders Folmer for the patch
  - Added more guard code for JS files with syntax errors (request #1271 and request #1272)
  - Added more guard code for CSS files with syntax errors (request #1304)
  - PEAR.Commenting.FunctionComment fixers now correctly handle multi-line param comments
  - AbstractVariableSniff now supports anonymous classes
    -- Thanks to Juliette Reinders Folmer for the patch
  - Generic.NamingConventions.ConstructorName and PEAR.NamingConventions.ValidVariable now support anonymous classes
  - Generic.NamingConventions.CamelCapsFunctionName and PEAR.NamingConventions.ValidFunctionName now support anonymous classes
    -- Thanks to Juliette Reinders Folmer for the patch
  - Generic.CodeAnalysis.UnusedFunctionParameter and PEAR.Functions.ValidDefaultValue now support closures
    -- Thanks to Juliette Reinders Folmer for the patch
  - PEAR.NamingConventions.ValidClassName and Squiz.Classes.ValidClassName now support traits
    -- Thanks to Juliette Reinders Folmer for the patch
  - Generic.Functions.FunctionCallArgumentSpacing now supports closures other PHP-provided functions
    -- Thanks to Algirdas Gurevicius for the patch
  - Fixed an error where a nullable type character was detected as an inline then token
    -- A new T_NULLABLE token has been added to represent the ? nullable type character
    -- Thanks to Jaroslav Hanslík for the patch
  - Squiz.WhiteSpace.SemicolonSpacing no longer removes comments while fixing the placement of semicolons
    -- Thanks to Algirdas Gurevicius for the patch
  - Fixed bug #1230 : JS tokeniser incorrectly tokenises bitwise shifts as comparison
    -- Thanks to Ryan McCue for the patch
  - Fixed bug #1237 : Uninitialized string offset in PHP Tokenizer on PHP 5.2
  - Fixed bug #1239 : Warning when static method name is 'default'
  - Fixed bug #1240 : False positive for function names starting with triple underscore
    -- Thanks to Juliette Reinders Folmer for the patch
  - Fixed bug #1245 : SELF is not recognised as T_SELF token in: return new self
  - Fixed bug #1246 : A mix of USE statements with and without braces can cause the tokenizer to mismatch brace tokens
    -- Thanks to Michał Bundyra for the patch
  - Fixed bug #1249 : GitBlame report requires a .git directory
  - Fixed bug #1252 : Squiz.Strings.ConcatenationSpacing fix creates syntax error when joining a number to a string
  - Fixed bug #1253 : Generic.ControlStructures.InlineControlStructure fix creates syntax error fixing if-try/catch
  - Fixed bug #1255 : Inconsistent indentation check results when ELSE on new line
  - Fixed bug #1257 : Double dash in CSS class name can lead to "Named colours are forbidden" false positives
  - Fixed bug #1260 : Syntax errors not being shown when error_prepend_string is set
    -- Thanks to Juliette Reinders Folmer for the patch
  - Fixed bug #1264 : Array return type hint is sometimes detected as T_ARRAY_HINT instead of T_RETURN_TYPE
    -- Thanks to Jaroslav Hanslík for the patch
  - Fixed bug #1265 : ES6 arrow function raises unexpected operator spacing errors
  - Fixed bug #1267 : Fixer incorrectly handles filepaths with repeated dir names
    -- Thanks to Sergey Ovchinnikov for the patch
  - Fixed bug #1276 : Commenting.FunctionComment.InvalidReturnVoid conditional issue with anonymous classes
  - Fixed bug #1277 : Squiz.PHP.DisallowMultipleAssignments.Found error when var assignment is on the same line as an open tag
  - Fixed bug #1284 : Squiz.Arrays.ArrayBracketSpacing.SpaceBeforeBracket false positive match for short list syntax
>>>>>>> 86dd55a5
 </notes>
 <contents>
  <dir name="/">
   <file baseinstalldir="PHP/CodeSniffer" name="autoload.php" role="php">
    <tasks:replace from="@test_dir@" to="test_dir" type="pear-config" />
  </file>
   <file baseinstalldir="PHP/CodeSniffer" name="CodeSniffer.conf.dist" role="data" />
   <file baseinstalldir="PHP/CodeSniffer" name="README.md" role="doc" />
   <file baseinstalldir="PHP/CodeSniffer" name="CONTRIBUTING.md" role="doc" />
   <file baseinstalldir="PHP/CodeSniffer" name="licence.txt" role="doc" />
   <dir name="bin">
    <file baseinstalldir="" name="phpcbf" role="script">
     <tasks:replace from="/usr/bin/env php" to="php_bin" type="pear-config" />
    </file>
    <file baseinstalldir="" name="phpcs" role="script">
     <tasks:replace from="/usr/bin/env php" to="php_bin" type="pear-config" />
    </file>
    <file baseinstalldir="" name="phpcs.bat" role="script">
     <tasks:replace from="@php_bin@" to="php_bin" type="pear-config" />
     <tasks:replace from="@bin_dir@" to="bin_dir" type="pear-config" />
    </file>
    <file baseinstalldir="" name="phpcbf.bat" role="script">
     <tasks:replace from="@php_bin@" to="php_bin" type="pear-config" />
     <tasks:replace from="@bin_dir@" to="bin_dir" type="pear-config" />
    </file>
   </dir>
   <dir name="tests">
    <dir name="Core">
     <dir name="File">
      <file baseinstalldir="" name="FindExtendedClassNameTest.inc" role="test" />
      <file baseinstalldir="" name="FindExtendedClassNameTest.php" role="test" />
      <file baseinstalldir="" name="FindImplementedInterfaceNamesTest.inc" role="test" />
      <file baseinstalldir="" name="FindImplementedInterfaceNamesTest.php" role="test" />
      <file baseinstalldir="" name="GetMethodParametersTest.inc" role="test" />
      <file baseinstalldir="" name="GetMethodParametersTest.php" role="test" />
     </dir>
     <file baseinstalldir="" name="AllTests.php" role="test" />
     <file baseinstalldir="" name="ErrorSuppressionTest.php" role="test" />
     <file baseinstalldir="" name="IsCamelCapsTest.php" role="test" />
    </dir>
    <dir name="Standards">
     <file baseinstalldir="" name="AbstractSniffUnitTest.php" role="test" />
     <file baseinstalldir="" name="AllSniffs.php" role="test" />
    </dir>
    <file baseinstalldir="" name="AllTests.php" role="test" />
    <file baseinstalldir="" name="TestSuite.php" role="test" />
   </dir>
   <dir name="src">
    <file baseinstalldir="PHP/CodeSniffer" name="Config.php" role="php">
      <tasks:replace from="@data_dir@" to="data_dir" type="pear-config" />
    </file>
    <file baseinstalldir="PHP/CodeSniffer" name="Fixer.php" role="php" />
    <file baseinstalldir="PHP/CodeSniffer" name="Reporter.php" role="php" />
    <file baseinstalldir="PHP/CodeSniffer" name="Ruleset.php" role="php" />
    <file baseinstalldir="PHP/CodeSniffer" name="Runner.php" role="php" />
    <dir name="Exceptions">
     <file baseinstalldir="PHP/CodeSniffer" name="RuntimeException.php" role="php" />
     <file baseinstalldir="PHP/CodeSniffer" name="TokenizerException.php" role="php" />
    </dir>
    <dir name="Files">
     <file baseinstalldir="PHP/CodeSniffer" name="DummyFile.php" role="php" />
     <file baseinstalldir="PHP/CodeSniffer" name="File.php" role="php" />
     <file baseinstalldir="PHP/CodeSniffer" name="FileList.php" role="php" />
     <file baseinstalldir="PHP/CodeSniffer" name="LocalFile.php" role="php" />
    </dir>
    <dir name="Filters">
     <file baseinstalldir="PHP/CodeSniffer" name="ExactMatch.php" role="php" />
     <file baseinstalldir="PHP/CodeSniffer" name="Filter.php" role="php" />
     <file baseinstalldir="PHP/CodeSniffer" name="GitModified.php" role="php" />
    </dir>
    <dir name="Generators">
     <file baseinstalldir="PHP/CodeSniffer" name="Generator.php" role="php" />
     <file baseinstalldir="PHP/CodeSniffer" name="HTML.php" role="php" />
     <file baseinstalldir="PHP/CodeSniffer" name="Markdown.php" role="php" />
     <file baseinstalldir="PHP/CodeSniffer" name="Text.php" role="php" />
    </dir>
    <dir name="Reports">
     <file baseinstalldir="PHP/CodeSniffer" name="Cbf.php" role="php" />
     <file baseinstalldir="PHP/CodeSniffer" name="Checkstyle.php" role="php" />
     <file baseinstalldir="PHP/CodeSniffer" name="Csv.php" role="php" />
     <file baseinstalldir="PHP/CodeSniffer" name="Diff.php" role="php" />
     <file baseinstalldir="PHP/CodeSniffer" name="Emacs.php" role="php" />
     <file baseinstalldir="PHP/CodeSniffer" name="Full.php" role="php" />
     <file baseinstalldir="PHP/CodeSniffer" name="Gitblame.php" role="php" />
     <file baseinstalldir="PHP/CodeSniffer" name="Hgblame.php" role="php" />
     <file baseinstalldir="PHP/CodeSniffer" name="Info.php" role="php" />
     <file baseinstalldir="PHP/CodeSniffer" name="Json.php" role="php" />
     <file baseinstalldir="PHP/CodeSniffer" name="Junit.php" role="php" />
     <file baseinstalldir="PHP/CodeSniffer" name="Notifysend.php" role="php" />
     <file baseinstalldir="PHP/CodeSniffer" name="Report.php" role="php" />
     <file baseinstalldir="PHP/CodeSniffer" name="Source.php" role="php" />
     <file baseinstalldir="PHP/CodeSniffer" name="Summary.php" role="php" />
     <file baseinstalldir="PHP/CodeSniffer" name="Svnblame.php" role="php" />
     <file baseinstalldir="PHP/CodeSniffer" name="VersionControl.php" role="php" />
     <file baseinstalldir="PHP/CodeSniffer" name="Xml.php" role="php" />
    </dir>
    <dir name="Sniffs">
     <file baseinstalldir="PHP/CodeSniffer" name="AbstractPatternSniff.php" role="php" />
     <file baseinstalldir="PHP/CodeSniffer" name="AbstractScopeSniff.php" role="php" />
     <file baseinstalldir="PHP/CodeSniffer" name="AbstractVariableSniff.php" role="php" />
     <file baseinstalldir="PHP/CodeSniffer" name="Sniff.php" role="php" />
    </dir>
    <dir name="Standards">
     <dir name="Generic">
      <dir name="Docs">
       <dir name="Classes">
        <file baseinstalldir="PHP/CodeSniffer" name="DuplicateClassNameStandard.xml" role="php" />
        <file baseinstalldir="PHP/CodeSniffer" name="OpeningBraceSameLineStandard.xml" role="php" />
       </dir>
       <dir name="Debug">
        <file baseinstalldir="PHP/CodeSniffer" name="CSSLintStandard.xml" role="php" />
        <file baseinstalldir="PHP/CodeSniffer" name="ClosureLinterStandard.xml" role="php" />
        <file baseinstalldir="PHP/CodeSniffer" name="JSHintStandard.xml" role="php" />
       </dir>
       <dir name="Commenting">
        <file baseinstalldir="PHP/CodeSniffer" name="FixmeStandard.xml" role="php" />
        <file baseinstalldir="PHP/CodeSniffer" name="TodoStandard.xml" role="php" />
       </dir>
       <dir name="CodeAnalysis">
        <file baseinstalldir="PHP/CodeSniffer" name="JumbledIncrementerStandard.xml" role="php" />
        <file baseinstalldir="PHP/CodeSniffer" name="UnusedFunctionParameterStandard.xml" role="php" />
       </dir>
       <dir name="ControlStructures">
        <file baseinstalldir="PHP/CodeSniffer" name="InlineControlStructureStandard.xml" role="php" />
       </dir>
       <dir name="CodeAnalysis">
        <file baseinstalldir="PHP/CodeSniffer" name="EmptyStatementStandard.xml" role="php" />
        <file baseinstalldir="PHP/CodeSniffer" name="ForLoopShouldBeWhileLoopStandard.xml" role="php" />
        <file baseinstalldir="PHP/CodeSniffer" name="ForLoopWithTestFunctionCallStandard.xml" role="php" />
        <file baseinstalldir="PHP/CodeSniffer" name="UnconditionalIfStatementStandard.xml" role="php" />
        <file baseinstalldir="PHP/CodeSniffer" name="UnnecessaryFinalModifierStandard.xml" role="php" />
        <file baseinstalldir="PHP/CodeSniffer" name="UselessOverridingMethodStandard.xml" role="php" />
       </dir>
       <dir name="Files">
        <file baseinstalldir="PHP/CodeSniffer" name="ByteOrderMarkStandard.xml" role="php" />
        <file baseinstalldir="PHP/CodeSniffer" name="EndFileNewlineStandard.xml" role="php" />
        <file baseinstalldir="PHP/CodeSniffer" name="EndFileNoNewlineStandard.xml" role="php" />
        <file baseinstalldir="PHP/CodeSniffer" name="InlineHTMLStandard.xml" role="php" />
        <file baseinstalldir="PHP/CodeSniffer" name="LineEndingsStandard.xml" role="php" />
        <file baseinstalldir="PHP/CodeSniffer" name="LineLengthStandard.xml" role="php" />
        <file baseinstalldir="PHP/CodeSniffer" name="LowercasedFilenameStandard.xml" role="php" />
        <file baseinstalldir="PHP/CodeSniffer" name="OneClassPerFileStandard.xml" role="php" />
        <file baseinstalldir="PHP/CodeSniffer" name="OneInterfacePerFileStandard.xml" role="php" />
       </dir>
       <dir name="Formatting">
        <file baseinstalldir="PHP/CodeSniffer" name="DisallowMultipleStatementsStandard.xml" role="php" />
        <file baseinstalldir="PHP/CodeSniffer" name="MultipleStatementAlignmentStandard.xml" role="php" />
        <file baseinstalldir="PHP/CodeSniffer" name="NoSpaceAfterCastStandard.xml" role="php" />
        <file baseinstalldir="PHP/CodeSniffer" name="SpaceAfterCastStandard.xml" role="php" />
       </dir>
       <dir name="Functions">
        <file baseinstalldir="PHP/CodeSniffer" name="CallTimePassByReferenceStandard.xml" role="php" />
        <file baseinstalldir="PHP/CodeSniffer" name="FunctionCallArgumentSpacingStandard.xml" role="php" />
        <file baseinstalldir="PHP/CodeSniffer" name="OpeningFunctionBraceBsdAllmanStandard.xml" role="php" />
        <file baseinstalldir="PHP/CodeSniffer" name="OpeningFunctionBraceKernighanRitchieStandard.xml" role="php" />
       </dir>
       <dir name="Metrics">
        <file baseinstalldir="PHP/CodeSniffer" name="CyclomaticComplexityStandard.xml" role="php" />
        <file baseinstalldir="PHP/CodeSniffer" name="NestingLevelStandard.xml" role="php" />
       </dir>
       <dir name="NamingConventions">
        <file baseinstalldir="PHP/CodeSniffer" name="CamelCapsFunctionNameStandard.xml" role="php" />
        <file baseinstalldir="PHP/CodeSniffer" name="ConstructorNameStandard.xml" role="php" />
        <file baseinstalldir="PHP/CodeSniffer" name="UpperCaseConstantNameStandard.xml" role="php" />
       </dir>
       <dir name="PHP">
        <file baseinstalldir="PHP/CodeSniffer" name="BacktickOperatorStandard.xml" role="php" />
        <file baseinstalldir="PHP/CodeSniffer" name="CharacterBeforePHPOpeningTagStandard.xml" role="php" />
        <file baseinstalldir="PHP/CodeSniffer" name="ClosingPHPTagStandard.xml" role="php" />
        <file baseinstalldir="PHP/CodeSniffer" name="DeprecatedFunctionsStandard.xml" role="php" />
        <file baseinstalldir="PHP/CodeSniffer" name="DisallowAlternativePHPTagsStandard.xml" role="php" />
        <file baseinstalldir="PHP/CodeSniffer" name="DisallowShortOpenTagStandard.xml" role="php" />
        <file baseinstalldir="PHP/CodeSniffer" name="ForbiddenFunctionsStandard.xml" role="php" />
        <file baseinstalldir="PHP/CodeSniffer" name="LowerCaseConstantStandard.xml" role="php" />
        <file baseinstalldir="PHP/CodeSniffer" name="LowerCaseKeywordStandard.xml" role="php" />
        <file baseinstalldir="PHP/CodeSniffer" name="NoSilencedErrorsStandard.xml" role="php" />
        <file baseinstalldir="PHP/CodeSniffer" name="SAPIUsageStandard.xml" role="php" />
        <file baseinstalldir="PHP/CodeSniffer" name="UpperCaseConstantStandard.xml" role="php" />
       </dir>
       <dir name="Strings">
        <file baseinstalldir="PHP/CodeSniffer" name="UnnecessaryStringConcatStandard.xml" role="php" />
       </dir>
       <dir name="VersionControl">
        <file baseinstalldir="PHP/CodeSniffer" name="SubversionPropertiesStandard.xml" role="php" />
       </dir>
       <dir name="WhiteSpace">
        <file baseinstalldir="PHP/CodeSniffer" name="DisallowSpaceIndentStandard.xml" role="php" />
        <file baseinstalldir="PHP/CodeSniffer" name="DisallowTabIndentStandard.xml" role="php" />
        <file baseinstalldir="PHP/CodeSniffer" name="ScopeIndentStandard.xml" role="php" />
       </dir>
      </dir>
      <dir name="Sniffs">
       <dir name="Arrays">
        <file baseinstalldir="PHP/CodeSniffer" name="DisallowLongArraySyntaxSniff.php" role="php" />
        <file baseinstalldir="PHP/CodeSniffer" name="DisallowShortArraySyntaxSniff.php" role="php" />
       </dir>
       <dir name="Classes">
        <file baseinstalldir="PHP/CodeSniffer" name="DuplicateClassNameSniff.php" role="php" />
        <file baseinstalldir="PHP/CodeSniffer" name="OpeningBraceSameLineSniff.php" role="php" />
       </dir>
       <dir name="CodeAnalysis">
        <file baseinstalldir="PHP/CodeSniffer" name="EmptyStatementSniff.php" role="php" />
        <file baseinstalldir="PHP/CodeSniffer" name="ForLoopShouldBeWhileLoopSniff.php" role="php" />
        <file baseinstalldir="PHP/CodeSniffer" name="ForLoopWithTestFunctionCallSniff.php" role="php" />
        <file baseinstalldir="PHP/CodeSniffer" name="JumbledIncrementerSniff.php" role="php" />
        <file baseinstalldir="PHP/CodeSniffer" name="UnconditionalIfStatementSniff.php" role="php" />
        <file baseinstalldir="PHP/CodeSniffer" name="UnnecessaryFinalModifierSniff.php" role="php" />
        <file baseinstalldir="PHP/CodeSniffer" name="UnusedFunctionParameterSniff.php" role="php" />
        <file baseinstalldir="PHP/CodeSniffer" name="UselessOverridingMethodSniff.php" role="php" />
       </dir>
       <dir name="Commenting">
        <file baseinstalldir="PHP/CodeSniffer" name="DocCommentSniff.php" role="php" />
        <file baseinstalldir="PHP/CodeSniffer" name="FixmeSniff.php" role="php" />
        <file baseinstalldir="PHP/CodeSniffer" name="TodoSniff.php" role="php" />
       </dir>
       <dir name="ControlStructures">
        <file baseinstalldir="PHP/CodeSniffer" name="InlineControlStructureSniff.php" role="php" />
       </dir>
       <dir name="Debug">
        <file baseinstalldir="PHP/CodeSniffer" name="ClosureLinterSniff.php" role="php" />
        <file baseinstalldir="PHP/CodeSniffer" name="CSSLintSniff.php" role="php" />
        <file baseinstalldir="PHP/CodeSniffer" name="JSHintSniff.php" role="php" />
       </dir>
       <dir name="Files">
        <file baseinstalldir="PHP/CodeSniffer" name="ByteOrderMarkSniff.php" role="php" />
        <file baseinstalldir="PHP/CodeSniffer" name="EndFileNewlineSniff.php" role="php" />
        <file baseinstalldir="PHP/CodeSniffer" name="EndFileNoNewlineSniff.php" role="php" />
        <file baseinstalldir="PHP/CodeSniffer" name="InlineHTMLSniff.php" role="php" />
        <file baseinstalldir="PHP/CodeSniffer" name="LineEndingsSniff.php" role="php" />
        <file baseinstalldir="PHP/CodeSniffer" name="LineLengthSniff.php" role="php" />
        <file baseinstalldir="PHP/CodeSniffer" name="LowercasedFilenameSniff.php" role="php" />
        <file baseinstalldir="PHP/CodeSniffer" name="OneClassPerFileSniff.php" role="php" />
        <file baseinstalldir="PHP/CodeSniffer" name="OneInterfacePerFileSniff.php" role="php" />
        <file baseinstalldir="PHP/CodeSniffer" name="OneTraitPerFileSniff.php" role="php" />
       </dir>
       <dir name="Formatting">
        <file baseinstalldir="PHP/CodeSniffer" name="DisallowMultipleStatementsSniff.php" role="php" />
        <file baseinstalldir="PHP/CodeSniffer" name="MultipleStatementAlignmentSniff.php" role="php" />
        <file baseinstalldir="PHP/CodeSniffer" name="NoSpaceAfterCastSniff.php" role="php" />
        <file baseinstalldir="PHP/CodeSniffer" name="SpaceAfterCastSniff.php" role="php" />
        <file baseinstalldir="PHP/CodeSniffer" name="SpaceAfterNotSniff.php" role="php" />
       </dir>
       <dir name="Functions">
        <file baseinstalldir="PHP/CodeSniffer" name="CallTimePassByReferenceSniff.php" role="php" />
        <file baseinstalldir="PHP/CodeSniffer" name="FunctionCallArgumentSpacingSniff.php" role="php" />
        <file baseinstalldir="PHP/CodeSniffer" name="OpeningFunctionBraceBsdAllmanSniff.php" role="php" />
        <file baseinstalldir="PHP/CodeSniffer" name="OpeningFunctionBraceKernighanRitchieSniff.php" role="php" />
       </dir>
       <dir name="Metrics">
        <file baseinstalldir="PHP/CodeSniffer" name="CyclomaticComplexitySniff.php" role="php" />
        <file baseinstalldir="PHP/CodeSniffer" name="NestingLevelSniff.php" role="php" />
       </dir>
       <dir name="NamingConventions">
        <file baseinstalldir="PHP/CodeSniffer" name="CamelCapsFunctionNameSniff.php" role="php" />
        <file baseinstalldir="PHP/CodeSniffer" name="ConstructorNameSniff.php" role="php" />
        <file baseinstalldir="PHP/CodeSniffer" name="UpperCaseConstantNameSniff.php" role="php" />
       </dir>
       <dir name="PHP">
        <file baseinstalldir="PHP/CodeSniffer" name="BacktickOperatorSniff.php" role="php" />
        <file baseinstalldir="PHP/CodeSniffer" name="CharacterBeforePHPOpeningTagSniff.php" role="php" />
        <file baseinstalldir="PHP/CodeSniffer" name="ClosingPHPTagSniff.php" role="php" />
        <file baseinstalldir="PHP/CodeSniffer" name="DeprecatedFunctionsSniff.php" role="php" />
        <file baseinstalldir="PHP/CodeSniffer" name="DisallowShortOpenTagSniff.php" role="php" />
        <file baseinstalldir="PHP/CodeSniffer" name="DisallowAlternativePHPTagsSniff.php" role="php" />
        <file baseinstalldir="PHP/CodeSniffer" name="ForbiddenFunctionsSniff.php" role="php" />
        <file baseinstalldir="PHP/CodeSniffer" name="LowerCaseConstantSniff.php" role="php" />
        <file baseinstalldir="PHP/CodeSniffer" name="LowerCaseKeywordSniff.php" role="php" />
        <file baseinstalldir="PHP/CodeSniffer" name="NoSilencedErrorsSniff.php" role="php" />
        <file baseinstalldir="PHP/CodeSniffer" name="SAPIUsageSniff.php" role="php" />
        <file baseinstalldir="PHP/CodeSniffer" name="SyntaxSniff.php" role="php" />
        <file baseinstalldir="PHP/CodeSniffer" name="UpperCaseConstantSniff.php" role="php" />
       </dir>
       <dir name="Strings">
        <file baseinstalldir="PHP/CodeSniffer" name="UnnecessaryStringConcatSniff.php" role="php" />
       </dir>
       <dir name="VersionControl">
        <file baseinstalldir="PHP/CodeSniffer" name="SubversionPropertiesSniff.php" role="php" />
       </dir>
       <dir name="WhiteSpace">
        <file baseinstalldir="PHP/CodeSniffer" name="DisallowSpaceIndentSniff.php" role="php" />
        <file baseinstalldir="PHP/CodeSniffer" name="DisallowTabIndentSniff.php" role="php" />
        <file baseinstalldir="PHP/CodeSniffer" name="ScopeIndentSniff.php" role="php" />
       </dir>
      </dir>
      <dir name="Tests">
       <dir name="Arrays">
        <file baseinstalldir="PHP/CodeSniffer" name="DisallowLongArraySyntaxUnitTest.inc" role="test" />
        <file baseinstalldir="PHP/CodeSniffer" name="DisallowLongArraySyntaxUnitTest.inc.fixed" role="test" />
        <file baseinstalldir="PHP/CodeSniffer" name="DisallowLongArraySyntaxUnitTest.php" role="test" />
        <file baseinstalldir="PHP/CodeSniffer" name="DisallowShortArraySyntaxUnitTest.inc" role="test" />
        <file baseinstalldir="PHP/CodeSniffer" name="DisallowShortArraySyntaxUnitTest.inc.fixed" role="test" />
        <file baseinstalldir="PHP/CodeSniffer" name="DisallowShortArraySyntaxUnitTest.php" role="test" />
       </dir>
       <dir name="Classes">
        <file baseinstalldir="PHP/CodeSniffer" name="DuplicateClassNameUnitTest.1.inc" role="test" />
        <file baseinstalldir="PHP/CodeSniffer" name="DuplicateClassNameUnitTest.2.inc" role="test" />
        <file baseinstalldir="PHP/CodeSniffer" name="DuplicateClassNameUnitTest.3.inc" role="test" />
        <file baseinstalldir="PHP/CodeSniffer" name="DuplicateClassNameUnitTest.4.inc" role="test" />
        <file baseinstalldir="PHP/CodeSniffer" name="DuplicateClassNameUnitTest.5.inc" role="test" />
        <file baseinstalldir="PHP/CodeSniffer" name="DuplicateClassNameUnitTest.6.inc" role="test" />
        <file baseinstalldir="PHP/CodeSniffer" name="DuplicateClassNameUnitTest.php" role="test" />
        <file baseinstalldir="PHP/CodeSniffer" name="OpeningBraceSameLineUnitTest.inc" role="test" />
        <file baseinstalldir="PHP/CodeSniffer" name="OpeningBraceSameLineUnitTest.inc.fixed" role="test" />
        <file baseinstalldir="PHP/CodeSniffer" name="OpeningBraceSameLineUnitTest.php" role="test" />
       </dir>
       <dir name="CodeAnalysis">
        <file baseinstalldir="PHP/CodeSniffer" name="EmptyStatementUnitTest.inc" role="test" />
        <file baseinstalldir="PHP/CodeSniffer" name="EmptyStatementUnitTest.php" role="test" />
        <file baseinstalldir="PHP/CodeSniffer" name="ForLoopShouldBeWhileLoopUnitTest.inc" role="test" />
        <file baseinstalldir="PHP/CodeSniffer" name="ForLoopShouldBeWhileLoopUnitTest.php" role="test" />
        <file baseinstalldir="PHP/CodeSniffer" name="ForLoopWithTestFunctionCallUnitTest.inc" role="test" />
        <file baseinstalldir="PHP/CodeSniffer" name="ForLoopWithTestFunctionCallUnitTest.php" role="test" />
        <file baseinstalldir="PHP/CodeSniffer" name="JumbledIncrementerUnitTest.inc" role="test" />
        <file baseinstalldir="PHP/CodeSniffer" name="JumbledIncrementerUnitTest.php" role="test" />
        <file baseinstalldir="PHP/CodeSniffer" name="UnconditionalIfStatementUnitTest.inc" role="test" />
        <file baseinstalldir="PHP/CodeSniffer" name="UnconditionalIfStatementUnitTest.php" role="test" />
        <file baseinstalldir="PHP/CodeSniffer" name="UnnecessaryFinalModifierUnitTest.inc" role="test" />
        <file baseinstalldir="PHP/CodeSniffer" name="UnnecessaryFinalModifierUnitTest.php" role="test" />
        <file baseinstalldir="PHP/CodeSniffer" name="UnusedFunctionParameterUnitTest.inc" role="test" />
        <file baseinstalldir="PHP/CodeSniffer" name="UnusedFunctionParameterUnitTest.php" role="test" />
        <file baseinstalldir="PHP/CodeSniffer" name="UselessOverridingMethodUnitTest.inc" role="test" />
        <file baseinstalldir="PHP/CodeSniffer" name="UselessOverridingMethodUnitTest.php" role="test" />
       </dir>
       <dir name="Commenting">
        <file baseinstalldir="PHP/CodeSniffer" name="DocCommentUnitTest.inc" role="test" />
        <file baseinstalldir="PHP/CodeSniffer" name="DocCommentUnitTest.js" role="test" />
        <file baseinstalldir="PHP/CodeSniffer" name="DocCommentUnitTest.php" role="test" />
        <file baseinstalldir="PHP/CodeSniffer" name="FixmeUnitTest.inc" role="test" />
        <file baseinstalldir="PHP/CodeSniffer" name="FixmeUnitTest.js" role="test" />
        <file baseinstalldir="PHP/CodeSniffer" name="FixmeUnitTest.php" role="test" />
        <file baseinstalldir="PHP/CodeSniffer" name="TodoUnitTest.inc" role="test" />
        <file baseinstalldir="PHP/CodeSniffer" name="TodoUnitTest.js" role="test" />
        <file baseinstalldir="PHP/CodeSniffer" name="TodoUnitTest.php" role="test" />
       </dir>
       <dir name="ControlStructures">
        <file baseinstalldir="PHP/CodeSniffer" name="InlineControlStructureUnitTest.inc" role="test" />
        <file baseinstalldir="PHP/CodeSniffer" name="InlineControlStructureUnitTest.inc.fixed" role="test" />
        <file baseinstalldir="PHP/CodeSniffer" name="InlineControlStructureUnitTest.js" role="test" />
        <file baseinstalldir="PHP/CodeSniffer" name="InlineControlStructureUnitTest.js.fixed" role="test" />
        <file baseinstalldir="PHP/CodeSniffer" name="InlineControlStructureUnitTest.php" role="test" />
       </dir>
       <dir name="Files">
        <file baseinstalldir="PHP/CodeSniffer" name="ByteOrderMarkUnitTest.inc" role="test" />
        <file baseinstalldir="PHP/CodeSniffer" name="ByteOrderMarkUnitTest.php" role="test" />
        <file baseinstalldir="PHP/CodeSniffer" name="EndFileNewlineUnitTest.1.css" role="test" />
        <file baseinstalldir="PHP/CodeSniffer" name="EndFileNewlineUnitTest.1.js" role="test" />
        <file baseinstalldir="PHP/CodeSniffer" name="EndFileNewlineUnitTest.1.inc" role="test" />
        <file baseinstalldir="PHP/CodeSniffer" name="EndFileNewlineUnitTest.2.css" role="test" />
        <file baseinstalldir="PHP/CodeSniffer" name="EndFileNewlineUnitTest.2.js" role="test" />
        <file baseinstalldir="PHP/CodeSniffer" name="EndFileNewlineUnitTest.2.inc" role="test" />
        <file baseinstalldir="PHP/CodeSniffer" name="EndFileNewlineUnitTest.3.css" role="test" />
        <file baseinstalldir="PHP/CodeSniffer" name="EndFileNewlineUnitTest.3.js" role="test" />
        <file baseinstalldir="PHP/CodeSniffer" name="EndFileNewlineUnitTest.3.inc" role="test" />
        <file baseinstalldir="PHP/CodeSniffer" name="EndFileNewlineUnitTest.4.inc" role="test" />
        <file baseinstalldir="PHP/CodeSniffer" name="EndFileNewlineUnitTest.5.inc" role="test" />
        <file baseinstalldir="PHP/CodeSniffer" name="EndFileNewlineUnitTest.php" role="test" />
        <file baseinstalldir="PHP/CodeSniffer" name="EndFileNoNewlineUnitTest.1.css" role="test" />
        <file baseinstalldir="PHP/CodeSniffer" name="EndFileNoNewlineUnitTest.1.js" role="test" />
        <file baseinstalldir="PHP/CodeSniffer" name="EndFileNoNewlineUnitTest.1.inc" role="test" />
        <file baseinstalldir="PHP/CodeSniffer" name="EndFileNoNewlineUnitTest.2.css" role="test" />
        <file baseinstalldir="PHP/CodeSniffer" name="EndFileNoNewlineUnitTest.2.js" role="test" />
        <file baseinstalldir="PHP/CodeSniffer" name="EndFileNoNewlineUnitTest.2.inc" role="test" />
        <file baseinstalldir="PHP/CodeSniffer" name="EndFileNoNewlineUnitTest.3.css" role="test" />
        <file baseinstalldir="PHP/CodeSniffer" name="EndFileNoNewlineUnitTest.3.js" role="test" />
        <file baseinstalldir="PHP/CodeSniffer" name="EndFileNoNewlineUnitTest.3.inc" role="test" />
        <file baseinstalldir="PHP/CodeSniffer" name="EndFileNoNewlineUnitTest.4.inc" role="test" />
        <file baseinstalldir="PHP/CodeSniffer" name="EndFileNoNewlineUnitTest.5.inc" role="test" />
        <file baseinstalldir="PHP/CodeSniffer" name="EndFileNoNewlineUnitTest.6.inc" role="test" />
        <file baseinstalldir="PHP/CodeSniffer" name="EndFileNoNewlineUnitTest.php" role="test" />
        <file baseinstalldir="PHP/CodeSniffer" name="InlineHTMLUnitTest.1.inc" role="test" />
        <file baseinstalldir="PHP/CodeSniffer" name="InlineHTMLUnitTest.2.inc" role="test" />
        <file baseinstalldir="PHP/CodeSniffer" name="InlineHTMLUnitTest.3.inc" role="test" />
        <file baseinstalldir="PHP/CodeSniffer" name="InlineHTMLUnitTest.4.inc" role="test" />
        <file baseinstalldir="PHP/CodeSniffer" name="InlineHTMLUnitTest.5.inc" role="test" />
        <file baseinstalldir="PHP/CodeSniffer" name="InlineHTMLUnitTest.php" role="test" />
        <file baseinstalldir="PHP/CodeSniffer" name="LineEndingsUnitTest.css" role="test" />
        <file baseinstalldir="PHP/CodeSniffer" name="LineEndingsUnitTest.inc" role="test" />
        <file baseinstalldir="PHP/CodeSniffer" name="LineEndingsUnitTest.inc.fixed" role="test" />
        <file baseinstalldir="PHP/CodeSniffer" name="LineEndingsUnitTest.js" role="test" />
        <file baseinstalldir="PHP/CodeSniffer" name="LineEndingsUnitTest.php" role="test" />
        <file baseinstalldir="PHP/CodeSniffer" name="LineLengthUnitTest.inc" role="test" />
        <file baseinstalldir="PHP/CodeSniffer" name="LineLengthUnitTest.php" role="test" />
        <file baseinstalldir="PHP/CodeSniffer" name="LowercasedFilenameUnitTest.inc" role="test" />
        <file baseinstalldir="PHP/CodeSniffer" name="LowercasedFilenameUnitTest.php" role="test" />
        <file baseinstalldir="PHP/CodeSniffer" name="OneClassPerFileUnitTest.inc" role="test" />
        <file baseinstalldir="PHP/CodeSniffer" name="OneClassPerFileUnitTest.php" role="test" />
        <file baseinstalldir="PHP/CodeSniffer" name="OneInterfacePerFileUnitTest.inc" role="test" />
        <file baseinstalldir="PHP/CodeSniffer" name="OneInterfacePerFileUnitTest.php" role="test" />
        <file baseinstalldir="PHP/CodeSniffer" name="OneTraitPerFileUnitTest.inc" role="test" />
        <file baseinstalldir="PHP/CodeSniffer" name="OneTraitPerFileUnitTest.php" role="test" />
       </dir>
       <dir name="Formatting">
        <file baseinstalldir="PHP/CodeSniffer" name="DisallowMultipleStatementsUnitTest.inc" role="test" />
        <file baseinstalldir="PHP/CodeSniffer" name="DisallowMultipleStatementsUnitTest.php" role="test" />
        <file baseinstalldir="PHP/CodeSniffer" name="MultipleStatementAlignmentUnitTest.inc" role="test" />
        <file baseinstalldir="PHP/CodeSniffer" name="MultipleStatementAlignmentUnitTest.inc.fixed" role="test" />
        <file baseinstalldir="PHP/CodeSniffer" name="MultipleStatementAlignmentUnitTest.js" role="test" />
        <file baseinstalldir="PHP/CodeSniffer" name="MultipleStatementAlignmentUnitTest.js.fixed" role="test" />
        <file baseinstalldir="PHP/CodeSniffer" name="MultipleStatementAlignmentUnitTest.php" role="test" />
        <file baseinstalldir="PHP/CodeSniffer" name="NoSpaceAfterCastUnitTest.inc" role="test" />
        <file baseinstalldir="PHP/CodeSniffer" name="NoSpaceAfterCastUnitTest.inc.fixed" role="test" />
        <file baseinstalldir="PHP/CodeSniffer" name="NoSpaceAfterCastUnitTest.php" role="test" />
        <file baseinstalldir="PHP/CodeSniffer" name="SpaceAfterCastUnitTest.inc" role="test" />
        <file baseinstalldir="PHP/CodeSniffer" name="SpaceAfterCastUnitTest.inc.fixed" role="test" />
        <file baseinstalldir="PHP/CodeSniffer" name="SpaceAfterCastUnitTest.php" role="test" />
        <file baseinstalldir="PHP/CodeSniffer" name="SpaceAfterNotUnitTest.inc" role="test" />
        <file baseinstalldir="PHP/CodeSniffer" name="SpaceAfterNotUnitTest.inc.fixed" role="test" />
        <file baseinstalldir="PHP/CodeSniffer" name="SpaceAfterNotUnitTest.js" role="test" />
        <file baseinstalldir="PHP/CodeSniffer" name="SpaceAfterNotUnitTest.js.fixed" role="test" />
        <file baseinstalldir="PHP/CodeSniffer" name="SpaceAfterNotUnitTest.php" role="test" />
       </dir>
       <dir name="Functions">
        <file baseinstalldir="PHP/CodeSniffer" name="CallTimePassByReferenceUnitTest.inc" role="test" />
        <file baseinstalldir="PHP/CodeSniffer" name="CallTimePassByReferenceUnitTest.php" role="test" />
        <file baseinstalldir="PHP/CodeSniffer" name="FunctionCallArgumentSpacingUnitTest.inc" role="test" />
        <file baseinstalldir="PHP/CodeSniffer" name="FunctionCallArgumentSpacingUnitTest.inc.fixed" role="test" />
        <file baseinstalldir="PHP/CodeSniffer" name="FunctionCallArgumentSpacingUnitTest.php" role="test" />
        <file baseinstalldir="PHP/CodeSniffer" name="OpeningFunctionBraceBsdAllmanUnitTest.inc" role="test" />
        <file baseinstalldir="PHP/CodeSniffer" name="OpeningFunctionBraceBsdAllmanUnitTest.inc.fixed" role="test" />
        <file baseinstalldir="PHP/CodeSniffer" name="OpeningFunctionBraceBsdAllmanUnitTest.php" role="test" />
        <file baseinstalldir="PHP/CodeSniffer" name="OpeningFunctionBraceKernighanRitchieUnitTest.inc" role="test" />
        <file baseinstalldir="PHP/CodeSniffer" name="OpeningFunctionBraceKernighanRitchieUnitTest.inc.fixed" role="test" />
        <file baseinstalldir="PHP/CodeSniffer" name="OpeningFunctionBraceKernighanRitchieUnitTest.php" role="test" />
       </dir>
       <dir name="Metrics">
        <file baseinstalldir="PHP/CodeSniffer" name="CyclomaticComplexityUnitTest.inc" role="test" />
        <file baseinstalldir="PHP/CodeSniffer" name="CyclomaticComplexityUnitTest.php" role="test" />
        <file baseinstalldir="PHP/CodeSniffer" name="NestingLevelUnitTest.inc" role="test" />
        <file baseinstalldir="PHP/CodeSniffer" name="NestingLevelUnitTest.php" role="test" />
       </dir>
       <dir name="NamingConventions">
        <file baseinstalldir="PHP/CodeSniffer" name="CamelCapsFunctionNameUnitTest.inc" role="test" />
        <file baseinstalldir="PHP/CodeSniffer" name="CamelCapsFunctionNameUnitTest.php" role="test" />
        <file baseinstalldir="PHP/CodeSniffer" name="ConstructorNameUnitTest.inc" role="test" />
        <file baseinstalldir="PHP/CodeSniffer" name="ConstructorNameUnitTest.php" role="test" />
        <file baseinstalldir="PHP/CodeSniffer" name="UpperCaseConstantNameUnitTest.inc" role="test" />
        <file baseinstalldir="PHP/CodeSniffer" name="UpperCaseConstantNameUnitTest.php" role="test" />
       </dir>
       <dir name="PHP">
        <file baseinstalldir="PHP/CodeSniffer" name="BacktickOperatorUnitTest.inc" role="test" />
        <file baseinstalldir="PHP/CodeSniffer" name="BacktickOperatorUnitTest.php" role="test" />
        <file baseinstalldir="PHP/CodeSniffer" name="CharacterBeforePHPOpeningTagUnitTest.1.inc" role="test" />
        <file baseinstalldir="PHP/CodeSniffer" name="CharacterBeforePHPOpeningTagUnitTest.2.inc" role="test" />
        <file baseinstalldir="PHP/CodeSniffer" name="CharacterBeforePHPOpeningTagUnitTest.php" role="test" />
        <file baseinstalldir="PHP/CodeSniffer" name="ClosingPHPTagUnitTest.inc" role="test" />
        <file baseinstalldir="PHP/CodeSniffer" name="ClosingPHPTagUnitTest.php" role="test" />
        <file baseinstalldir="PHP/CodeSniffer" name="DisallowAlternativePHPTagsUnitTest.1.inc" role="test" />
        <file baseinstalldir="PHP/CodeSniffer" name="DisallowAlternativePHPTagsUnitTest.1.inc.fixed" role="test" />
        <file baseinstalldir="PHP/CodeSniffer" name="DisallowAlternativePHPTagsUnitTest.2.inc" role="test" />
        <file baseinstalldir="PHP/CodeSniffer" name="DisallowAlternativePHPTagsUnitTest.2.inc.fixed" role="test" />
        <file baseinstalldir="PHP/CodeSniffer" name="DisallowAlternativePHPTagsUnitTest.php" role="test" />
        <file baseinstalldir="PHP/CodeSniffer" name="DisallowShortOpenTagUnitTest.1.inc" role="test" />
        <file baseinstalldir="PHP/CodeSniffer" name="DisallowShortOpenTagUnitTest.1.inc.fixed" role="test" />
        <file baseinstalldir="PHP/CodeSniffer" name="DisallowShortOpenTagUnitTest.2.inc" role="test" />
        <file baseinstalldir="PHP/CodeSniffer" name="DisallowShortOpenTagUnitTest.2.inc.fixed" role="test" />
        <file baseinstalldir="PHP/CodeSniffer" name="DisallowShortOpenTagUnitTest.php" role="test" />
        <file baseinstalldir="PHP/CodeSniffer" name="ForbiddenFunctionsUnitTest.inc" role="test" />
        <file baseinstalldir="PHP/CodeSniffer" name="ForbiddenFunctionsUnitTest.php" role="test" />
        <file baseinstalldir="PHP/CodeSniffer" name="LowerCaseConstantUnitTest.inc" role="test" />
        <file baseinstalldir="PHP/CodeSniffer" name="LowerCaseConstantUnitTest.inc.fixed" role="test" />
        <file baseinstalldir="PHP/CodeSniffer" name="LowerCaseConstantUnitTest.js" role="test" />
        <file baseinstalldir="PHP/CodeSniffer" name="LowerCaseConstantUnitTest.js.fixed" role="test" />
        <file baseinstalldir="PHP/CodeSniffer" name="LowerCaseConstantUnitTest.php" role="test" />
        <file baseinstalldir="PHP/CodeSniffer" name="LowerCaseKeywordUnitTest.inc" role="test" />
        <file baseinstalldir="PHP/CodeSniffer" name="LowerCaseKeywordUnitTest.inc.fixed" role="test" />
        <file baseinstalldir="PHP/CodeSniffer" name="LowerCaseKeywordUnitTest.php" role="test" />
        <file baseinstalldir="PHP/CodeSniffer" name="NoSilencedErrorsUnitTest.inc" role="test" />
        <file baseinstalldir="PHP/CodeSniffer" name="NoSilencedErrorsUnitTest.php" role="test" />
        <file baseinstalldir="PHP/CodeSniffer" name="SAPIUsageUnitTest.inc" role="test" />
        <file baseinstalldir="PHP/CodeSniffer" name="SAPIUsageUnitTest.php" role="test" />
        <file baseinstalldir="PHP/CodeSniffer" name="SyntaxUnitTest.inc" role="test" />
        <file baseinstalldir="PHP/CodeSniffer" name="SyntaxUnitTest.php" role="test" />
        <file baseinstalldir="PHP/CodeSniffer" name="UpperCaseConstantUnitTest.inc" role="test" />
        <file baseinstalldir="PHP/CodeSniffer" name="UpperCaseConstantUnitTest.inc.fixed" role="test" />
        <file baseinstalldir="PHP/CodeSniffer" name="UpperCaseConstantUnitTest.php" role="test" />
       </dir>
       <dir name="Strings">
        <file baseinstalldir="PHP/CodeSniffer" name="UnnecessaryStringConcatUnitTest.inc" role="test" />
        <file baseinstalldir="PHP/CodeSniffer" name="UnnecessaryStringConcatUnitTest.js" role="test" />
        <file baseinstalldir="PHP/CodeSniffer" name="UnnecessaryStringConcatUnitTest.php" role="test" />
       </dir>
       <dir name="WhiteSpace">
        <file baseinstalldir="PHP/CodeSniffer" name="DisallowSpaceIndentUnitTest.css" role="test" />
        <file baseinstalldir="PHP/CodeSniffer" name="DisallowSpaceIndentUnitTest.inc" role="test" />
        <file baseinstalldir="PHP/CodeSniffer" name="DisallowSpaceIndentUnitTest.inc.fixed" role="test" />
        <file baseinstalldir="PHP/CodeSniffer" name="DisallowSpaceIndentUnitTest.js" role="test" />
        <file baseinstalldir="PHP/CodeSniffer" name="DisallowSpaceIndentUnitTest.php" role="test" />
        <file baseinstalldir="PHP/CodeSniffer" name="DisallowTabIndentUnitTest.css" role="test" />
        <file baseinstalldir="PHP/CodeSniffer" name="DisallowTabIndentUnitTest.css.fixed" role="test" />
        <file baseinstalldir="PHP/CodeSniffer" name="DisallowTabIndentUnitTest.inc" role="test" />
        <file baseinstalldir="PHP/CodeSniffer" name="DisallowTabIndentUnitTest.inc.fixed" role="test" />
        <file baseinstalldir="PHP/CodeSniffer" name="DisallowTabIndentUnitTest.js" role="test" />
        <file baseinstalldir="PHP/CodeSniffer" name="DisallowTabIndentUnitTest.js.fixed" role="test" />
        <file baseinstalldir="PHP/CodeSniffer" name="DisallowTabIndentUnitTest.php" role="test" />
        <file baseinstalldir="PHP/CodeSniffer" name="ScopeIndentUnitTest.1.inc" role="test" />
        <file baseinstalldir="PHP/CodeSniffer" name="ScopeIndentUnitTest.1.inc.fixed" role="test" />
        <file baseinstalldir="PHP/CodeSniffer" name="ScopeIndentUnitTest.1.js" role="test" />
        <file baseinstalldir="PHP/CodeSniffer" name="ScopeIndentUnitTest.1.js.fixed" role="test" />
        <file baseinstalldir="PHP/CodeSniffer" name="ScopeIndentUnitTest.2.inc" role="test" />
        <file baseinstalldir="PHP/CodeSniffer" name="ScopeIndentUnitTest.2.inc.fixed" role="test" />
        <file baseinstalldir="PHP/CodeSniffer" name="ScopeIndentUnitTest.3.inc" role="test" />
        <file baseinstalldir="PHP/CodeSniffer" name="ScopeIndentUnitTest.3.inc.fixed" role="test" />
        <file baseinstalldir="PHP/CodeSniffer" name="ScopeIndentUnitTest.php" role="test" />
       </dir>
      </dir>
      <file baseinstalldir="PHP/CodeSniffer" name="ruleset.xml" role="php" />
     </dir>
     <dir name="MySource">
      <dir name="Sniffs">
       <dir name="Channels">
        <file baseinstalldir="PHP/CodeSniffer" name="DisallowSelfActionsSniff.php" role="php" />
        <file baseinstalldir="PHP/CodeSniffer" name="IncludeOwnSystemSniff.php" role="php" />
        <file baseinstalldir="PHP/CodeSniffer" name="IncludeSystemSniff.php" role="php" />
        <file baseinstalldir="PHP/CodeSniffer" name="UnusedSystemSniff.php" role="php" />
       </dir>
       <dir name="Commenting">
        <file baseinstalldir="PHP/CodeSniffer" name="FunctionCommentSniff.php" role="php" />
       </dir>
       <dir name="CSS">
        <file baseinstalldir="PHP/CodeSniffer" name="BrowserSpecificStylesSniff.php" role="php" />
       </dir>
       <dir name="Debug">
        <file baseinstalldir="PHP/CodeSniffer" name="DebugCodeSniff.php" role="php" />
        <file baseinstalldir="PHP/CodeSniffer" name="FirebugConsoleSniff.php" role="php" />
       </dir>
       <dir name="Objects">
        <file baseinstalldir="PHP/CodeSniffer" name="AssignThisSniff.php" role="php" />
        <file baseinstalldir="PHP/CodeSniffer" name="CreateWidgetTypeCallbackSniff.php" role="php" />
        <file baseinstalldir="PHP/CodeSniffer" name="DisallowNewWidgetSniff.php" role="php" />
       </dir>
       <dir name="PHP">
        <file baseinstalldir="PHP/CodeSniffer" name="AjaxNullComparisonSniff.php" role="php" />
        <file baseinstalldir="PHP/CodeSniffer" name="EvalObjectFactorySniff.php" role="php" />
        <file baseinstalldir="PHP/CodeSniffer" name="GetRequestDataSniff.php" role="php" />
        <file baseinstalldir="PHP/CodeSniffer" name="ReturnFunctionValueSniff.php" role="php" />
       </dir>
       <dir name="Strings">
        <file baseinstalldir="PHP/CodeSniffer" name="JoinStringsSniff.php" role="php" />
       </dir>
      </dir>
      <dir name="Tests">
       <dir name="Channels">
        <file baseinstalldir="PHP/CodeSniffer" name="DisallowSelfActionsUnitTest.inc" role="test" />
        <file baseinstalldir="PHP/CodeSniffer" name="DisallowSelfActionsUnitTest.php" role="test" />
        <file baseinstalldir="PHP/CodeSniffer" name="IncludeSystemUnitTest.inc" role="test" />
        <file baseinstalldir="PHP/CodeSniffer" name="IncludeSystemUnitTest.php" role="test" />
        <file baseinstalldir="PHP/CodeSniffer" name="UnusedSystemUnitTest.inc" role="test" />
        <file baseinstalldir="PHP/CodeSniffer" name="UnusedSystemUnitTest.php" role="test" />
       </dir>
       <dir name="Commenting">
        <file baseinstalldir="PHP/CodeSniffer" name="FunctionCommentUnitTest.inc" role="test" />
        <file baseinstalldir="PHP/CodeSniffer" name="FunctionCommentUnitTest.php" role="test" />
       </dir>
       <dir name="CSS">
        <file baseinstalldir="PHP/CodeSniffer" name="BrowserSpecificStylesUnitTest.css" role="test" />
        <file baseinstalldir="PHP/CodeSniffer" name="BrowserSpecificStylesUnitTest.php" role="test" />
       </dir>
       <dir name="Debug">
        <file baseinstalldir="PHP/CodeSniffer" name="DebugCodeUnitTest.inc" role="test" />
        <file baseinstalldir="PHP/CodeSniffer" name="DebugCodeUnitTest.php" role="test" />
        <file baseinstalldir="PHP/CodeSniffer" name="FirebugConsoleUnitTest.js" role="test" />
        <file baseinstalldir="PHP/CodeSniffer" name="FirebugConsoleUnitTest.php" role="test" />
       </dir>
       <dir name="Objects">
        <file baseinstalldir="PHP/CodeSniffer" name="AssignThisUnitTest.js" role="test" />
        <file baseinstalldir="PHP/CodeSniffer" name="AssignThisUnitTest.php" role="test" />
        <file baseinstalldir="PHP/CodeSniffer" name="CreateWidgetTypeCallbackUnitTest.js" role="test" />
        <file baseinstalldir="PHP/CodeSniffer" name="CreateWidgetTypeCallbackUnitTest.php" role="test" />
        <file baseinstalldir="PHP/CodeSniffer" name="DisallowNewWidgetUnitTest.inc" role="test" />
        <file baseinstalldir="PHP/CodeSniffer" name="DisallowNewWidgetUnitTest.php" role="test" />
       </dir>
       <dir name="PHP">
        <file baseinstalldir="PHP/CodeSniffer" name="AjaxNullComparisonUnitTest.inc" role="test" />
        <file baseinstalldir="PHP/CodeSniffer" name="AjaxNullComparisonUnitTest.php" role="test" />
        <file baseinstalldir="PHP/CodeSniffer" name="EvalObjectFactoryUnitTest.inc" role="test" />
        <file baseinstalldir="PHP/CodeSniffer" name="EvalObjectFactoryUnitTest.php" role="test" />
        <file baseinstalldir="PHP/CodeSniffer" name="GetRequestDataUnitTest.inc" role="test" />
        <file baseinstalldir="PHP/CodeSniffer" name="GetRequestDataUnitTest.php" role="test" />
        <file baseinstalldir="PHP/CodeSniffer" name="ReturnFunctionValueUnitTest.inc" role="test" />
        <file baseinstalldir="PHP/CodeSniffer" name="ReturnFunctionValueUnitTest.php" role="test" />
       </dir>
       <dir name="Strings">
        <file baseinstalldir="PHP/CodeSniffer" name="JoinStringsUnitTest.js" role="test" />
        <file baseinstalldir="PHP/CodeSniffer" name="JoinStringsUnitTest.php" role="test" />
       </dir>
      </dir>
      <file baseinstalldir="PHP/CodeSniffer" name="ruleset.xml" role="php" />
     </dir>
     <dir name="PEAR">
      <dir name="Docs">
       <dir name="Classes">
        <file baseinstalldir="PHP/CodeSniffer" name="ClassDeclarationStandard.xml" role="php" />
       </dir>
       <dir name="Commenting">
        <file baseinstalldir="PHP/CodeSniffer" name="ClassCommentStandard.xml" role="php" />
        <file baseinstalldir="PHP/CodeSniffer" name="FileCommentStandard.xml" role="php" />
        <file baseinstalldir="PHP/CodeSniffer" name="FunctionCommentStandard.xml" role="php" />
        <file baseinstalldir="PHP/CodeSniffer" name="InlineCommentStandard.xml" role="php" />
       </dir>
       <dir name="ControlStructures">
        <file baseinstalldir="PHP/CodeSniffer" name="ControlSignatureStandard.xml" role="php" />
        <file baseinstalldir="PHP/CodeSniffer" name="MultiLineConditionStandard.xml" role="php" />
       </dir>
       <dir name="Files">
        <file baseinstalldir="PHP/CodeSniffer" name="IncludingFileStandard.xml" role="php" />
        <file baseinstalldir="PHP/CodeSniffer" name="LineLengthStandard.xml" role="php" />
       </dir>
       <dir name="Formatting">
        <file baseinstalldir="PHP/CodeSniffer" name="MultiLineAssignmentStandard.xml" role="php" />
       </dir>
       <dir name="Functions">
        <file baseinstalldir="PHP/CodeSniffer" name="FunctionCallSignatureStandard.xml" role="php" />
        <file baseinstalldir="PHP/CodeSniffer" name="FunctionDeclarationStandard.xml" role="php" />
        <file baseinstalldir="PHP/CodeSniffer" name="ValidDefaultValueStandard.xml" role="php" />
       </dir>
       <dir name="NamingConventions">
        <file baseinstalldir="PHP/CodeSniffer" name="ValidClassNameStandard.xml" role="php" />
        <file baseinstalldir="PHP/CodeSniffer" name="ValidFunctionNameStandard.xml" role="php" />
        <file baseinstalldir="PHP/CodeSniffer" name="ValidVariableNameStandard.xml" role="php" />
       </dir>
       <dir name="WhiteSpace">
        <file baseinstalldir="PHP/CodeSniffer" name="ScopeClosingBraceStandard.xml" role="php" />
        <file baseinstalldir="PHP/CodeSniffer" name="ScopeIndentStandard.xml" role="php" />
        <file baseinstalldir="PHP/CodeSniffer" name="ObjectOperatorIndentStandard.xml" role="php" />
       </dir>
      </dir>
      <dir name="Sniffs">
       <dir name="Classes">
        <file baseinstalldir="PHP/CodeSniffer" name="ClassDeclarationSniff.php" role="php" />
       </dir>
       <dir name="Commenting">
        <file baseinstalldir="PHP/CodeSniffer" name="ClassCommentSniff.php" role="php" />
        <file baseinstalldir="PHP/CodeSniffer" name="FileCommentSniff.php" role="php" />
        <file baseinstalldir="PHP/CodeSniffer" name="FunctionCommentSniff.php" role="php" />
        <file baseinstalldir="PHP/CodeSniffer" name="InlineCommentSniff.php" role="php" />
       </dir>
       <dir name="ControlStructures">
        <file baseinstalldir="PHP/CodeSniffer" name="ControlSignatureSniff.php" role="php" />
        <file baseinstalldir="PHP/CodeSniffer" name="MultiLineConditionSniff.php" role="php" />
       </dir>
       <dir name="Files">
        <file baseinstalldir="PHP/CodeSniffer" name="IncludingFileSniff.php" role="php" />
       </dir>
       <dir name="Formatting">
        <file baseinstalldir="PHP/CodeSniffer" name="MultiLineAssignmentSniff.php" role="php" />
       </dir>
       <dir name="Functions">
        <file baseinstalldir="PHP/CodeSniffer" name="FunctionCallSignatureSniff.php" role="php" />
        <file baseinstalldir="PHP/CodeSniffer" name="FunctionDeclarationSniff.php" role="php" />
        <file baseinstalldir="PHP/CodeSniffer" name="ValidDefaultValueSniff.php" role="php" />
       </dir>
       <dir name="NamingConventions">
        <file baseinstalldir="PHP/CodeSniffer" name="ValidClassNameSniff.php" role="php" />
        <file baseinstalldir="PHP/CodeSniffer" name="ValidFunctionNameSniff.php" role="php" />
        <file baseinstalldir="PHP/CodeSniffer" name="ValidVariableNameSniff.php" role="php" />
       </dir>
       <dir name="WhiteSpace">
        <file baseinstalldir="PHP/CodeSniffer" name="ObjectOperatorIndentSniff.php" role="php" />
        <file baseinstalldir="PHP/CodeSniffer" name="ScopeClosingBraceSniff.php" role="php" />
        <file baseinstalldir="PHP/CodeSniffer" name="ScopeIndentSniff.php" role="php" />
       </dir>
      </dir>
      <dir name="Tests">
       <dir name="Classes">
        <file baseinstalldir="PHP/CodeSniffer" name="ClassDeclarationUnitTest.inc" role="test" />
        <file baseinstalldir="PHP/CodeSniffer" name="ClassDeclarationUnitTest.php" role="test" />
       </dir>
       <dir name="Commenting">
        <file baseinstalldir="PHP/CodeSniffer" name="ClassCommentUnitTest.inc" role="test" />
        <file baseinstalldir="PHP/CodeSniffer" name="ClassCommentUnitTest.php" role="test" />
        <file baseinstalldir="PHP/CodeSniffer" name="FileCommentUnitTest.inc" role="test" />
        <file baseinstalldir="PHP/CodeSniffer" name="FileCommentUnitTest.php" role="test" />
        <file baseinstalldir="PHP/CodeSniffer" name="FunctionCommentUnitTest.inc" role="test" />
        <file baseinstalldir="PHP/CodeSniffer" name="FunctionCommentUnitTest.inc.fixed" role="test" />
        <file baseinstalldir="PHP/CodeSniffer" name="FunctionCommentUnitTest.php" role="test" />
        <file baseinstalldir="PHP/CodeSniffer" name="InlineCommentUnitTest.inc" role="test" />
        <file baseinstalldir="PHP/CodeSniffer" name="InlineCommentUnitTest.inc.fixed" role="test" />
        <file baseinstalldir="PHP/CodeSniffer" name="InlineCommentUnitTest.php" role="test" />
       </dir>
       <dir name="ControlStructures">
        <file baseinstalldir="PHP/CodeSniffer" name="ControlSignatureUnitTest.inc" role="test" />
        <file baseinstalldir="PHP/CodeSniffer" name="ControlSignatureUnitTest.php" role="test" />
        <file baseinstalldir="PHP/CodeSniffer" name="MultiLineConditionUnitTest.inc" role="test" />
        <file baseinstalldir="PHP/CodeSniffer" name="MultiLineConditionUnitTest.inc.fixed" role="test" />
        <file baseinstalldir="PHP/CodeSniffer" name="MultiLineConditionUnitTest.js" role="test" />
        <file baseinstalldir="PHP/CodeSniffer" name="MultiLineConditionUnitTest.js.fixed" role="test" />
        <file baseinstalldir="PHP/CodeSniffer" name="MultiLineConditionUnitTest.php" role="test" />
       </dir>
       <dir name="Files">
        <file baseinstalldir="PHP/CodeSniffer" name="IncludingFileUnitTest.inc" role="test" />
        <file baseinstalldir="PHP/CodeSniffer" name="IncludingFileUnitTest.inc.fixed" role="test" />
        <file baseinstalldir="PHP/CodeSniffer" name="IncludingFileUnitTest.php" role="test" />
       </dir>
       <dir name="Formatting">
        <file baseinstalldir="PHP/CodeSniffer" name="MultiLineAssignmentUnitTest.inc" role="test" />
        <file baseinstalldir="PHP/CodeSniffer" name="MultiLineAssignmentUnitTest.php" role="test" />
       </dir>
       <dir name="Functions">
        <file baseinstalldir="PHP/CodeSniffer" name="FunctionCallSignatureUnitTest.inc" role="test" />
        <file baseinstalldir="PHP/CodeSniffer" name="FunctionCallSignatureUnitTest.inc.fixed" role="test" />
        <file baseinstalldir="PHP/CodeSniffer" name="FunctionCallSignatureUnitTest.js" role="test" />
        <file baseinstalldir="PHP/CodeSniffer" name="FunctionCallSignatureUnitTest.js.fixed" role="test" />
        <file baseinstalldir="PHP/CodeSniffer" name="FunctionCallSignatureUnitTest.php" role="test" />
        <file baseinstalldir="PHP/CodeSniffer" name="FunctionDeclarationUnitTest.inc" role="test" />
        <file baseinstalldir="PHP/CodeSniffer" name="FunctionDeclarationUnitTest.inc.fixed" role="test" />
        <file baseinstalldir="PHP/CodeSniffer" name="FunctionDeclarationUnitTest.js" role="test" />
        <file baseinstalldir="PHP/CodeSniffer" name="FunctionDeclarationUnitTest.js.fixed" role="test" />
        <file baseinstalldir="PHP/CodeSniffer" name="FunctionDeclarationUnitTest.php" role="test" />
        <file baseinstalldir="PHP/CodeSniffer" name="ValidDefaultValueUnitTest.inc" role="test" />
        <file baseinstalldir="PHP/CodeSniffer" name="ValidDefaultValueUnitTest.php" role="test" />
       </dir>
       <dir name="NamingConventions">
        <file baseinstalldir="PHP/CodeSniffer" name="ValidClassNameUnitTest.inc" role="test" />
        <file baseinstalldir="PHP/CodeSniffer" name="ValidClassNameUnitTest.php" role="test" />
        <file baseinstalldir="PHP/CodeSniffer" name="ValidFunctionNameUnitTest.inc" role="test" />
        <file baseinstalldir="PHP/CodeSniffer" name="ValidFunctionNameUnitTest.php" role="test" />
        <file baseinstalldir="PHP/CodeSniffer" name="ValidVariableNameUnitTest.inc" role="test" />
        <file baseinstalldir="PHP/CodeSniffer" name="ValidVariableNameUnitTest.php" role="test" />
       </dir>
       <dir name="WhiteSpace">
        <file baseinstalldir="PHP/CodeSniffer" name="ObjectOperatorIndentUnitTest.inc" role="test" />
        <file baseinstalldir="PHP/CodeSniffer" name="ObjectOperatorIndentUnitTest.php" role="test" />
        <file baseinstalldir="PHP/CodeSniffer" name="ScopeClosingBraceUnitTest.inc" role="test" />
        <file baseinstalldir="PHP/CodeSniffer" name="ScopeClosingBraceUnitTest.inc.fixed" role="test" />
        <file baseinstalldir="PHP/CodeSniffer" name="ScopeClosingBraceUnitTest.php" role="test" />
        <file baseinstalldir="PHP/CodeSniffer" name="ScopeIndentUnitTest.inc" role="test" />
        <file baseinstalldir="PHP/CodeSniffer" name="ScopeIndentUnitTest.php" role="test" />
       </dir>
      </dir>
      <file baseinstalldir="PHP/CodeSniffer" name="ruleset.xml" role="php" />
     </dir>
     <dir name="PSR1">
      <dir name="Docs">
       <dir name="Classes">
        <file baseinstalldir="PHP/CodeSniffer" name="ClassDeclarationStandard.xml" role="php" />
       </dir>
       <dir name="Files">
        <file baseinstalldir="PHP/CodeSniffer" name="SideEffectsStandard.xml" role="php" />
       </dir>
      </dir>
      <dir name="Sniffs">
       <dir name="Classes">
        <file baseinstalldir="PHP/CodeSniffer" name="ClassDeclarationSniff.php" role="php" />
       </dir>
       <dir name="Files">
        <file baseinstalldir="PHP/CodeSniffer" name="SideEffectsSniff.php" role="php" />
       </dir>
       <dir name="Methods">
        <file baseinstalldir="PHP/CodeSniffer" name="CamelCapsMethodNameSniff.php" role="php" />
       </dir>
      </dir>
      <dir name="Tests">
       <dir name="Classes">
        <file baseinstalldir="PHP/CodeSniffer" name="ClassDeclarationUnitTest.1.inc" role="test" />
        <file baseinstalldir="PHP/CodeSniffer" name="ClassDeclarationUnitTest.2.inc" role="test" />
        <file baseinstalldir="PHP/CodeSniffer" name="ClassDeclarationUnitTest.php" role="test" />
       </dir>
       <dir name="Files">
        <file baseinstalldir="PHP/CodeSniffer" name="SideEffectsUnitTest.1.inc" role="test" />
        <file baseinstalldir="PHP/CodeSniffer" name="SideEffectsUnitTest.2.inc" role="test" />
        <file baseinstalldir="PHP/CodeSniffer" name="SideEffectsUnitTest.3.inc" role="test" />
        <file baseinstalldir="PHP/CodeSniffer" name="SideEffectsUnitTest.4.inc" role="test" />
        <file baseinstalldir="PHP/CodeSniffer" name="SideEffectsUnitTest.5.inc" role="test" />
        <file baseinstalldir="PHP/CodeSniffer" name="SideEffectsUnitTest.6.inc" role="test" />
        <file baseinstalldir="PHP/CodeSniffer" name="SideEffectsUnitTest.7.inc" role="test" />
        <file baseinstalldir="PHP/CodeSniffer" name="SideEffectsUnitTest.php" role="test" />
       </dir>
       <dir name="Methods">
        <file baseinstalldir="PHP/CodeSniffer" name="CamelCapsMethodNameUnitTest.inc" role="test" />
        <file baseinstalldir="PHP/CodeSniffer" name="CamelCapsMethodNameUnitTest.php" role="test" />
       </dir>
      </dir>
      <file baseinstalldir="PHP/CodeSniffer" name="ruleset.xml" role="php" />
     </dir>
     <dir name="PSR2">
      <dir name="Docs">
       <dir name="Classes">
        <file baseinstalldir="PHP/CodeSniffer" name="ClassDeclarationStandard.xml" role="php" />
        <file baseinstalldir="PHP/CodeSniffer" name="PropertyDeclarationStandard.xml" role="php" />
       </dir>
       <dir name="ControlStructures">
        <file baseinstalldir="PHP/CodeSniffer" name="ControlStructureSpacingStandard.xml" role="php" />
        <file baseinstalldir="PHP/CodeSniffer" name="ElseIfDeclarationStandard.xml" role="php" />
        <file baseinstalldir="PHP/CodeSniffer" name="SwitchDeclarationStandard.xml" role="php" />
       </dir>
       <dir name="Files">
        <file baseinstalldir="PHP/CodeSniffer" name="EndFileNewlineStandard.xml" role="php" />
       </dir>
       <dir name="Methods">
        <file baseinstalldir="PHP/CodeSniffer" name="MethodDeclarationStandard.xml" role="php" />
       </dir>
       <dir name="Namespaces">
        <file baseinstalldir="PHP/CodeSniffer" name="NamespaceDeclarationStandard.xml" role="php" />
        <file baseinstalldir="PHP/CodeSniffer" name="UseDeclarationStandard.xml" role="php" />
       </dir>
      </dir>
      <dir name="Sniffs">
       <dir name="Classes">
        <file baseinstalldir="PHP/CodeSniffer" name="ClassDeclarationSniff.php" role="php" />
        <file baseinstalldir="PHP/CodeSniffer" name="PropertyDeclarationSniff.php" role="php" />
       </dir>
       <dir name="ControlStructures">
        <file baseinstalldir="PHP/CodeSniffer" name="ControlStructureSpacingSniff.php" role="php" />
        <file baseinstalldir="PHP/CodeSniffer" name="ElseIfDeclarationSniff.php" role="php" />
        <file baseinstalldir="PHP/CodeSniffer" name="SwitchDeclarationSniff.php" role="php" />
       </dir>
       <dir name="Files">
        <file baseinstalldir="PHP/CodeSniffer" name="ClosingTagSniff.php" role="php" />
        <file baseinstalldir="PHP/CodeSniffer" name="EndFileNewlineSniff.php" role="php" />
       </dir>
       <dir name="Methods">
        <file baseinstalldir="PHP/CodeSniffer" name="FunctionCallSignatureSniff.php" role="php" />
        <file baseinstalldir="PHP/CodeSniffer" name="FunctionClosingBraceSniff.php" role="php" />
        <file baseinstalldir="PHP/CodeSniffer" name="MethodDeclarationSniff.php" role="php" />
       </dir>
       <dir name="Namespaces">
        <file baseinstalldir="PHP/CodeSniffer" name="NamespaceDeclarationSniff.php" role="php" />
        <file baseinstalldir="PHP/CodeSniffer" name="UseDeclarationSniff.php" role="php" />
       </dir>
      </dir>
      <dir name="Tests">
       <dir name="Classes">
        <file baseinstalldir="PHP/CodeSniffer" name="ClassDeclarationUnitTest.inc" role="test" />
        <file baseinstalldir="PHP/CodeSniffer" name="ClassDeclarationUnitTest.inc.fixed" role="test" />
        <file baseinstalldir="PHP/CodeSniffer" name="ClassDeclarationUnitTest.php" role="test" />
        <file baseinstalldir="PHP/CodeSniffer" name="PropertyDeclarationUnitTest.inc" role="test" />
        <file baseinstalldir="PHP/CodeSniffer" name="PropertyDeclarationUnitTest.php" role="test" />
       </dir>
       <dir name="ControlStructures">
        <file baseinstalldir="PHP/CodeSniffer" name="ControlStructureSpacingUnitTest.inc" role="test" />
        <file baseinstalldir="PHP/CodeSniffer" name="ControlStructureSpacingUnitTest.inc.fixed" role="test" />
        <file baseinstalldir="PHP/CodeSniffer" name="ControlStructureSpacingUnitTest.php" role="test" />
        <file baseinstalldir="PHP/CodeSniffer" name="ElseIfDeclarationUnitTest.inc" role="test" />
        <file baseinstalldir="PHP/CodeSniffer" name="ElseIfDeclarationUnitTest.inc.fixed" role="test" />
        <file baseinstalldir="PHP/CodeSniffer" name="ElseIfDeclarationUnitTest.php" role="test" />
        <file baseinstalldir="PHP/CodeSniffer" name="SwitchDeclarationUnitTest.inc" role="test" />
        <file baseinstalldir="PHP/CodeSniffer" name="SwitchDeclarationUnitTest.inc.fixed" role="test" />
        <file baseinstalldir="PHP/CodeSniffer" name="SwitchDeclarationUnitTest.php" role="test" />
       </dir>
       <dir name="Files">
        <file baseinstalldir="PHP/CodeSniffer" name="ClosingTagUnitTest.1.inc" role="test" />
        <file baseinstalldir="PHP/CodeSniffer" name="ClosingTagUnitTest.1.inc.fixed" role="test" />
        <file baseinstalldir="PHP/CodeSniffer" name="ClosingTagUnitTest.2.inc" role="test" />
        <file baseinstalldir="PHP/CodeSniffer" name="ClosingTagUnitTest.3.inc" role="test" />
        <file baseinstalldir="PHP/CodeSniffer" name="ClosingTagUnitTest.4.inc" role="test" />
        <file baseinstalldir="PHP/CodeSniffer" name="ClosingTagUnitTest.4.inc.fixed" role="test" />
        <file baseinstalldir="PHP/CodeSniffer" name="ClosingTagUnitTest.5.inc" role="test" />
        <file baseinstalldir="PHP/CodeSniffer" name="ClosingTagUnitTest.php" role="test" />
        <file baseinstalldir="PHP/CodeSniffer" name="EndFileNewlineUnitTest.1.inc" role="test" />
        <file baseinstalldir="PHP/CodeSniffer" name="EndFileNewlineUnitTest.2.inc" role="test" />
        <file baseinstalldir="PHP/CodeSniffer" name="EndFileNewlineUnitTest.3.inc" role="test" />
        <file baseinstalldir="PHP/CodeSniffer" name="EndFileNewlineUnitTest.4.inc" role="test" />
        <file baseinstalldir="PHP/CodeSniffer" name="EndFileNewlineUnitTest.5.inc" role="test" />
        <file baseinstalldir="PHP/CodeSniffer" name="EndFileNewlineUnitTest.6.inc" role="test" />
        <file baseinstalldir="PHP/CodeSniffer" name="EndFileNewlineUnitTest.7.inc" role="test" />
        <file baseinstalldir="PHP/CodeSniffer" name="EndFileNewlineUnitTest.8.inc" role="test" />
        <file baseinstalldir="PHP/CodeSniffer" name="EndFileNewlineUnitTest.9.inc" role="test" />
        <file baseinstalldir="PHP/CodeSniffer" name="EndFileNewlineUnitTest.10.inc" role="test" />
        <file baseinstalldir="PHP/CodeSniffer" name="EndFileNewlineUnitTest.php" role="test" />
       </dir>
       <dir name="Methods">
        <file baseinstalldir="PHP/CodeSniffer" name="FunctionCallSignatureUnitTest.inc" role="test" />
        <file baseinstalldir="PHP/CodeSniffer" name="FunctionCallSignatureUnitTest.inc.fixed" role="test" />
        <file baseinstalldir="PHP/CodeSniffer" name="FunctionCallSignatureUnitTest.php" role="test" />
        <file baseinstalldir="PHP/CodeSniffer" name="FunctionClosingBraceUnitTest.inc" role="test" />
        <file baseinstalldir="PHP/CodeSniffer" name="FunctionClosingBraceUnitTest.inc.fixed" role="test" />
        <file baseinstalldir="PHP/CodeSniffer" name="FunctionClosingBraceUnitTest.php" role="test" />
        <file baseinstalldir="PHP/CodeSniffer" name="MethodDeclarationUnitTest.inc" role="test" />
        <file baseinstalldir="PHP/CodeSniffer" name="MethodDeclarationUnitTest.inc.fixed" role="test" />
        <file baseinstalldir="PHP/CodeSniffer" name="MethodDeclarationUnitTest.php" role="test" />
       </dir>
       <dir name="Namespaces">
        <file baseinstalldir="PHP/CodeSniffer" name="NamespaceDeclarationUnitTest.inc" role="test" />
        <file baseinstalldir="PHP/CodeSniffer" name="NamespaceDeclarationUnitTest.inc.fixed" role="test" />
        <file baseinstalldir="PHP/CodeSniffer" name="NamespaceDeclarationUnitTest.php" role="test" />
        <file baseinstalldir="PHP/CodeSniffer" name="UseDeclarationUnitTest.1.inc" role="test" />
        <file baseinstalldir="PHP/CodeSniffer" name="UseDeclarationUnitTest.2.inc" role="test" />
        <file baseinstalldir="PHP/CodeSniffer" name="UseDeclarationUnitTest.2.inc.fixed" role="test" />
        <file baseinstalldir="PHP/CodeSniffer" name="UseDeclarationUnitTest.3.inc" role="test" />
        <file baseinstalldir="PHP/CodeSniffer" name="UseDeclarationUnitTest.3.inc.fixed" role="test" />
        <file baseinstalldir="PHP/CodeSniffer" name="UseDeclarationUnitTest.4.inc" role="test" />
        <file baseinstalldir="PHP/CodeSniffer" name="UseDeclarationUnitTest.5.inc" role="test" />
        <file baseinstalldir="PHP/CodeSniffer" name="UseDeclarationUnitTest.5.inc.fixed" role="test" />
        <file baseinstalldir="PHP/CodeSniffer" name="UseDeclarationUnitTest.php" role="test" />
       </dir>
      </dir>
      <file baseinstalldir="PHP/CodeSniffer" name="ruleset.xml" role="php" />
     </dir>
     <dir name="Squiz">
      <dir name="Docs">
       <dir name="Arrays">
        <file baseinstalldir="PHP/CodeSniffer" name="ArrayBracketSpacingStandard.xml" role="php" />
        <file baseinstalldir="PHP/CodeSniffer" name="ArrayDeclarationStandard.xml" role="php" />
       </dir>
       <dir name="Classes">
        <file baseinstalldir="PHP/CodeSniffer" name="LowercaseClassKeywordsStandard.xml" role="php" />
        <file baseinstalldir="PHP/CodeSniffer" name="SelfMemberReferenceStandard.xml" role="php" />
       </dir>
       <dir name="Commenting">
        <file baseinstalldir="PHP/CodeSniffer" name="DocCommentAlignmentStandard.xml" role="php" />
        <file baseinstalldir="PHP/CodeSniffer" name="FunctionCommentThrowTagStandard.xml" role="php" />
       </dir>
       <dir name="ControlStructures">
        <file baseinstalldir="PHP/CodeSniffer" name="ForEachLoopDeclarationStandard.xml" role="php" />
        <file baseinstalldir="PHP/CodeSniffer" name="ForLoopDeclarationStandard.xml" role="php" />
        <file baseinstalldir="PHP/CodeSniffer" name="LowercaseDeclarationStandard.xml" role="php" />
       </dir>
       <dir name="Functions">
        <file baseinstalldir="PHP/CodeSniffer" name="FunctionDuplicateArgumentStandard.xml" role="php" />
        <file baseinstalldir="PHP/CodeSniffer" name="LowercaseFunctionKeywordsStandard.xml" role="php" />
       </dir>
       <dir name="Scope">
        <file baseinstalldir="PHP/CodeSniffer" name="StaticThisUsageStandard.xml" role="php" />
       </dir>
       <dir name="Strings">
        <file baseinstalldir="PHP/CodeSniffer" name="EchoedStringsStandard.xml" role="php" />
       </dir>
       <dir name="WhiteSpace">
        <file baseinstalldir="PHP/CodeSniffer" name="CastSpacingStandard.xml" role="php" />
        <file baseinstalldir="PHP/CodeSniffer" name="FunctionOpeningBraceStandard.xml" role="php" />
        <file baseinstalldir="PHP/CodeSniffer" name="LanguageConstructSpacingStandard.xml" role="php" />
        <file baseinstalldir="PHP/CodeSniffer" name="ObjectOperatorSpacingStandard.xml" role="php" />
        <file baseinstalldir="PHP/CodeSniffer" name="ScopeKeywordSpacingStandard.xml" role="php" />
        <file baseinstalldir="PHP/CodeSniffer" name="SemicolonSpacingStandard.xml" role="php" />
       </dir>
      </dir>
      <dir name="Sniffs">
       <dir name="Arrays">
        <file baseinstalldir="PHP/CodeSniffer" name="ArrayBracketSpacingSniff.php" role="php" />
        <file baseinstalldir="PHP/CodeSniffer" name="ArrayDeclarationSniff.php" role="php" />
       </dir>
       <dir name="Classes">
        <file baseinstalldir="PHP/CodeSniffer" name="ClassDeclarationSniff.php" role="php" />
        <file baseinstalldir="PHP/CodeSniffer" name="ClassFileNameSniff.php" role="php" />
        <file baseinstalldir="PHP/CodeSniffer" name="DuplicatePropertySniff.php" role="php" />
        <file baseinstalldir="PHP/CodeSniffer" name="LowercaseClassKeywordsSniff.php" role="php" />
        <file baseinstalldir="PHP/CodeSniffer" name="SelfMemberReferenceSniff.php" role="php" />
        <file baseinstalldir="PHP/CodeSniffer" name="ValidClassNameSniff.php" role="php" />
       </dir>
       <dir name="Commenting">
        <file baseinstalldir="PHP/CodeSniffer" name="BlockCommentSniff.php" role="php" />
        <file baseinstalldir="PHP/CodeSniffer" name="ClassCommentSniff.php" role="php" />
        <file baseinstalldir="PHP/CodeSniffer" name="ClosingDeclarationCommentSniff.php" role="php" />
        <file baseinstalldir="PHP/CodeSniffer" name="DocCommentAlignmentSniff.php" role="php" />
        <file baseinstalldir="PHP/CodeSniffer" name="EmptyCatchCommentSniff.php" role="php" />
        <file baseinstalldir="PHP/CodeSniffer" name="FileCommentSniff.php" role="php" />
        <file baseinstalldir="PHP/CodeSniffer" name="FunctionCommentThrowTagSniff.php" role="php" />
        <file baseinstalldir="PHP/CodeSniffer" name="FunctionCommentSniff.php" role="php" />
        <file baseinstalldir="PHP/CodeSniffer" name="InlineCommentSniff.php" role="php" />
        <file baseinstalldir="PHP/CodeSniffer" name="LongConditionClosingCommentSniff.php" role="php" />
        <file baseinstalldir="PHP/CodeSniffer" name="PostStatementCommentSniff.php" role="php" />
        <file baseinstalldir="PHP/CodeSniffer" name="VariableCommentSniff.php" role="php" />
       </dir>
       <dir name="ControlStructures">
        <file baseinstalldir="PHP/CodeSniffer" name="ControlSignatureSniff.php" role="php" />
        <file baseinstalldir="PHP/CodeSniffer" name="ElseIfDeclarationSniff.php" role="php" />
        <file baseinstalldir="PHP/CodeSniffer" name="ForEachLoopDeclarationSniff.php" role="php" />
        <file baseinstalldir="PHP/CodeSniffer" name="ForLoopDeclarationSniff.php" role="php" />
        <file baseinstalldir="PHP/CodeSniffer" name="InlineIfDeclarationSniff.php" role="php" />
        <file baseinstalldir="PHP/CodeSniffer" name="LowercaseDeclarationSniff.php" role="php" />
        <file baseinstalldir="PHP/CodeSniffer" name="SwitchDeclarationSniff.php" role="php" />
       </dir>
       <dir name="CSS">
        <file baseinstalldir="PHP/CodeSniffer" name="ClassDefinitionClosingBraceSpaceSniff.php" role="php" />
        <file baseinstalldir="PHP/CodeSniffer" name="ClassDefinitionNameSpacingSniff.php" role="php" />
        <file baseinstalldir="PHP/CodeSniffer" name="ClassDefinitionOpeningBraceSpaceSniff.php" role="php" />
        <file baseinstalldir="PHP/CodeSniffer" name="ColonSpacingSniff.php" role="php" />
        <file baseinstalldir="PHP/CodeSniffer" name="ColourDefinitionSniff.php" role="php" />
        <file baseinstalldir="PHP/CodeSniffer" name="DisallowMultipleStyleDefinitionsSniff.php" role="php" />
        <file baseinstalldir="PHP/CodeSniffer" name="DuplicateClassDefinitionSniff.php" role="php" />
        <file baseinstalldir="PHP/CodeSniffer" name="DuplicateStyleDefinitionSniff.php" role="php" />
        <file baseinstalldir="PHP/CodeSniffer" name="EmptyClassDefinitionSniff.php" role="php" />
        <file baseinstalldir="PHP/CodeSniffer" name="EmptyStyleDefinitionSniff.php" role="php" />
        <file baseinstalldir="PHP/CodeSniffer" name="ForbiddenStylesSniff.php" role="php" />
        <file baseinstalldir="PHP/CodeSniffer" name="IndentationSniff.php" role="php" />
        <file baseinstalldir="PHP/CodeSniffer" name="LowercaseStyleDefinitionSniff.php" role="php" />
        <file baseinstalldir="PHP/CodeSniffer" name="MissingColonSniff.php" role="php" />
        <file baseinstalldir="PHP/CodeSniffer" name="NamedColoursSniff.php" role="php" />
        <file baseinstalldir="PHP/CodeSniffer" name="OpacitySniff.php" role="php" />
        <file baseinstalldir="PHP/CodeSniffer" name="SemicolonSpacingSniff.php" role="php" />
        <file baseinstalldir="PHP/CodeSniffer" name="ShorthandSizeSniff.php" role="php" />
       </dir>
       <dir name="Debug">
        <file baseinstalldir="PHP/CodeSniffer" name="JavaScriptLintSniff.php" role="php" />
        <file baseinstalldir="PHP/CodeSniffer" name="JSLintSniff.php" role="php" />
       </dir>
       <dir name="Files">
        <file baseinstalldir="PHP/CodeSniffer" name="FileExtensionSniff.php" role="php" />
       </dir>
       <dir name="Formatting">
        <file baseinstalldir="PHP/CodeSniffer" name="OperatorBracketSniff.php" role="php" />
       </dir>
       <dir name="Functions">
        <file baseinstalldir="PHP/CodeSniffer" name="FunctionDeclarationArgumentSpacingSniff.php" role="php" />
        <file baseinstalldir="PHP/CodeSniffer" name="FunctionDeclarationSniff.php" role="php" />
        <file baseinstalldir="PHP/CodeSniffer" name="FunctionDuplicateArgumentSniff.php" role="php" />
        <file baseinstalldir="PHP/CodeSniffer" name="GlobalFunctionSniff.php" role="php" />
        <file baseinstalldir="PHP/CodeSniffer" name="LowercaseFunctionKeywordsSniff.php" role="php" />
        <file baseinstalldir="PHP/CodeSniffer" name="MultiLineFunctionDeclarationSniff.php" role="php" />
       </dir>
       <dir name="NamingConventions">
        <file baseinstalldir="PHP/CodeSniffer" name="ValidFunctionNameSniff.php" role="php" />
        <file baseinstalldir="PHP/CodeSniffer" name="ValidVariableNameSniff.php" role="php" />
       </dir>
       <dir name="Objects">
        <file baseinstalldir="PHP/CodeSniffer" name="DisallowObjectStringIndexSniff.php" role="php" />
        <file baseinstalldir="PHP/CodeSniffer" name="ObjectInstantiationSniff.php" role="php" />
        <file baseinstalldir="PHP/CodeSniffer" name="ObjectMemberCommaSniff.php" role="php" />
       </dir>
       <dir name="Operators">
        <file baseinstalldir="PHP/CodeSniffer" name="ComparisonOperatorUsageSniff.php" role="php" />
        <file baseinstalldir="PHP/CodeSniffer" name="IncrementDecrementUsageSniff.php" role="php" />
        <file baseinstalldir="PHP/CodeSniffer" name="ValidLogicalOperatorsSniff.php" role="php" />
       </dir>
       <dir name="PHP">
        <file baseinstalldir="PHP/CodeSniffer" name="CommentedOutCodeSniff.php" role="php" />
        <file baseinstalldir="PHP/CodeSniffer" name="DisallowBooleanStatementSniff.php" role="php" />
        <file baseinstalldir="PHP/CodeSniffer" name="DisallowComparisonAssignmentSniff.php" role="php" />
        <file baseinstalldir="PHP/CodeSniffer" name="DisallowInlineIfSniff.php" role="php" />
        <file baseinstalldir="PHP/CodeSniffer" name="DisallowMultipleAssignmentsSniff.php" role="php" />
        <file baseinstalldir="PHP/CodeSniffer" name="DisallowObEndFlushSniff.php" role="php" />
        <file baseinstalldir="PHP/CodeSniffer" name="DisallowSizeFunctionsInLoopsSniff.php" role="php" />
        <file baseinstalldir="PHP/CodeSniffer" name="DiscouragedFunctionsSniff.php" role="php" />
        <file baseinstalldir="PHP/CodeSniffer" name="EmbeddedPhpSniff.php" role="php" />
        <file baseinstalldir="PHP/CodeSniffer" name="EvalSniff.php" role="php" />
        <file baseinstalldir="PHP/CodeSniffer" name="ForbiddenFunctionsSniff.php" role="php" />
        <file baseinstalldir="PHP/CodeSniffer" name="GlobalKeywordSniff.php" role="php" />
        <file baseinstalldir="PHP/CodeSniffer" name="HeredocSniff.php" role="php" />
        <file baseinstalldir="PHP/CodeSniffer" name="InnerFunctionsSniff.php" role="php" />
        <file baseinstalldir="PHP/CodeSniffer" name="LowercasePHPFunctionsSniff.php" role="php" />
        <file baseinstalldir="PHP/CodeSniffer" name="NonExecutableCodeSniff.php" role="php" />
       </dir>
       <dir name="Scope">
        <file baseinstalldir="PHP/CodeSniffer" name="MemberVarScopeSniff.php" role="php" />
        <file baseinstalldir="PHP/CodeSniffer" name="MethodScopeSniff.php" role="php" />
        <file baseinstalldir="PHP/CodeSniffer" name="StaticThisUsageSniff.php" role="php" />
       </dir>
       <dir name="Strings">
        <file baseinstalldir="PHP/CodeSniffer" name="ConcatenationSpacingSniff.php" role="php" />
        <file baseinstalldir="PHP/CodeSniffer" name="DoubleQuoteUsageSniff.php" role="php" />
        <file baseinstalldir="PHP/CodeSniffer" name="EchoedStringsSniff.php" role="php" />
       </dir>
       <dir name="WhiteSpace">
        <file baseinstalldir="PHP/CodeSniffer" name="CastSpacingSniff.php" role="php" />
        <file baseinstalldir="PHP/CodeSniffer" name="ControlStructureSpacingSniff.php" role="php" />
        <file baseinstalldir="PHP/CodeSniffer" name="FunctionClosingBraceSpaceSniff.php" role="php" />
        <file baseinstalldir="PHP/CodeSniffer" name="FunctionOpeningBraceSpaceSniff.php" role="php" />
        <file baseinstalldir="PHP/CodeSniffer" name="FunctionSpacingSniff.php" role="php" />
        <file baseinstalldir="PHP/CodeSniffer" name="LanguageConstructSpacingSniff.php" role="php" />
        <file baseinstalldir="PHP/CodeSniffer" name="LogicalOperatorSpacingSniff.php" role="php" />
        <file baseinstalldir="PHP/CodeSniffer" name="MemberVarSpacingSniff.php" role="php" />
        <file baseinstalldir="PHP/CodeSniffer" name="ObjectOperatorSpacingSniff.php" role="php" />
        <file baseinstalldir="PHP/CodeSniffer" name="OperatorSpacingSniff.php" role="php" />
        <file baseinstalldir="PHP/CodeSniffer" name="PropertyLabelSpacingSniff.php" role="php" />
        <file baseinstalldir="PHP/CodeSniffer" name="ScopeClosingBraceSniff.php" role="php" />
        <file baseinstalldir="PHP/CodeSniffer" name="ScopeKeywordSpacingSniff.php" role="php" />
        <file baseinstalldir="PHP/CodeSniffer" name="SemicolonSpacingSniff.php" role="php" />
        <file baseinstalldir="PHP/CodeSniffer" name="SuperfluousWhitespaceSniff.php" role="php" />
       </dir>
      </dir>
      <dir name="Tests">
       <dir name="Arrays">
        <file baseinstalldir="PHP/CodeSniffer" name="ArrayBracketSpacingUnitTest.inc" role="test" />
        <file baseinstalldir="PHP/CodeSniffer" name="ArrayBracketSpacingUnitTest.php" role="test" />
        <file baseinstalldir="PHP/CodeSniffer" name="ArrayDeclarationUnitTest.1.inc" role="test" />
        <file baseinstalldir="PHP/CodeSniffer" name="ArrayDeclarationUnitTest.1.inc.fixed" role="test" />
        <file baseinstalldir="PHP/CodeSniffer" name="ArrayDeclarationUnitTest.2.inc" role="test" />
        <file baseinstalldir="PHP/CodeSniffer" name="ArrayDeclarationUnitTest.2.inc.fixed" role="test" />
        <file baseinstalldir="PHP/CodeSniffer" name="ArrayDeclarationUnitTest.php" role="test" />
       </dir>
       <dir name="Classes">
        <file baseinstalldir="PHP/CodeSniffer" name="ClassDeclarationUnitTest.inc" role="test" />
        <file baseinstalldir="PHP/CodeSniffer" name="ClassDeclarationUnitTest.inc.fixed" role="test" />
        <file baseinstalldir="PHP/CodeSniffer" name="ClassDeclarationUnitTest.php" role="test" />
        <file baseinstalldir="PHP/CodeSniffer" name="ClassFileNameUnitTest.inc" role="test" />
        <file baseinstalldir="PHP/CodeSniffer" name="ClassFileNameUnitTest.php" role="test" />
        <file baseinstalldir="PHP/CodeSniffer" name="DuplicatePropertyUnitTest.js" role="test" />
        <file baseinstalldir="PHP/CodeSniffer" name="DuplicatePropertyUnitTest.php" role="test" />
        <file baseinstalldir="PHP/CodeSniffer" name="LowercaseClassKeywordsUnitTest.inc" role="test" />
        <file baseinstalldir="PHP/CodeSniffer" name="LowercaseClassKeywordsUnitTest.php" role="test" />
        <file baseinstalldir="PHP/CodeSniffer" name="SelfMemberReferenceUnitTest.inc" role="test" />
        <file baseinstalldir="PHP/CodeSniffer" name="SelfMemberReferenceUnitTest.inc.fixed" role="test" />
        <file baseinstalldir="PHP/CodeSniffer" name="SelfMemberReferenceUnitTest.php" role="test" />
        <file baseinstalldir="PHP/CodeSniffer" name="ValidClassNameUnitTest.inc" role="test" />
        <file baseinstalldir="PHP/CodeSniffer" name="ValidClassNameUnitTest.php" role="test" />
       </dir>
       <dir name="Commenting">
        <file baseinstalldir="PHP/CodeSniffer" name="BlockCommentUnitTest.inc" role="test" />
        <file baseinstalldir="PHP/CodeSniffer" name="BlockCommentUnitTest.inc.fixed" role="test" />
        <file baseinstalldir="PHP/CodeSniffer" name="BlockCommentUnitTest.php" role="test" />
        <file baseinstalldir="PHP/CodeSniffer" name="ClassCommentUnitTest.inc" role="test" />
        <file baseinstalldir="PHP/CodeSniffer" name="ClassCommentUnitTest.php" role="test" />
        <file baseinstalldir="PHP/CodeSniffer" name="ClosingDeclarationCommentUnitTest.inc" role="test" />
        <file baseinstalldir="PHP/CodeSniffer" name="ClosingDeclarationCommentUnitTest.php" role="test" />
        <file baseinstalldir="PHP/CodeSniffer" name="DocCommentAlignmentUnitTest.inc" role="test" />
        <file baseinstalldir="PHP/CodeSniffer" name="DocCommentAlignmentUnitTest.inc.fixed" role="test" />
        <file baseinstalldir="PHP/CodeSniffer" name="DocCommentAlignmentUnitTest.js" role="test" />
        <file baseinstalldir="PHP/CodeSniffer" name="DocCommentAlignmentUnitTest.js.fixed" role="test" />
        <file baseinstalldir="PHP/CodeSniffer" name="DocCommentAlignmentUnitTest.php" role="test" />
        <file baseinstalldir="PHP/CodeSniffer" name="EmptyCatchCommentUnitTest.inc" role="test" />
        <file baseinstalldir="PHP/CodeSniffer" name="EmptyCatchCommentUnitTest.php" role="test" />
        <file baseinstalldir="PHP/CodeSniffer" name="FileCommentUnitTest.inc" role="test" />
        <file baseinstalldir="PHP/CodeSniffer" name="FileCommentUnitTest.1.inc" role="test" />
        <file baseinstalldir="PHP/CodeSniffer" name="FileCommentUnitTest.js" role="test" />
        <file baseinstalldir="PHP/CodeSniffer" name="FileCommentUnitTest.1.js" role="test" />
        <file baseinstalldir="PHP/CodeSniffer" name="FileCommentUnitTest.php" role="test" />
        <file baseinstalldir="PHP/CodeSniffer" name="FunctionCommentThrowTagUnitTest.inc" role="test" />
        <file baseinstalldir="PHP/CodeSniffer" name="FunctionCommentThrowTagUnitTest.php" role="test" />
        <file baseinstalldir="PHP/CodeSniffer" name="FunctionCommentUnitTest.inc" role="test" />
        <file baseinstalldir="PHP/CodeSniffer" name="FunctionCommentUnitTest.php" role="test" />
        <file baseinstalldir="PHP/CodeSniffer" name="InlineCommentUnitTest.inc" role="test" />
        <file baseinstalldir="PHP/CodeSniffer" name="InlineCommentUnitTest.inc.fixed" role="test" />
        <file baseinstalldir="PHP/CodeSniffer" name="InlineCommentUnitTest.js" role="test" />
        <file baseinstalldir="PHP/CodeSniffer" name="InlineCommentUnitTest.php" role="test" />
        <file baseinstalldir="PHP/CodeSniffer" name="LongConditionClosingCommentUnitTest.inc" role="test" />
        <file baseinstalldir="PHP/CodeSniffer" name="LongConditionClosingCommentUnitTest.inc.fixed" role="test" />
        <file baseinstalldir="PHP/CodeSniffer" name="LongConditionClosingCommentUnitTest.js" role="test" />
        <file baseinstalldir="PHP/CodeSniffer" name="LongConditionClosingCommentUnitTest.php" role="test" />
        <file baseinstalldir="PHP/CodeSniffer" name="PostStatementCommentUnitTest.inc" role="test" />
        <file baseinstalldir="PHP/CodeSniffer" name="PostStatementCommentUnitTest.js" role="test" />
        <file baseinstalldir="PHP/CodeSniffer" name="PostStatementCommentUnitTest.php" role="test" />
        <file baseinstalldir="PHP/CodeSniffer" name="VariableCommentUnitTest.inc" role="test" />
        <file baseinstalldir="PHP/CodeSniffer" name="VariableCommentUnitTest.inc.fixed" role="test" />
        <file baseinstalldir="PHP/CodeSniffer" name="VariableCommentUnitTest.php" role="test" />
       </dir>
       <dir name="ControlStructures">
        <file baseinstalldir="PHP/CodeSniffer" name="ControlSignatureUnitTest.inc" role="test" />
        <file baseinstalldir="PHP/CodeSniffer" name="ControlSignatureUnitTest.inc.fixed" role="test" />
        <file baseinstalldir="PHP/CodeSniffer" name="ControlSignatureUnitTest.js" role="test" />
        <file baseinstalldir="PHP/CodeSniffer" name="ControlSignatureUnitTest.js.fixed" role="test" />
        <file baseinstalldir="PHP/CodeSniffer" name="ControlSignatureUnitTest.php" role="test" />
        <file baseinstalldir="PHP/CodeSniffer" name="ElseIfDeclarationUnitTest.inc" role="test" />
        <file baseinstalldir="PHP/CodeSniffer" name="ElseIfDeclarationUnitTest.php" role="test" />
        <file baseinstalldir="PHP/CodeSniffer" name="ForEachLoopDeclarationUnitTest.inc" role="test" />
        <file baseinstalldir="PHP/CodeSniffer" name="ForEachLoopDeclarationUnitTest.inc.fixed" role="test" />
        <file baseinstalldir="PHP/CodeSniffer" name="ForEachLoopDeclarationUnitTest.php" role="test" />
        <file baseinstalldir="PHP/CodeSniffer" name="ForLoopDeclarationUnitTest.inc" role="test" />
        <file baseinstalldir="PHP/CodeSniffer" name="ForLoopDeclarationUnitTest.js" role="test" />
        <file baseinstalldir="PHP/CodeSniffer" name="ForLoopDeclarationUnitTest.php" role="test" />
        <file baseinstalldir="PHP/CodeSniffer" name="InlineIfDeclarationUnitTest.inc" role="test" />
        <file baseinstalldir="PHP/CodeSniffer" name="InlineIfDeclarationUnitTest.php" role="test" />
        <file baseinstalldir="PHP/CodeSniffer" name="LowercaseDeclarationUnitTest.inc" role="test" />
        <file baseinstalldir="PHP/CodeSniffer" name="LowercaseDeclarationUnitTest.php" role="test" />
        <file baseinstalldir="PHP/CodeSniffer" name="SwitchDeclarationUnitTest.inc" role="test" />
        <file baseinstalldir="PHP/CodeSniffer" name="SwitchDeclarationUnitTest.js" role="test" />
        <file baseinstalldir="PHP/CodeSniffer" name="SwitchDeclarationUnitTest.php" role="test" />
       </dir>
       <dir name="CSS">
        <file baseinstalldir="PHP/CodeSniffer" name="ClassDefinitionClosingBraceSpaceUnitTest.css" role="test" />
        <file baseinstalldir="PHP/CodeSniffer" name="ClassDefinitionClosingBraceSpaceUnitTest.php" role="test" />
        <file baseinstalldir="PHP/CodeSniffer" name="ClassDefinitionNameSpacingUnitTest.css" role="test" />
        <file baseinstalldir="PHP/CodeSniffer" name="ClassDefinitionNameSpacingUnitTest.php" role="test" />
        <file baseinstalldir="PHP/CodeSniffer" name="ClassDefinitionOpeningBraceSpaceUnitTest.css" role="test" />
        <file baseinstalldir="PHP/CodeSniffer" name="ClassDefinitionOpeningBraceSpaceUnitTest.php" role="test" />
        <file baseinstalldir="PHP/CodeSniffer" name="ColonSpacingUnitTest.css" role="test" />
        <file baseinstalldir="PHP/CodeSniffer" name="ColonSpacingUnitTest.php" role="test" />
        <file baseinstalldir="PHP/CodeSniffer" name="ColourDefinitionUnitTest.css" role="test" />
        <file baseinstalldir="PHP/CodeSniffer" name="ColourDefinitionUnitTest.php" role="test" />
        <file baseinstalldir="PHP/CodeSniffer" name="DisallowMultipleStyleDefinitionsUnitTest.css" role="test" />
        <file baseinstalldir="PHP/CodeSniffer" name="DisallowMultipleStyleDefinitionsUnitTest.php" role="test" />
        <file baseinstalldir="PHP/CodeSniffer" name="DuplicateClassDefinitionUnitTest.css" role="test" />
        <file baseinstalldir="PHP/CodeSniffer" name="DuplicateClassDefinitionUnitTest.php" role="test" />
        <file baseinstalldir="PHP/CodeSniffer" name="DuplicateStyleDefinitionUnitTest.css" role="test" />
        <file baseinstalldir="PHP/CodeSniffer" name="DuplicateStyleDefinitionUnitTest.php" role="test" />
        <file baseinstalldir="PHP/CodeSniffer" name="EmptyClassDefinitionUnitTest.css" role="test" />
        <file baseinstalldir="PHP/CodeSniffer" name="EmptyClassDefinitionUnitTest.php" role="test" />
        <file baseinstalldir="PHP/CodeSniffer" name="EmptyStyleDefinitionUnitTest.css" role="test" />
        <file baseinstalldir="PHP/CodeSniffer" name="EmptyStyleDefinitionUnitTest.php" role="test" />
        <file baseinstalldir="PHP/CodeSniffer" name="ForbiddenStylesUnitTest.css" role="test" />
        <file baseinstalldir="PHP/CodeSniffer" name="ForbiddenStylesUnitTest.php" role="test" />
        <file baseinstalldir="PHP/CodeSniffer" name="IndentationUnitTest.css" role="test" />
        <file baseinstalldir="PHP/CodeSniffer" name="IndentationUnitTest.css.fixed" role="test" />
        <file baseinstalldir="PHP/CodeSniffer" name="IndentationUnitTest.php" role="test" />
        <file baseinstalldir="PHP/CodeSniffer" name="LowercaseStyleDefinitionUnitTest.css" role="test" />
        <file baseinstalldir="PHP/CodeSniffer" name="LowercaseStyleDefinitionUnitTest.php" role="test" />
        <file baseinstalldir="PHP/CodeSniffer" name="MissingColonUnitTest.css" role="test" />
        <file baseinstalldir="PHP/CodeSniffer" name="MissingColonUnitTest.php" role="test" />
        <file baseinstalldir="PHP/CodeSniffer" name="NamedColoursUnitTest.css" role="test" />
        <file baseinstalldir="PHP/CodeSniffer" name="NamedColoursUnitTest.php" role="test" />
        <file baseinstalldir="PHP/CodeSniffer" name="OpacityUnitTest.css" role="test" />
        <file baseinstalldir="PHP/CodeSniffer" name="OpacityUnitTest.php" role="test" />
        <file baseinstalldir="PHP/CodeSniffer" name="SemicolonSpacingUnitTest.css" role="test" />
        <file baseinstalldir="PHP/CodeSniffer" name="SemicolonSpacingUnitTest.php" role="test" />
        <file baseinstalldir="PHP/CodeSniffer" name="ShorthandSizeUnitTest.css" role="test" />
        <file baseinstalldir="PHP/CodeSniffer" name="ShorthandSizeUnitTest.php" role="test" />
       </dir>
       <dir name="Debug">
        <file baseinstalldir="PHP/CodeSniffer" name="JavaScriptLintUnitTest.js" role="test" />
        <file baseinstalldir="PHP/CodeSniffer" name="JavaScriptLintUnitTest.php" role="test" />
        <file baseinstalldir="PHP/CodeSniffer" name="JSLintUnitTest.js" role="test" />
        <file baseinstalldir="PHP/CodeSniffer" name="JSLintUnitTest.php" role="test" />
       </dir>
       <dir name="Files">
        <file baseinstalldir="PHP/CodeSniffer" name="FileExtensionUnitTest.1.inc" role="test" />
        <file baseinstalldir="PHP/CodeSniffer" name="FileExtensionUnitTest.2.inc" role="test" />
        <file baseinstalldir="PHP/CodeSniffer" name="FileExtensionUnitTest.3.inc" role="test" />
        <file baseinstalldir="PHP/CodeSniffer" name="FileExtensionUnitTest.4.inc" role="test" />
        <file baseinstalldir="PHP/CodeSniffer" name="FileExtensionUnitTest.php" role="test" />
       </dir>
       <dir name="Formatting">
        <file baseinstalldir="PHP/CodeSniffer" name="OperatorBracketUnitTest.inc" role="test" />
        <file baseinstalldir="PHP/CodeSniffer" name="OperatorBracketUnitTest.inc.fixed" role="test" />
        <file baseinstalldir="PHP/CodeSniffer" name="OperatorBracketUnitTest.js" role="test" />
        <file baseinstalldir="PHP/CodeSniffer" name="OperatorBracketUnitTest.js.fixed" role="test" />
        <file baseinstalldir="PHP/CodeSniffer" name="OperatorBracketUnitTest.php" role="test" />
       </dir>
       <dir name="Functions">
        <file baseinstalldir="PHP/CodeSniffer" name="FunctionDeclarationArgumentSpacingUnitTest.inc" role="test" />
        <file baseinstalldir="PHP/CodeSniffer" name="FunctionDeclarationArgumentSpacingUnitTest.inc.fixed" role="test" />
        <file baseinstalldir="PHP/CodeSniffer" name="FunctionDeclarationArgumentSpacingUnitTest.php" role="test" />
        <file baseinstalldir="PHP/CodeSniffer" name="FunctionDeclarationUnitTest.inc" role="test" />
        <file baseinstalldir="PHP/CodeSniffer" name="FunctionDeclarationUnitTest.php" role="test" />
        <file baseinstalldir="PHP/CodeSniffer" name="FunctionDuplicateArgumentUnitTest.inc" role="test" />
        <file baseinstalldir="PHP/CodeSniffer" name="FunctionDuplicateArgumentUnitTest.php" role="test" />
        <file baseinstalldir="PHP/CodeSniffer" name="GlobalFunctionUnitTest.inc" role="test" />
        <file baseinstalldir="PHP/CodeSniffer" name="GlobalFunctionUnitTest.php" role="test" />
        <file baseinstalldir="PHP/CodeSniffer" name="LowercaseFunctionKeywordsUnitTest.inc" role="test" />
        <file baseinstalldir="PHP/CodeSniffer" name="LowercaseFunctionKeywordsUnitTest.php" role="test" />
        <file baseinstalldir="PHP/CodeSniffer" name="MultiLineFunctionDeclarationUnitTest.inc" role="test" />
        <file baseinstalldir="PHP/CodeSniffer" name="MultiLineFunctionDeclarationUnitTest.js" role="test" />
        <file baseinstalldir="PHP/CodeSniffer" name="MultiLineFunctionDeclarationUnitTest.php" role="test" />
       </dir>
       <dir name="NamingConventions">
        <file baseinstalldir="PHP/CodeSniffer" name="ValidFunctionNameUnitTest.inc" role="test" />
        <file baseinstalldir="PHP/CodeSniffer" name="ValidFunctionNameUnitTest.php" role="test" />
        <file baseinstalldir="PHP/CodeSniffer" name="ValidVariableNameUnitTest.inc" role="test" />
        <file baseinstalldir="PHP/CodeSniffer" name="ValidVariableNameUnitTest.php" role="test" />
       </dir>
       <dir name="Objects">
        <file baseinstalldir="PHP/CodeSniffer" name="DisallowObjectStringIndexUnitTest.js" role="test" />
        <file baseinstalldir="PHP/CodeSniffer" name="DisallowObjectStringIndexUnitTest.php" role="test" />
        <file baseinstalldir="PHP/CodeSniffer" name="ObjectInstantiationUnitTest.inc" role="test" />
        <file baseinstalldir="PHP/CodeSniffer" name="ObjectInstantiationUnitTest.php" role="test" />
        <file baseinstalldir="PHP/CodeSniffer" name="ObjectMemberCommaUnitTest.js" role="test" />
        <file baseinstalldir="PHP/CodeSniffer" name="ObjectMemberCommaUnitTest.php" role="test" />
       </dir>
       <dir name="Operators">
        <file baseinstalldir="PHP/CodeSniffer" name="ComparisonOperatorUsageUnitTest.inc" role="test" />
        <file baseinstalldir="PHP/CodeSniffer" name="ComparisonOperatorUsageUnitTest.js" role="test" />
        <file baseinstalldir="PHP/CodeSniffer" name="ComparisonOperatorUsageUnitTest.php" role="test" />
        <file baseinstalldir="PHP/CodeSniffer" name="IncrementDecrementUsageUnitTest.inc" role="test" />
        <file baseinstalldir="PHP/CodeSniffer" name="IncrementDecrementUsageUnitTest.php" role="test" />
        <file baseinstalldir="PHP/CodeSniffer" name="ValidLogicalOperatorsUnitTest.inc" role="test" />
        <file baseinstalldir="PHP/CodeSniffer" name="ValidLogicalOperatorsUnitTest.php" role="test" />
       </dir>
       <dir name="PHP">
        <file baseinstalldir="PHP/CodeSniffer" name="CommentedOutCodeUnitTest.css" role="test" />
        <file baseinstalldir="PHP/CodeSniffer" name="CommentedOutCodeUnitTest.inc" role="test" />
        <file baseinstalldir="PHP/CodeSniffer" name="CommentedOutCodeUnitTest.php" role="test" />
        <file baseinstalldir="PHP/CodeSniffer" name="DisallowBooleanStatementUnitTest.inc" role="test" />
        <file baseinstalldir="PHP/CodeSniffer" name="DisallowBooleanStatementUnitTest.php" role="test" />
        <file baseinstalldir="PHP/CodeSniffer" name="DisallowComparisonAssignmentUnitTest.inc" role="test" />
        <file baseinstalldir="PHP/CodeSniffer" name="DisallowComparisonAssignmentUnitTest.php" role="test" />
        <file baseinstalldir="PHP/CodeSniffer" name="DisallowInlineIfUnitTest.inc" role="test" />
        <file baseinstalldir="PHP/CodeSniffer" name="DisallowInlineIfUnitTest.js" role="test" />
        <file baseinstalldir="PHP/CodeSniffer" name="DisallowInlineIfUnitTest.php" role="test" />
        <file baseinstalldir="PHP/CodeSniffer" name="DisallowMultipleAssignmentsUnitTest.inc" role="test" />
        <file baseinstalldir="PHP/CodeSniffer" name="DisallowMultipleAssignmentsUnitTest.php" role="test" />
        <file baseinstalldir="PHP/CodeSniffer" name="DisallowObEndFlushUnitTest.inc" role="test" />
        <file baseinstalldir="PHP/CodeSniffer" name="DisallowObEndFlushUnitTest.php" role="test" />
        <file baseinstalldir="PHP/CodeSniffer" name="DisallowSizeFunctionsInLoopsUnitTest.inc" role="test" />
        <file baseinstalldir="PHP/CodeSniffer" name="DisallowSizeFunctionsInLoopsUnitTest.js" role="test" />
        <file baseinstalldir="PHP/CodeSniffer" name="DisallowSizeFunctionsInLoopsUnitTest.php" role="test" />
        <file baseinstalldir="PHP/CodeSniffer" name="DiscouragedFunctionsUnitTest.inc" role="test" />
        <file baseinstalldir="PHP/CodeSniffer" name="DiscouragedFunctionsUnitTest.php" role="test" />
        <file baseinstalldir="PHP/CodeSniffer" name="EmbeddedPhpUnitTest.inc" role="test" />
        <file baseinstalldir="PHP/CodeSniffer" name="EmbeddedPhpUnitTest.inc.fixed" role="test" />
        <file baseinstalldir="PHP/CodeSniffer" name="EmbeddedPhpUnitTest.php" role="test" />
        <file baseinstalldir="PHP/CodeSniffer" name="EvalUnitTest.inc" role="test" />
        <file baseinstalldir="PHP/CodeSniffer" name="EvalUnitTest.php" role="test" />
        <file baseinstalldir="PHP/CodeSniffer" name="ForbiddenFunctionsUnitTest.inc" role="test" />
        <file baseinstalldir="PHP/CodeSniffer" name="ForbiddenFunctionsUnitTest.php" role="test" />
        <file baseinstalldir="PHP/CodeSniffer" name="GlobalKeywordUnitTest.inc" role="test" />
        <file baseinstalldir="PHP/CodeSniffer" name="GlobalKeywordUnitTest.php" role="test" />
        <file baseinstalldir="PHP/CodeSniffer" name="HeredocUnitTest.inc" role="test" />
        <file baseinstalldir="PHP/CodeSniffer" name="HeredocUnitTest.php" role="test" />
        <file baseinstalldir="PHP/CodeSniffer" name="InnerFunctionsUnitTest.inc" role="test" />
        <file baseinstalldir="PHP/CodeSniffer" name="InnerFunctionsUnitTest.php" role="test" />
        <file baseinstalldir="PHP/CodeSniffer" name="LowercasePHPFunctionsUnitTest.inc" role="test" />
        <file baseinstalldir="PHP/CodeSniffer" name="LowercasePHPFunctionsUnitTest.php" role="test" />
        <file baseinstalldir="PHP/CodeSniffer" name="NonExecutableCodeUnitTest.inc" role="test" />
        <file baseinstalldir="PHP/CodeSniffer" name="NonExecutableCodeUnitTest.php" role="test" />
       </dir>
       <dir name="Scope">
        <file baseinstalldir="PHP/CodeSniffer" name="MemberVarScopeUnitTest.inc" role="test" />
        <file baseinstalldir="PHP/CodeSniffer" name="MemberVarScopeUnitTest.php" role="test" />
        <file baseinstalldir="PHP/CodeSniffer" name="MethodScopeUnitTest.inc" role="test" />
        <file baseinstalldir="PHP/CodeSniffer" name="MethodScopeUnitTest.php" role="test" />
        <file baseinstalldir="PHP/CodeSniffer" name="StaticThisUsageUnitTest.inc" role="test" />
        <file baseinstalldir="PHP/CodeSniffer" name="StaticThisUsageUnitTest.php" role="test" />
       </dir>
       <dir name="Strings">
        <file baseinstalldir="PHP/CodeSniffer" name="ConcatenationSpacingUnitTest.inc" role="test" />
        <file baseinstalldir="PHP/CodeSniffer" name="ConcatenationSpacingUnitTest.inc.fixed" role="test" />
        <file baseinstalldir="PHP/CodeSniffer" name="ConcatenationSpacingUnitTest.php" role="test" />
        <file baseinstalldir="PHP/CodeSniffer" name="DoubleQuoteUsageUnitTest.inc" role="test" />
        <file baseinstalldir="PHP/CodeSniffer" name="DoubleQuoteUsageUnitTest.inc.fixed" role="test" />
        <file baseinstalldir="PHP/CodeSniffer" name="DoubleQuoteUsageUnitTest.php" role="test" />
        <file baseinstalldir="PHP/CodeSniffer" name="EchoedStringsUnitTest.inc" role="test" />
        <file baseinstalldir="PHP/CodeSniffer" name="EchoedStringsUnitTest.inc.fixed" role="test" />
        <file baseinstalldir="PHP/CodeSniffer" name="EchoedStringsUnitTest.php" role="test" />
       </dir>
       <dir name="WhiteSpace">
<<<<<<< HEAD
        <file baseinstalldir="PHP/CodeSniffer" name="CastSpacingUnitTest.inc" role="test" />
        <file baseinstalldir="PHP/CodeSniffer" name="CastSpacingUnitTest.php" role="test" />
        <file baseinstalldir="PHP/CodeSniffer" name="ControlStructureSpacingUnitTest.inc" role="test" />
        <file baseinstalldir="PHP/CodeSniffer" name="ControlStructureSpacingUnitTest.js" role="test" />
        <file baseinstalldir="PHP/CodeSniffer" name="ControlStructureSpacingUnitTest.php" role="test" />
        <file baseinstalldir="PHP/CodeSniffer" name="FunctionClosingBraceSpaceUnitTest.inc" role="test" />
        <file baseinstalldir="PHP/CodeSniffer" name="FunctionClosingBraceSpaceUnitTest.inc.fixed" role="test" />
        <file baseinstalldir="PHP/CodeSniffer" name="FunctionClosingBraceSpaceUnitTest.js" role="test" />
        <file baseinstalldir="PHP/CodeSniffer" name="FunctionClosingBraceSpaceUnitTest.js.fixed" role="test" />
        <file baseinstalldir="PHP/CodeSniffer" name="FunctionClosingBraceSpaceUnitTest.php" role="test" />
        <file baseinstalldir="PHP/CodeSniffer" name="FunctionOpeningBraceSpaceUnitTest.inc" role="test" />
        <file baseinstalldir="PHP/CodeSniffer" name="FunctionOpeningBraceSpaceUnitTest.js" role="test" />
        <file baseinstalldir="PHP/CodeSniffer" name="FunctionOpeningBraceSpaceUnitTest.php" role="test" />
        <file baseinstalldir="PHP/CodeSniffer" name="FunctionSpacingUnitTest.inc" role="test" />
        <file baseinstalldir="PHP/CodeSniffer" name="FunctionSpacingUnitTest.inc.fixed" role="test" />
        <file baseinstalldir="PHP/CodeSniffer" name="FunctionSpacingUnitTest.php" role="test" />
        <file baseinstalldir="PHP/CodeSniffer" name="LanguageConstructSpacingUnitTest.inc" role="test" />
        <file baseinstalldir="PHP/CodeSniffer" name="LanguageConstructSpacingUnitTest.inc.fixed" role="test" />
        <file baseinstalldir="PHP/CodeSniffer" name="LanguageConstructSpacingUnitTest.php" role="test" />
        <file baseinstalldir="PHP/CodeSniffer" name="LogicalOperatorSpacingUnitTest.inc" role="test" />
        <file baseinstalldir="PHP/CodeSniffer" name="LogicalOperatorSpacingUnitTest.js" role="test" />
        <file baseinstalldir="PHP/CodeSniffer" name="LogicalOperatorSpacingUnitTest.php" role="test" />
        <file baseinstalldir="PHP/CodeSniffer" name="MemberVarSpacingUnitTest.inc" role="test" />
        <file baseinstalldir="PHP/CodeSniffer" name="MemberVarSpacingUnitTest.inc.fixed" role="test" />
        <file baseinstalldir="PHP/CodeSniffer" name="MemberVarSpacingUnitTest.php" role="test" />
        <file baseinstalldir="PHP/CodeSniffer" name="ObjectOperatorSpacingUnitTest.inc" role="test" />
        <file baseinstalldir="PHP/CodeSniffer" name="ObjectOperatorSpacingUnitTest.php" role="test" />
        <file baseinstalldir="PHP/CodeSniffer" name="OperatorSpacingUnitTest.inc" role="test" />
        <file baseinstalldir="PHP/CodeSniffer" name="OperatorSpacingUnitTest.inc.fixed" role="test" />
        <file baseinstalldir="PHP/CodeSniffer" name="OperatorSpacingUnitTest.js" role="test" />
        <file baseinstalldir="PHP/CodeSniffer" name="OperatorSpacingUnitTest.js.fixed" role="test" />
        <file baseinstalldir="PHP/CodeSniffer" name="OperatorSpacingUnitTest.php" role="test" />
        <file baseinstalldir="PHP/CodeSniffer" name="PropertyLabelSpacingUnitTest.js" role="test" />
        <file baseinstalldir="PHP/CodeSniffer" name="PropertyLabelSpacingUnitTest.js.fixed" role="test" />
        <file baseinstalldir="PHP/CodeSniffer" name="PropertyLabelSpacingUnitTest.php" role="test" />
        <file baseinstalldir="PHP/CodeSniffer" name="ScopeClosingBraceUnitTest.inc" role="test" />
        <file baseinstalldir="PHP/CodeSniffer" name="ScopeClosingBraceUnitTest.php" role="test" />
        <file baseinstalldir="PHP/CodeSniffer" name="ScopeKeywordSpacingUnitTest.inc" role="test" />
        <file baseinstalldir="PHP/CodeSniffer" name="ScopeKeywordSpacingUnitTest.php" role="test" />
        <file baseinstalldir="PHP/CodeSniffer" name="SemicolonSpacingUnitTest.inc" role="test" />
        <file baseinstalldir="PHP/CodeSniffer" name="SemicolonSpacingUnitTest.js" role="test" />
        <file baseinstalldir="PHP/CodeSniffer" name="SemicolonSpacingUnitTest.php" role="test" />
        <file baseinstalldir="PHP/CodeSniffer" name="SuperfluousWhitespaceUnitTest.1.css" role="test" />
        <file baseinstalldir="PHP/CodeSniffer" name="SuperfluousWhitespaceUnitTest.1.css.fixed" role="test" />
        <file baseinstalldir="PHP/CodeSniffer" name="SuperfluousWhitespaceUnitTest.1.js" role="test" />
        <file baseinstalldir="PHP/CodeSniffer" name="SuperfluousWhitespaceUnitTest.1.js.fixed" role="test" />
        <file baseinstalldir="PHP/CodeSniffer" name="SuperfluousWhitespaceUnitTest.2.css" role="test" />
        <file baseinstalldir="PHP/CodeSniffer" name="SuperfluousWhitespaceUnitTest.2.css.fixed" role="test" />
        <file baseinstalldir="PHP/CodeSniffer" name="SuperfluousWhitespaceUnitTest.2.js" role="test" />
        <file baseinstalldir="PHP/CodeSniffer" name="SuperfluousWhitespaceUnitTest.2.js.fixed" role="test" />
        <file baseinstalldir="PHP/CodeSniffer" name="SuperfluousWhitespaceUnitTest.3.css" role="test" />
        <file baseinstalldir="PHP/CodeSniffer" name="SuperfluousWhitespaceUnitTest.3.css.fixed" role="test" />
        <file baseinstalldir="PHP/CodeSniffer" name="SuperfluousWhitespaceUnitTest.3.js" role="test" />
        <file baseinstalldir="PHP/CodeSniffer" name="SuperfluousWhitespaceUnitTest.3.js.fixed" role="test" />
        <file baseinstalldir="PHP/CodeSniffer" name="SuperfluousWhitespaceUnitTest.inc" role="test" />
        <file baseinstalldir="PHP/CodeSniffer" name="SuperfluousWhitespaceUnitTest.inc.fixed" role="test" />
        <file baseinstalldir="PHP/CodeSniffer" name="SuperfluousWhitespaceUnitTest.php" role="test" />
=======
        <file baseinstalldir="PHP" name="CastSpacingUnitTest.inc" role="test" />
        <file baseinstalldir="PHP" name="CastSpacingUnitTest.php" role="test">
         <tasks:replace from="@package_version@" to="version" type="package-info" />
        </file>
        <file baseinstalldir="PHP" name="ControlStructureSpacingUnitTest.inc" role="test" />
        <file baseinstalldir="PHP" name="ControlStructureSpacingUnitTest.js" role="test" />
        <file baseinstalldir="PHP" name="ControlStructureSpacingUnitTest.php" role="test">
         <tasks:replace from="@package_version@" to="version" type="package-info" />
        </file>
        <file baseinstalldir="PHP" name="FunctionClosingBraceSpaceUnitTest.inc" role="test" />
        <file baseinstalldir="PHP" name="FunctionClosingBraceSpaceUnitTest.inc.fixed" role="test" />
        <file baseinstalldir="PHP" name="FunctionClosingBraceSpaceUnitTest.js" role="test" />
        <file baseinstalldir="PHP" name="FunctionClosingBraceSpaceUnitTest.js.fixed" role="test" />
        <file baseinstalldir="PHP" name="FunctionClosingBraceSpaceUnitTest.php" role="test">
         <tasks:replace from="@package_version@" to="version" type="package-info" />
        </file>
        <file baseinstalldir="PHP" name="FunctionOpeningBraceSpaceUnitTest.inc" role="test" />
        <file baseinstalldir="PHP" name="FunctionOpeningBraceSpaceUnitTest.js" role="test" />
        <file baseinstalldir="PHP" name="FunctionOpeningBraceSpaceUnitTest.php" role="test">
         <tasks:replace from="@package_version@" to="version" type="package-info" />
        </file>
        <file baseinstalldir="PHP" name="FunctionSpacingUnitTest.inc" role="test" />
        <file baseinstalldir="PHP" name="FunctionSpacingUnitTest.inc.fixed" role="test" />
        <file baseinstalldir="PHP" name="FunctionSpacingUnitTest.php" role="test">
         <tasks:replace from="@package_version@" to="version" type="package-info" />
        </file>
        <file baseinstalldir="PHP" name="LanguageConstructSpacingUnitTest.inc" role="test" />
        <file baseinstalldir="PHP" name="LanguageConstructSpacingUnitTest.inc.fixed" role="test" />
        <file baseinstalldir="PHP" name="LanguageConstructSpacingUnitTest.php" role="test">
         <tasks:replace from="@package_version@" to="version" type="package-info" />
        </file>
        <file baseinstalldir="PHP" name="LogicalOperatorSpacingUnitTest.inc" role="test" />
        <file baseinstalldir="PHP" name="LogicalOperatorSpacingUnitTest.js" role="test" />
        <file baseinstalldir="PHP" name="LogicalOperatorSpacingUnitTest.php" role="test">
         <tasks:replace from="@package_version@" to="version" type="package-info" />
        </file>
        <file baseinstalldir="PHP" name="MemberVarSpacingUnitTest.inc" role="test" />
        <file baseinstalldir="PHP" name="MemberVarSpacingUnitTest.inc.fixed" role="test" />
        <file baseinstalldir="PHP" name="MemberVarSpacingUnitTest.php" role="test">
         <tasks:replace from="@package_version@" to="version" type="package-info" />
        </file>
        <file baseinstalldir="PHP" name="ObjectOperatorSpacingUnitTest.inc" role="test" />
        <file baseinstalldir="PHP" name="ObjectOperatorSpacingUnitTest.php" role="test">
         <tasks:replace from="@package_version@" to="version" type="package-info" />
        </file>
        <file baseinstalldir="PHP" name="OperatorSpacingUnitTest.inc" role="test" />
        <file baseinstalldir="PHP" name="OperatorSpacingUnitTest.inc.fixed" role="test" />
        <file baseinstalldir="PHP" name="OperatorSpacingUnitTest.js" role="test" />
        <file baseinstalldir="PHP" name="OperatorSpacingUnitTest.js.fixed" role="test" />
        <file baseinstalldir="PHP" name="OperatorSpacingUnitTest.php" role="test">
         <tasks:replace from="@package_version@" to="version" type="package-info" />
        </file>
        <file baseinstalldir="PHP" name="PropertyLabelSpacingUnitTest.js" role="test" />
        <file baseinstalldir="PHP" name="PropertyLabelSpacingUnitTest.js.fixed" role="test" />
        <file baseinstalldir="PHP" name="PropertyLabelSpacingUnitTest.php" role="test">
         <tasks:replace from="@package_version@" to="version" type="package-info" />
        </file>
        <file baseinstalldir="PHP" name="ScopeClosingBraceUnitTest.inc" role="test" />
        <file baseinstalldir="PHP" name="ScopeClosingBraceUnitTest.php" role="test">
         <tasks:replace from="@package_version@" to="version" type="package-info" />
        </file>
        <file baseinstalldir="PHP" name="ScopeKeywordSpacingUnitTest.inc" role="test" />
        <file baseinstalldir="PHP" name="ScopeKeywordSpacingUnitTest.php" role="test">
         <tasks:replace from="@package_version@" to="version" type="package-info" />
        </file>
        <file baseinstalldir="PHP" name="SemicolonSpacingUnitTest.inc" role="test" />
        <file baseinstalldir="PHP" name="SemicolonSpacingUnitTest.inc.fixed" role="test" />
        <file baseinstalldir="PHP" name="SemicolonSpacingUnitTest.js" role="test" />
        <file baseinstalldir="PHP" name="SemicolonSpacingUnitTest.js.fixed" role="test" />
        <file baseinstalldir="PHP" name="SemicolonSpacingUnitTest.php" role="test">
         <tasks:replace from="@package_version@" to="version" type="package-info" />
        </file>
        <file baseinstalldir="PHP" name="SuperfluousWhitespaceUnitTest.1.css" role="test" />
        <file baseinstalldir="PHP" name="SuperfluousWhitespaceUnitTest.1.css.fixed" role="test" />
        <file baseinstalldir="PHP" name="SuperfluousWhitespaceUnitTest.1.js" role="test" />
        <file baseinstalldir="PHP" name="SuperfluousWhitespaceUnitTest.1.js.fixed" role="test" />
        <file baseinstalldir="PHP" name="SuperfluousWhitespaceUnitTest.2.css" role="test" />
        <file baseinstalldir="PHP" name="SuperfluousWhitespaceUnitTest.2.css.fixed" role="test" />
        <file baseinstalldir="PHP" name="SuperfluousWhitespaceUnitTest.2.js" role="test" />
        <file baseinstalldir="PHP" name="SuperfluousWhitespaceUnitTest.2.js.fixed" role="test" />
        <file baseinstalldir="PHP" name="SuperfluousWhitespaceUnitTest.3.css" role="test" />
        <file baseinstalldir="PHP" name="SuperfluousWhitespaceUnitTest.3.css.fixed" role="test" />
        <file baseinstalldir="PHP" name="SuperfluousWhitespaceUnitTest.3.js" role="test" />
        <file baseinstalldir="PHP" name="SuperfluousWhitespaceUnitTest.3.js.fixed" role="test" />
        <file baseinstalldir="PHP" name="SuperfluousWhitespaceUnitTest.inc" role="test" />
        <file baseinstalldir="PHP" name="SuperfluousWhitespaceUnitTest.inc.fixed" role="test" />
        <file baseinstalldir="PHP" name="SuperfluousWhitespaceUnitTest.php" role="test">
         <tasks:replace from="@package_version@" to="version" type="package-info" />
        </file>
>>>>>>> 86dd55a5
       </dir>
      </dir>
      <file baseinstalldir="PHP/CodeSniffer" name="ruleset.xml" role="php" />
     </dir>
     <dir name="Zend">
      <dir name="Docs">
       <dir name="Debug">
        <file baseinstalldir="PHP/CodeSniffer" name="CodeAnalyzerStandard.xml" role="php" />
       </dir>
       <dir name="Files">
        <file baseinstalldir="PHP/CodeSniffer" name="ClosingTagStandard.xml" role="php" />
       </dir>
       <dir name="NamingConventions">
        <file baseinstalldir="PHP/CodeSniffer" name="ValidVariableNameStandard.xml" role="php" />
       </dir>
      </dir>
      <dir name="Sniffs">
       <dir name="Debug">
        <file baseinstalldir="PHP/CodeSniffer" name="CodeAnalyzerSniff.php" role="php" />
       </dir>
       <dir name="Files">
        <file baseinstalldir="PHP/CodeSniffer" name="ClosingTagSniff.php" role="php" />
       </dir>
       <dir name="NamingConventions">
        <file baseinstalldir="PHP/CodeSniffer" name="ValidVariableNameSniff.php" role="php" />
       </dir>
      </dir>
      <dir name="Tests">
       <dir name="Debug">
        <file baseinstalldir="PHP/CodeSniffer" name="CodeAnalyzerUnitTest.inc" role="test" />
        <file baseinstalldir="PHP/CodeSniffer" name="CodeAnalyzerUnitTest.php" role="test" />
       </dir>
       <dir name="Files">
        <file baseinstalldir="PHP/CodeSniffer" name="ClosingTagUnitTest.1.inc" role="test" />
        <file baseinstalldir="PHP/CodeSniffer" name="ClosingTagUnitTest.2.inc" role="test" />
        <file baseinstalldir="PHP/CodeSniffer" name="ClosingTagUnitTest.php" role="test" />
       </dir>
       <dir name="NamingConventions">
        <file baseinstalldir="PHP/CodeSniffer" name="ValidVariableNameUnitTest.inc" role="test" />
        <file baseinstalldir="PHP/CodeSniffer" name="ValidVariableNameUnitTest.php" role="test" />
       </dir>
      </dir>
      <file baseinstalldir="PHP/CodeSniffer" name="ruleset.xml" role="php" />
     </dir>
    </dir>
    <dir name="Tokenizers">
     <file baseinstalldir="PHP/CodeSniffer" name="Comment.php" role="php" />
     <file baseinstalldir="PHP/CodeSniffer" name="CSS.php" role="php" />
     <file baseinstalldir="PHP/CodeSniffer" name="JS.php" role="php" />
     <file baseinstalldir="PHP/CodeSniffer" name="PHP.php" role="php" />
     <file baseinstalldir="PHP/CodeSniffer" name="Tokenizer.php" role="php" />
    </dir>
    <dir name="Util">
     <file baseinstalldir="PHP/CodeSniffer" name="Cache.php" role="php" />
     <file baseinstalldir="PHP/CodeSniffer" name="Common.php" role="php" />
     <file baseinstalldir="PHP/CodeSniffer" name="Standards.php" role="php" />
     <file baseinstalldir="PHP/CodeSniffer" name="Timing.php" role="php" />
     <file baseinstalldir="PHP/CodeSniffer" name="Tokens.php" role="php" />
    </dir>
   </dir>
  </dir>
 </contents>
 <dependencies>
  <required>
   <php>
    <min>5.4.0</min>
   </php>
   <pearinstaller>
    <min>1.4.0b1</min>
   </pearinstaller>
   <extension>
    <name>tokenizer</name>
   </extension>
   <extension>
    <name>xmlwriter</name>
   </extension>
   <extension>
    <name>simplexml</name>
   </extension>
  </required>
 </dependencies>
 <phprelease>
  <installconditions>
   <os>
    <name>windows</name>
   </os>
  </installconditions>
  <filelist>
   <install as="phpcs" name="bin/phpcs" />
   <install as="phpcbf" name="bin/phpcbf" />
   <install as="phpcs.bat" name="bin/phpcs.bat" />
   <install as="phpcbf.bat" name="bin/phpcbf.bat" />
   <install as="README" name="README.md" />
   <install as="CONTRIBUTING" name="CONTRIBUTING.md" />
   <install as="LICENCE" name="licence.txt" />
   <install as="AllTests.php" name="tests/AllTests.php" />
   <install as="TestSuite.php" name="tests/TestSuite.php" />
   <install as="CodeSniffer/Core/AllTests.php" name="tests/Core/AllTests.php" />
   <install as="CodeSniffer/Core/IsCamelCapsTest.php" name="tests/Core/IsCamelCapsTest.php" />
   <install as="CodeSniffer/Core/ErrorSuppressionTest.php" name="tests/Core/ErrorSuppressionTest.php" />
   <install as="CodeSniffer/Core/File/FindExtendedClassNameTest.php" name="tests/Core/File/FindExtendedClassNameTest.php" />
   <install as="CodeSniffer/Core/File/FindExtendedClassNameTest.inc" name="tests/Core/File/FindExtendedClassNameTest.inc" />
   <install as="CodeSniffer/Core/File/FindImplementedInterfaceNamesTest.php" name="tests/Core/File/FindImplementedInterfaceNamesTest.php" />
   <install as="CodeSniffer/Core/File/FindImplementedInterfaceNamesTest.inc" name="tests/Core/File/FindImplementedInterfaceNamesTest.inc" />
   <install as="CodeSniffer/Core/File/GetMethodParametersTest.php" name="tests/Core/File/GetMethodParametersTest.php" />
   <install as="CodeSniffer/Core/File/GetMethodParametersTest.inc" name="tests/Core/File/GetMethodParametersTest.inc" />
   <install as="CodeSniffer/Standards/AllSniffs.php" name="tests/Standards/AllSniffs.php" />
   <install as="CodeSniffer/Standards/AbstractSniffUnitTest.php" name="tests/Standards/AbstractSniffUnitTest.php" />
  </filelist>
 </phprelease>
 <phprelease>
  <filelist>
   <install as="phpcs" name="bin/phpcs" />
   <install as="phpcbf" name="bin/phpcbf" />
   <install as="README" name="README.md" />
   <install as="CONTRIBUTING" name="CONTRIBUTING.md" />
   <install as="LICENCE" name="licence.txt" />
   <install as="AllTests.php" name="tests/AllTests.php" />
   <install as="TestSuite.php" name="tests/TestSuite.php" />
   <install as="CodeSniffer/Core/AllTests.php" name="tests/Core/AllTests.php" />
   <install as="CodeSniffer/Core/IsCamelCapsTest.php" name="tests/Core/IsCamelCapsTest.php" />
   <install as="CodeSniffer/Core/ErrorSuppressionTest.php" name="tests/Core/ErrorSuppressionTest.php" />
   <install as="CodeSniffer/Core/File/FindExtendedClassNameTest.php" name="tests/Core/File/FindExtendedClassNameTest.php" />
   <install as="CodeSniffer/Core/File/FindExtendedClassNameTest.inc" name="tests/Core/File/FindExtendedClassNameTest.inc" />
   <install as="CodeSniffer/Core/File/FindImplementedInterfaceNamesTest.php" name="tests/Core/File/FindImplementedInterfaceNamesTest.php" />
   <install as="CodeSniffer/Core/File/FindImplementedInterfaceNamesTest.inc" name="tests/Core/File/FindImplementedInterfaceNamesTest.inc" />
   <install as="CodeSniffer/Core/File/GetMethodParametersTest.php" name="tests/Core/File/GetMethodParametersTest.php" />
   <install as="CodeSniffer/Core/File/GetMethodParametersTest.inc" name="tests/Core/File/GetMethodParametersTest.inc" />
   <install as="CodeSniffer/Standards/AllSniffs.php" name="tests/Standards/AllSniffs.php" />
   <install as="CodeSniffer/Standards/AbstractSniffUnitTest.php" name="tests/Standards/AbstractSniffUnitTest.php" />
   <ignore name="bin/phpcs.bat" />
   <ignore name="bin/phpcbf.bat" />
  </filelist>
 </phprelease>
 <changelog>
  <release>
   <version>
<<<<<<< HEAD
    <release>3.0.0RC2</release>
    <api>3.0.0RC2</api>
   </version>
   <stability>
    <release>beta</release>
    <api>beta</api>
   </stability>
   <date>2016-11-30</date>
   <license uri="https://github.com/squizlabs/PHP_CodeSniffer/blob/master/licence.txt">BSD License</license>
   <notes>
    - Fixed an undefined var name error that could be produced while running PHPCBF
    - Made the Runner class easier to use with wrapper scripts
    - Full usage information is no longer printed when a usage error is encountered (request #1186)
      -- Makes it a lot easier to find and read the error message that was printed
    - Includes all changes from the 2.7.1 release
    - Fixed bug #1167 : 3.0.0RC1 PHAR does not work with PEAR standard
    - Fixed bug #1208 : Excluding files doesn't work when using STDIN with a filename specified
    </notes>
  </release>
  <release>
   <version>
    <release>3.0.0RC1</release>
    <api>3.0.0RC1</api>
   </version>
   <stability>
    <release>beta</release>
    <api>beta</api>
   </stability>
   <date>2016-09-02</date>
   <license uri="https://github.com/squizlabs/PHP_CodeSniffer/blob/master/licence.txt">BSD License</license>
   <notes>
    - Progress output now shows E and W in green when a file has fixable errors or warnings
      -- Only supported if colors are enabled
    - PHPCBF no longer produces verbose output by default (request #699)
      -- Use the -v command line argument to show verbose fixing output
      -- Use the -q command line argument to disable verbose information if enabled by default
    - PHPBF now prints a summary report after fixing files
      -- Report shows files that were fixed, how many errors were fixed, and how many remain
    - PHPCBF now supports the -p command line argument to print progress information
      -- Prints a green F for files where fixes occurred
      -- Prints a red E for files that could not be fixed due to an error
      -- Use the -q command line argument to disable progress information if enabled by default
    - Running unit tests using --verbose no longer throws errors
    - Fixed shell error appearing on some systems when trying to find executable paths
    - Includes all changes from the 2.7.0 release
    </notes>
  </release>
  <release>
   <version>
    <release>3.0.0a1</release>
    <api>3.0.0a1</api>
   </version>
   <stability>
    <release>alpha</release>
    <api>alpha</api>
   </stability>
   <date>2016-07-20</date>
   <license uri="https://github.com/squizlabs/PHP_CodeSniffer/blob/master/licence.txt">BSD License</license>
   <notes>
    - Min PHP version increased from 5.1.2 to 5.4.0
    - Added optional caching of results between runs (request #530)
      -- Enable the cache by using the --cache command line argument
      -- If you want the cache file written somewhere specific, use --cache=/path/to/cacheFile
      -- Use the command "phpcs --config-set cache true" to turn caching on by default
      -- Use the --no-cache command line argument to disable caching if it is being turned on automatically
    - Add support for checking file in parallel (request #421)
      -- Tell PHPCS how many files to check at once using the --parallel command line argument
      -- To check 100 files at once, using --parallel=100
      -- To disable parallel checking if it is being turned on automatically, use --parallel=1
      -- Requires PHP to be compiled with the PCNTL package
    - The default encoding has been changed from iso-8859-1 to utf-8 (request #760)
      -- The --encoding command line argument still works, but you no longer have to set it to process files as utf-8
      -- If encoding is being set to utf-8 in a ruleset or on the CLI, it can be safely removed
      -- If the iconv PHP extension is not installed, standard non-multibyte aware functions will be used
    - Added a new "code" report type to show a code snippet for each error (request #419)
      -- The line containing the error is printed, along with 2 lines above and below it to show context
      -- The location of the errors is underlined in the code snippet if you also use --colors
      -- Use --report=code to generate this report
    - Added support for custom filtering of the file list
      -- Developers can write their own filter classes to perform custom filtering of the list before the run starts
      -- Use the command line arg --filter=/path/to/filter.php to specify a filter to use
      -- Extend \PHP_CodeSniffer\Filters\Filter to also support the core PHPCS extension and path filtering
      -- Extend \PHP_CodeSniffer\Filters\ExactMatch to get the core filtering and the ability to use blacklists and whitelists
      -- The included \PHP_CodeSniffer\Filters\GitModified filter is a good example of an ExactMatch filter
    - Added support for only checking files that have been locally modified or added in a git repo
      -- Use --filter=gitmodified to check these files
      -- You still need to give PHPCS a list of files or directories in which to check
    - Added automatic discovery of executable paths (request #571)
      -- Thanks to Sergey Morozov for the patch
    - You must now pass "-" on the command line to have PHPCS wait for STDIN
      -- E.g., phpcs --standard=PSR2 -
      -- You can still pipe content via STDIN as normal as PHPCS will see this and process it
      -- But without the "-", PHPCS will throw an error if no content or files are passed to it
    - All PHP errors generated by sniffs are caught, re-thrown as exceptions, and reported in the standard error reports
      -- This should stop bugs inside sniffs causing infinite loops
      -- Also stops invalid reports being produced as errors don't print to the screen directly
    - Sniff codes are no longer optional
      -- If a sniff throws and error or a warning, it must specify an internal code for that message
    - The installed_paths config setting can now point directly to a standard
      -- Previously, it had to always point to the directory in which the standard lives
    - Multiple reports can now be specified using the --report command line argument
      -- Report types are separated by commas
      -- E.g., --report=full,summary,info
      -- Previously, you had to use one argument for each report such as --report=full --report=summary --report=info
    - You can now set the severity, message type, and exclude patterns for and entire sniff, category, or standard
      -- Previously, this was only available for a single message
    - You can now include a single sniff code in a ruleset instead of having to include an entire sniff
      -- Including a sniff code will automatically exclude all other messages from that sniff
      -- If the sniff is already included by an imported standard, set the sniff severity to 0 and include the specific message you want
    - PHPCBF no longer uses patch
      -- Files are now always overwritten
      -- The --no-patch option has been removed
    - Added a --basepath option to strip a directory from the front of file paths in output (request #470)
      -- The basepath is absolute or relative to the current directory
      -- E.g., to output paths relative to current dir in reports, use --basepath=.
    - Ignore rules are now checked when using STDIN (request #733)
    - Added an include-pattern tag to rulesets to include a sniff for specific files and folders only (request #656)
      -- This is the exact opposite of the exclude-pattern tag
      -- This option is only usable within sniffs, not globally like exclude-patterns are
    - Added a new -m option to stop error messages from being recorded, which saves a lot of memory
      -- PHPCBF always uses this setting to reduce memory as it never outputs error messages
      -- Setting the $recordErrors member var inside custom report classes is no longer supported (use -m instead)
    - Exit code 2 is now used to indicate fixable errors were found (request #930)
      -- Exit code 3 is now used for general script execution errors
      -- Exit code 1 is used to indicate that coding standard errors were found, but none are fixable
      -- Exit code 0 is unchanged and continues to mean no coding standard errors found
    - The included PHPCS standard has been removed
      -- All rules are now found inside the phpcs.xml.dist file
      -- Running "phpcs" without any arguments from a git clone will use this ruleset
    - The included SVN pre-commit hook has been removed
      -- Hooks for version control systems will no longer be maintained within the PHPCS project
=======
    <release>2.8.0</release>
    <api>2.8.0</api>
   </version>
   <stability>
    <release>stable</release>
    <api>stable</api>
   </stability>
   <date>2017-02-02</date>
   <license uri="https://github.com/squizlabs/PHP_CodeSniffer/blob/master/licence.txt">BSD License</license>
   <notes>
    - The Internal.NoCodeFound error is no longer generated for content sourced from STDIN
      -- This should stop some Git hooks generating errors because PHPCS is trying to process the refs passed on STDIN
    - Squiz.Commenting.DocCommentAlignment now checks comments on class properties defined using the VAR keyword
      -- Thanks to Klaus Purer for the patch
    - The getMethodParameters() method now recognises "self" as a valid type hint
      -- The return array now contains a new "content" index containing the raw content of the param definition
      -- Thanks to Juliette Reinders Folmer for the patch
    - The getMethodParameters() method now supports nullable types
      -- The return array now contains a new "nullable_type" index set to true or false for each method param
      -- Thanks to Juliette Reinders Folmer for the patch
    - The getMethodParameters() method now supports closures
      -- Thanks to Juliette Reinders Folmer for the patch
    - Added more guard code for JS files with syntax errors (request #1271 and request #1272)
    - Added more guard code for CSS files with syntax errors (request #1304)
    - PEAR.Commenting.FunctionComment fixers now correctly handle multi-line param comments
    - AbstractVariableSniff now supports anonymous classes
      -- Thanks to Juliette Reinders Folmer for the patch
    - Generic.NamingConventions.ConstructorName and PEAR.NamingConventions.ValidVariable now support anonymous classes
    - Generic.NamingConventions.CamelCapsFunctionName and PEAR.NamingConventions.ValidFunctionName now support anonymous   classes
      -- Thanks to Juliette Reinders Folmer for the patch
    - Generic.CodeAnalysis.UnusedFunctionParameter and PEAR.Functions.ValidDefaultValue now support closures
      -- Thanks to Juliette Reinders Folmer for the patch
    - PEAR.NamingConventions.ValidClassName and Squiz.Classes.ValidClassName now support traits
      -- Thanks to Juliette Reinders Folmer for the patch
    - Generic.Functions.FunctionCallArgumentSpacing now supports closures other PHP-provided functions
      -- Thanks to Algirdas Gurevicius for the patch
    - Fixed an error where a nullable type character was detected as an inline then token
      -- A new T_NULLABLE token has been added to represent the ? nullable type character
      -- Thanks to Jaroslav Hanslík for the patch
    - Squiz.WhiteSpace.SemicolonSpacing no longer removes comments while fixing the placement of semicolons
      -- Thanks to Algirdas Gurevicius for the patch
    - Fixed bug #1230 : JS tokeniser incorrectly tokenises bitwise shifts as comparison
      -- Thanks to Ryan McCue for the patch
    - Fixed bug #1237 : Uninitialized string offset in PHP Tokenizer on PHP 5.2
    - Fixed bug #1239 : Warning when static method name is 'default'
    - Fixed bug #1240 : False positive for function names starting with triple underscore
      -- Thanks to Juliette Reinders Folmer for the patch
    - Fixed bug #1245 : SELF is not recognised as T_SELF token in: return new self
    - Fixed bug #1246 : A mix of USE statements with and without braces can cause the tokenizer to mismatch brace tokens
      -- Thanks to Michał Bundyra for the patch
    - Fixed bug #1249 : GitBlame report requires a .git directory
    - Fixed bug #1252 : Squiz.Strings.ConcatenationSpacing fix creates syntax error when joining a number to a string
    - Fixed bug #1253 : Generic.ControlStructures.InlineControlStructure fix creates syntax error fixing if-try/catch
    - Fixed bug #1255 : Inconsistent indentation check results when ELSE on new line
    - Fixed bug #1257 : Double dash in CSS class name can lead to "Named colours are forbidden" false positives
    - Fixed bug #1260 : Syntax errors not being shown when error_prepend_string is set
      -- Thanks to Juliette Reinders Folmer for the patch
    - Fixed bug #1264 : Array return type hint is sometimes detected as T_ARRAY_HINT instead of T_RETURN_TYPE
      -- Thanks to Jaroslav Hanslík for the patch
    - Fixed bug #1265 : ES6 arrow function raises unexpected operator spacing errors
    - Fixed bug #1267 : Fixer incorrectly handles filepaths with repeated dir names
      -- Thanks to Sergey Ovchinnikov for the patch
    - Fixed bug #1276 : Commenting.FunctionComment.InvalidReturnVoid conditional issue with anonymous classes
    - Fixed bug #1277 : Squiz.PHP.DisallowMultipleAssignments.Found error when var assignment is on the same line as an   open tag
    - Fixed bug #1284 : Squiz.Arrays.ArrayBracketSpacing.SpaceBeforeBracket false positive match for short list syntax
>>>>>>> 86dd55a5
    </notes>
  </release>
  <release>
   <version>
    <release>2.7.1</release>
    <api>2.7.1</api>
   </version>
   <stability>
    <release>stable</release>
    <api>stable</api>
   </stability>
   <date>2016-11-30</date>
   <license uri="https://github.com/squizlabs/PHP_CodeSniffer/blob/master/licence.txt">BSD License</license>
   <notes>
    - Squiz.ControlStructures.ControlSignature.SpaceAfterCloseParenthesis fix now removes unnecessary whitespace
    - Squiz.Formatting.OperatorBracket no longer errors for negative array indexes used within a function call
    - Squiz.PHP.EmbeddedPhp no longer expects a semicolon after statements that are only opening a scope
    - Fixed a problem where the content of T_DOC_COMMENT_CLOSE_TAG tokens could sometimes be (boolean) false
    - Developers of custom standards with custom test runners can now have their standards ignored by the built-in test runner
      -- Set the value of an environment variable called PHPCS_IGNORE_TESTS with a comma separated list of your standard names
      -- Thanks to Juliette Reinders Folmer for the patch
    - The unit test runner now loads the test sniff outside of the standard's ruleset so that exclude rules do not get applied
      -- This may have caused problems when testing custom sniffs inside custom standards
      -- Also makes the unit tests runs a little faster
    - The SVN pre-commit hook now works correctly when installed via composer
      -- Thanks to Sergey for the patch
    - Fixed bug #1135 : PEAR.ControlStructures.MultiLineCondition.CloseBracketNewLine not detected if preceded by multiline function   call
    - Fixed bug #1138 : PEAR.ControlStructures.MultiLineCondition.Alignment not detected if closing brace is first token on line
    - Fixed bug #1141 : Sniffs that check EOF newlines don't detect newlines properly when the last token is a doc block
    - Fixed bug #1150 : Squiz.Strings.EchoedStrings does not properly fix bracketed statements
    - Fixed bug #1156 : Generic.Formatting.DisallowMultipleStatements errors when multiple short echo tags are used on the same line
      -- Thanks to Nikola Kovacs for the patch
    - Fixed bug #1161 : Absolute report path is treated like a relative path if it also exists within the current directory
    - Fixed bug #1170 : Javascript regular expression literal not recognized after comparison operator
    - Fixed bug #1180 : Class constant named FUNCTION is incorrectly tokenized
    - Fixed bug #1181 : Squiz.Operators.IncrementDecrementUsage.NoBrackets false positive when incrementing properties
      -- Thanks to Jürgen Henge-Ernst for the patch
    - Fixed bug #1188 : Generic.WhiteSpace.ScopeIndent issues with inline HTML and multi-line function signatures
    - Fixed bug #1190 : phpcbf on if/else with trailing comment generates erroneous code
    - Fixed bug #1191 : Javascript sniffer fails with function called "Function"
    - Fixed bug #1203 : Inconsistent behavior of PHP_CodeSniffer_File::findEndOfStatement
    - Fixed bug #1218 : CASE conditions using class constants named NAMESPACE/INTERFACE/TRAIT etc are incorrectly tokenized
    - Fixed bug #1221 : Indented function call with multiple closure arguments can cause scope indent error
    - Fixed bug #1224 : PHPCBF fails to fix code with heredoc/nowdoc as first argument to a function
    </notes>
  </release>
  <release>
   <version>
    <release>2.7.0</release>
    <api>2.7.0</api>
   </version>
   <stability>
    <release>stable</release>
    <api>stable</api>
   </stability>
   <date>2016-09-02</date>
   <license uri="https://github.com/squizlabs/PHP_CodeSniffer/blob/master/licence.txt">BSD License</license>
   <notes>
    - Added --file-list command line argument to allow a list of files and directories to be specified in an external file
      -- Useful is you have a generated list of files to check that would be too long for the command line
      -- File and directory paths are listed one per line
      -- Usage is: phpcs --file-list=/path/to/file-list ...
      -- Thanks to Blotzu for the patch
    - Values set using @codingStandardsChangeSetting comments can now contain spaces
    - Sniff unit tests can now specify a list of test files instead of letting the runner pick them (request #1078)
      -- Useful if a sniff needs to exclude files based on the environment, or is checking filenames
      -- Override the new getTestFiles() method to specify your own list of test files
    - Generic.Functions.OpeningFunctionBraceKernighanRitchie now ignores spacing for function return types
      -- The sniff code Generic.Functions.OpeningFunctionBraceKernighanRitchie.SpaceAfterBracket has been removed
      -- Replaced by Generic.Functions.OpeningFunctionBraceKernighanRitchie.SpaceBeforeBrace
      -- The new error message is slightly clearer as it indicates that a single space is needed before the brace
    - Squiz.Commenting.LongConditionClosingComment now allows for the length of a code block to be configured
      -- Set the lineLimit property (default is 20) in your ruleset.xml file to set the code block length
      -- When the code block length is reached, the sniff will enforce a closing comment after the closing brace
      -- Thanks to Juliette Reinders Folmer for the patch
    - Squiz.Commenting.LongConditionClosingComment now allows for the end comment format to be configured
      -- Set the commentFormat property (default is "//end %s") in your ruleset.xml file to set the format
      -- The placeholder %s will be replaced with the type of condition opener, e.g., "//end foreach"
      -- Thanks to Juliette Reinders Folmer for the patch
    - Generic.PHPForbiddenFunctions now allows forbidden functions to have mixed case
      -- Previously, it would only do a strtolower comparison
      -- Error message now shows what case was found in the code and what the correct case should be
      -- Thanks to Juliette Reinders Folmer for the patch
    - Added Generic.Classes.OpeningBraceSameLine to ensure opening brace of class/interface/trait is on the same line as the declaration
      -- Thanks to Juliette Reinders Folmer for the patch
    - Added Generic.PHP.BacktickOperator to ban the use of the backtick operator for running shell commands
      -- Thanks to Juliette Reinders Folmer for the patch
    - Added Generic.PHP.DisallowAlternativePHPTags to ban the use of alternate PHP tags
      -- Thanks to Juliette Reinders Folmer for the patch
    - Squiz.WhiteSpace.LanguageConstructSpacing no longer checks for spaces if parenthesis are being used (request #1062)
      -- Makes this sniff more compatibile with those that check parenthesis spacing of function calls
    - Squiz.WhiteSpace.ObjectOperatorSpacing now has a setting to ignore newline characters around object operators
      -- Default remains FALSE, so newlines are not allowed
      -- Override the "ignoreNewlines" setting in a ruleset.xml file to change
      -- Thanks to Alex Howansky for the patch
    - Squiz.Scope.MethodScope now sniffs traits as well as classes and interfaces
      -- Thanks to Jesse Donat for the patch
    - PHPCBF is now able to fix Squiz.SelfMemberReference.IncorrectCase errors
      -- Thanks to Nikola Kovacs for the patch
    - PHPCBF is now able to fix Squiz.Commenting.VariableComment.IncorrectVarType
      -- Thanks to Walt Sorensen for the patch
    - PHPCBF is now able to fix Generic.PHP.DisallowShortOpenTag
      -- Thanks to Juliette Reinders Folmer for the patch
    - Improved the formatting of the end brace when auto fixing InlineControlStructure errors (request #1121)
    - Generic.Functions.OpeningFunctionBraceKernighanRitchie.BraceOnNewLine fix no longer leaves blank line after brace (request #1085)
    - Generic UpperCaseConstantNameSniff now allows lowercase namespaces in constant definitions
      -- Thanks to Daniel Schniepp for the patch
    - Squiz DoubleQuoteUsageSniff is now more tolerant of syntax errors caused by mismatched string tokens
    - A few sniffs that produce errors based on the current PHP version can now be told to run using a specific PHP version
      -- Set the php_version config var using --config-set, --runtime-set, or in a ruleset to specify a specific PHP version
      -- The format of the PHP version is the same as the PHP_VERSION_ID constant (e.g., 50403 for version 5.4.3)
      -- Supported sniffs are Generic.PHP.DisallowAlternativePHPTags, PSR1.Classes.ClassDeclaration, Squiz.Commenting.FunctionComment
      -- Thanks to Finlay Beaton for the patch
    - Fixed bug #985  : Duplicate class definition detection generates false-positives in media queries
      -- Thanks to Raphael Horber for the patch
    - Fixed bug #1014 : Squiz VariableCommentSniff doesn't always detect a missing comment
    - Fixed bug #1066 : Undefined index: quiet in CLI.php during unit test run with -v command line arg
    - Fixed bug #1072 : Squiz.SelfMemberReference.NotUsed not detected if leading namespace separator is used
    - Fixed bug #1089 : Rulesets cannot be loaded if the path contains urlencoded characters
    - Fixed bug #1091 : PEAR and Squiz FunctionComment sniffs throw errors for some invalid @param line formats
    - Fixed bug #1092 : PEAR.Functions.ValidDefaultValue should not flag type hinted methods with a NULL default argument
    - Fixed bug #1095 : Generic LineEndings sniff replaces tabs with spaces with --tab-width is set
    - Fixed bug #1096 : Squiz FunctionDeclarationArgumentSpacing gives incorrect error/fix when variadic operator is followed by a space
    - Fixed bug #1099 : Group use declarations are incorrectly fixed by the PSR2 standard
      -- Thanks to Jason McCreary for the patch
    - Fixed bug #1101 : Incorrect indent errors when breaking out of PHP inside an IF statement
    - Fixed bug #1102 : Squiz.Formatting.OperatorBracket.MissingBrackets faulty bracketing fix
    - Fixed bug #1109 : Wrong scope indent reported in anonymous class
    - Fixed bug #1112 : File docblock not recognized when require_once follows it
    - Fixed bug #1120 : InlineControlStructureSniff does not handle auto-fixing for control structures that make function calls
    - Fixed bug #1124 : Squiz.Operators.ComparisonOperatorUsage does not detect bracketed conditions for inline IF statements
      -- Thanks to Raphael Horber for the patch
    </notes>
  </release>
  <release>
   <version>
    <release>2.6.2</release>
    <api>2.6.2</api>
   </version>
   <stability>
    <release>stable</release>
    <api>stable</api>
   </stability>
   <date>2016-07-14</date>
   <license uri="https://github.com/squizlabs/PHP_CodeSniffer/blob/master/licence.txt">BSD License</license>
   <notes>
    - Added a new --exclude CLI argument to exclude a list of sniffs from checking and fixing (request #904)
      -- Accepts the same sniff codes as the --sniffs command line argument, but provides the opposite functionality
    - Added a new -q command line argument to disable progress and verbose information from being printed (request #969)
      -- Useful if a coding standard hard-codes progess or verbose output but you want PHPCS to be quiet
      -- Use the command "phpcs --config-set quiet true" to turn quiet mode on by default
    - Generic LineLength sniff no longer errors for comments that cannot be broken out onto a new line (request #766)
      -- A typical case is a comment that contains a very long URL
      -- The comment is ignored if putting the URL on a indented new comment line would be longer than the allowed length
    - Settings extensions in a ruleset no longer causes PHP notices during unit testing
      -- Thanks to Klaus Purer for the patch
    - Version control reports now show which errors are fixable if you are showing sources
    - Added a new sniff to enforce a single space after a NOT operator (request #1051)
      -- Include in a ruleset using the code Generic.Formatting.SpaceAfterNot
    - The Squiz.Commenting.BlockComment sniff now supports tabs for indenting comment lines (request #1056)
    - Fixed bug #790 : Incorrect missing @throws error in methods that use closures
    - Fixed bug #908 : PSR2 standard is not checking that closing brace is on line following the body
    - Fixed bug #945 : Incorrect indent behavior using deep-nested function and arrays
    - Fixed bug #961 : Two anonymous functions passed as function/method arguments cause indentation false positive
    - Fixed bug #1005 : Using global composer vendor autoload breaks PHP lowercase built-in function sniff
      -- Thanks to Michael Butler for the patch
    - Fixed bug #1007 : Squiz Unreachable code detection is not working properly with a closure inside a case
    - Fixed bug #1023 : PSR2.Classes.ClassDeclaration fails if class extends base class and "implements" is on trailing line
    - Fixed bug #1026 : Arrays in comma delimited class properties cause ScopeIndent to increase indent
    - Fixed bug #1028 : Squiz ArrayDeclaration incorrectly fixes multi-line array where end bracket is not on a new line
    - Fixed bug #1034 : Squiz FunctionDeclarationArgumentSpacing gives incorrect error when first arg is a variadic
    - Fixed bug #1036 : Adjacent assignments aligned analysis statement wrong
    - Fixed bug #1049 : Version control reports can show notices when the report width is very small
    - Fixed bug #21050 : PEAR MultiLineCondition sniff suppresses errors on last condition line
    </notes>
  </release>
  <release>
   <version>
    <release>2.6.1</release>
    <api>2.6.1</api>
   </version>
   <stability>
    <release>stable</release>
    <api>stable</api>
   </stability>
   <date>2016-05-31</date>
   <license uri="https://github.com/squizlabs/PHP_CodeSniffer/blob/master/licence.txt">BSD License</license>
   <notes>
    - The PHP-supplied T_COALESCE token has been replicated for PHP versions before 7.0
    - Function return types of self, parent and callable are now tokenized as T_RETURN_TYPE
      -- Thanks to Jaroslav Hanslík for the patch
    - The default_standard config setting now allows multiple standards to be listed, like on the command line
      -- Thanks to Michael Mayer for the patch
    - Installations done via composer now only include the composer autoloader for PHP 5.3.2+ (request #942)
    - Added a rollbackChangeset() method to the Fixer class to purposely rollback the active changeset
    - Fixed bug #940 : Auto-fixing issue encountered with inconsistent use of braces
    - Fixed bug #943 : Squiz.PHP.InnerFunctions.NotAllowed reported in anonymous classes
    - Fixed bug #944 : PHP warning when running the latest phar
    - Fixed bug #951 : InlineIfDeclaration: invalid error produced with UTF-8 string
    - Fixed bug #957 : Operator spacing sniff errors when plus is used as part of a number
      -- Thanks to Klaus Purer for the patch
    - Fixed bug #959 : Call-time pass-by-reference false positive if there is a square bracket before the ampersand
      -- Thanks to Konstantin Leboev for the patch
    - Fixed bug #962 : Null coalescing operator (??) not detected as a token
      -- Thanks to Joel Posti for the patch
    - Fixed bug #973 : Anonymous class declaration and PSR1.Files.SideEffects.FoundWithSymbols
    - Fixed bug #974 : Error when file ends with "function"
    - Fixed bug #979 : Anonymous function with return type hint is not refactored as expected
    - Fixed bug #983 : Squiz.WhiteSpace.MemberVarSpacing.AfterComment fails to fix error when comment is not a docblock
    - Fixed bug #1010 : Squiz NonExectuableCode sniff does not detect boolean OR
      -- Thanks to Derek Henderson for the patch
    - Fixed bug #1015 : The Squiz.Commenting.FunctionComment sniff doesn't allow description in @return tag
      -- Thanks to Alexander Obuhovich for the patch
    - Fixed bug #1022 : Duplicate spaces after opening bracket error with PSR2 standard
    - Fixed bug #1025 : Syntax error in JS file can cause undefined index for parenthesis_closer
    </notes>
  </release>
  <release>
   <version>
    <release>2.6.0</release>
    <api>2.6.0</api>
   </version>
   <stability>
    <release>stable</release>
    <api>stable</api>
   </stability>
   <date>2016-04-04</date>
   <license uri="https://github.com/squizlabs/PHP_CodeSniffer/blob/master/licence.txt">BSD License</license>
   <notes>
    - Paths used when setting CLI arguments inside ruleset.xml files are now relative to the ruleset location (request #847)
      -- This change only applies to paths within ARG tags, used to set CLI arguments
      -- Previously, the paths were relative to the directory PHPCS was being run from
      -- Absolute paths are still allowed and work the same way they always have
      -- This change allows ruleset.xml files to be more portable
    - Content passed via STDIN will now be processed even if files are specified on the command line or in a ruleset
    - When passing content via STDIN, you can now specify the file path to use on the command line (request #934)
      -- This allows sniffs that check file paths to work correctly
      -- This is the same functionality provided by the phpcs_input_file line, except it is available on the command line
    - Files processed with custom tokenizers will no longer be skipped if they appear minified (request #877)
      -- If the custom tokenizer wants minified files skipped, it can set a $skipMinified member var to TRUE
      -- See the included JS and CSS tokenizers for an example
    - Config vars set in ruleset.xml files are now processed earlier, allowing them to be used during sniff registration
      -- Among other things, this allows the installed_paths config var to be set in ruleset.xml files
      -- Thanks to Pieter Frenssen for the patch
    - Improved detection of regular expressions in the JS tokenizer
    - Generic PHP Syntax sniff now uses PHP_BINARY (if available) to determine the path to PHP if no other path is available
      -- You can still manually set php_path to use a specific binary for testing
      -- Thanks to Andrew Berry for the patch
    - The PHP-supplied T_POW_EQUAL token has been replicated for PHP versions before 5.6
    - Added support for PHP7 use group declarations (request #878)
      -- New tokens T_OPEN_USE_GROUP and T_CLOSE_USE_GROUP are assigned to the open and close curly braces
    - Generic ScopeIndent sniff now reports errors for every line that needs the indent changed (request #903)
      -- Previously, it ignored lines that were indented correctly in the context of their block
      -- This change produces more technically accurate error messages, but is much more verbose
    - The PSR2 and Squiz standards now allow multi-line default values in function declarations (request #542)
      -- Previously, these would automatically make the function a multi-line declaration
    - Squiz InlineCommentSniff now allows docblocks on require(_once) and include(_once) statements
      -- Thanks to Gary Jones for the patch
    - Squiz and PEAR Class and File sniffs no longer assume the first comment in a file is always a file comment
      -- phpDocumentor assigns the comment to the file only if it is not followed by a structural element
      -- These sniffs now follow this same rule
    - Squiz ClassCommentSniff no longer checks for blank lines before class comments
      -- Removes the error Squiz.Commenting.ClassComment.SpaceBefore
    - Renamed Squiz.CSS.Opacity.SpacingAfterPoint to Squiz.CSS.Opacity.DecimalPrecision
      -- Please update your ruleset if you are referencing this error code directly
    - Fixed PHP tokenizer problem that caused an infinite loop when checking a comment with specific content
    - Generic Disallow Space and Tab indent sniffs now detect and fix indents inside embedded HTML chunks (request #882)
    - Squiz CSS IndentationSniff no longer assumes the class opening brace is at the end of a line
    - Squiz FunctionCommentThrowTagSniff now ignores non-docblock comments
    - Squiz ComparisonOperatorUsageSniff now allows conditions like while(true)
    - PEAR FunctionCallSignatureSniff (and the Squiz and PSR2 sniffs that use it) now correctly check the first argument
      -- Further fix for bug #698
    - Fixed bug #791 : codingStandardsChangeSetting settings not working with namespaces
    - Fixed bug #872 : Incorrect detection of blank lines between CSS class names
    - Fixed bug #879 : Generic InlineControlStructureSniff can create parse error when case/if/elseif/else have mixed brace and braceless definitions
    - Fixed bug #883 : PSR2 is not checking for blank lines at the start and end of control structures
    - Fixed bug #884 : Incorrect indentation notice for anonymous classes
    - Fixed bug #887 : Using curly braces for a shared CASE/DEFAULT statement can generate an error in PSR2 SwitchDeclaration
    - Fixed bug #889 : Closure inside catch/else/elseif causes indentation error
    - Fixed bug #890 : Function call inside returned short array value can cause indentation error inside CASE statements
    - Fixed bug #897 : Generic.Functions.CallTimePassByReference.NotAllowed false positive when short array syntax
    - Fixed bug #900 : Squiz.Functions.FunctionDeclarationArgumentSpacing bug when no space between type hint and argument
    - Fixed bug #902 : T_OR_EQUAL and T_POW_EQUAL are not seen as assignment tokens
    - Fixed bug #910 : Unrecognized "extends" and indentation on anonymous classes
    - Fixed bug #915 : JS Tokenizer generates errors when processing some decimals
    - Fixed bug #928 : Endless loop when sniffing a PHP file with a git merge conflict inside a function
    - Fixed bug #937 : Shebang can cause PSR1 SideEffects warning
      -- Thanks to Clay Loveless for the patch
    - Fixed bug #938 : CallTimePassByReferenceSniff ignores functions with return value
    </notes>
  </release>
  <release>
   <version>
    <release>2.5.1</release>
    <api>2.5.1</api>
   </version>
   <stability>
    <release>stable</release>
    <api>stable</api>
   </stability>
   <date>2016-01-20</date>
   <license uri="https://github.com/squizlabs/PHP_CodeSniffer/blob/master/licence.txt">BSD License</license>
   <notes>
    - The PHP-supplied T_SPACESHIP token has been replicated for PHP versions before 7.0
    - T_SPACESHIP is now correctly identified as an operator
      -- Thanks to Alexander Obuhovich for the patch
    - Generic LowerCaseKeyword now ensures array type hints are lowercase as well
      -- Thanks to Mathieu Rochette for the patch
    - Squiz ComparisonOperatorUsageSniff no longer hangs on JS FOR loops that don't use semicolons
    - PHP_CodesSniffer now includes the composer autoload.php file, if there is one
      -- Thanks to Klaus Purer for the patch
    - Added error Squiz.Commenting.FunctionComment.ScalarTypeHintMissing for PHP7 only (request #858)
      -- These errors were previously reported as Squiz.Commenting.FunctionComment.TypeHintMissing on PHP7
      -- Disable this error message in a ruleset.xml file if your code needs to run on both PHP5 and PHP7
    - The PHP 5.6 __debugInfo magic method no longer produces naming convention errors
      -- Thanks to Michael Nowack for the patch
    - PEAR and Squiz FunctionComment sniffs now support variadic functions (request #841)
    - Fixed bug #622 : Wrong detection of Squiz.CSS.DuplicateStyleDefinition with media queries
    - Fixed bug #752 : The missing exception error is reported in first found DocBlock
    - Fixed bug #794 : PSR2 MultiLineFunctionDeclaration forbids comments after opening parenthesis of a multiline call
    - Fixed bug #820 : PEAR/PSR2 FunctionCallSignature sniffs suggest wrong indent when there are multiple arguments on a line
    - Fixed bug #822 : Ruleset hard-coded file paths are not used if not running from the same directory as the ruleset
    - Fixed bug #825 : FunctionCallArgumentSpacing sniff complains about more than one space before comment in multi-line function call
    - Fixed bug #828 : Null classname is tokenized as T_NULL instead of T_STRING
    - Fixed bug #829 : Short array argument not fixed correctly when multiple function arguments are on the same line
    - Fixed bug #831 : PHPCS freezes in an infinite loop under Windows if no standard is passed
    - Fixed bug #832 : Tokenizer does not support context sensitive parsing
      -- Thanks to Jaroslav Hanslík for the patch
    - Fixed bug #835 : PEAR.Functions.FunctionCallSignature broken when closure uses return types
    - Fixed bug #838 : CSS indentation fixer changes color codes
      -- Thanks to Klaus Purer for the patch
    - Fixed bug #839 : "__()" method is marked as not camel caps
      -- Thanks to Tim Bezhashvyly for the patch
    - Fixed bug #852 : Generic.Commenting.DocComment not finding errors when long description is omitted
    - Fixed bug #854 : Return typehints in interfaces are not reported as T_RETURN_TYPE
      -- Thanks to Jaroslav Hanslík for the patch
    - Fixed bug #855 : Capital letter detection for multibyte strings doesn't work correctly
    - Fixed bug #857 : PSR2.ControlStructure.SwitchDeclaration shouldn't check indent of curly brace closers
    - Fixed bug #859 : Switch statement indention issue when returning function call with closure
    - Fixed bug #861 : Single-line arrays and function calls can generate incorrect indentation errors
    - Fixed bug #867 : Squiz.Strings.DoubleQuoteUsage broken for some escape codes
      -- Thanks to Jack Blower for the help with the fix
    - Fixed bug #21005 : Incorrect indent detection when multiple properties are initialized to arrays
    - Fixed bug #21010 : Incorrect missing colon detection in CSS when first style is not on new line
    - Fixed bug #21011 : Incorrect error message text when newline found after opening brace
    </notes>
  </release>
  <release>
   <version>
    <release>2.5.0</release>
    <api>2.5.0</api>
   </version>
   <stability>
    <release>stable</release>
    <api>stable</api>
   </stability>
   <date>2015-12-11</date>
   <license uri="https://github.com/squizlabs/PHP_CodeSniffer/blob/master/licence.txt">BSD License</license>
   <notes>
    - PHPCS will now look for a phpcs.xml file in parent directories as well as the current directory (request #626)
    - PHPCS will now use a phpcs.xml file even if files are specified on the command line
      -- This file is still only used if no standard is specified on the command line
    - Added support for a phpcs.xml.dist file (request #583)
      -- If both a phpcs.xml and phpcs.xml.dist file are present, the phpcs.xml file will be used
    - Added support for setting PHP ini values in ruleset.xml files (request #560)
      -- Setting the value of the new ini tags to name="memory_limit" value="32M" is the same as -d memory_limit=32M
    - Added support for one or more bootstrap files to be run before processing begins
      -- Use the --bootstrap=file,file,file command line argument to include bootstrap files
      -- Useful if you want to override some of the high-level settings of PHPCS or PHPCBF
      -- Thanks to John Maguire for the patch
    - Added additional verbose output for CSS tokenizing
    - Squiz ComparisonOperatorUsageSniff now checks FOR, WHILE and DO-WHILE statements
      -- Thanks to Arnout Boks for the patch
    - Fixed bug #660 : Syntax checks can fail on Windows with PHP5.6
    - Fixed bug #784 : $this->trait is seen as a T_TRAIT token
    - Fixed bug #786 : Switch indent issue with short array notation
    - Fixed bug #787 : SpacingAfterDefaultBreak confused by multi-line statements
    - Fixed bug #797 : Parsing CSS url() value breaks further parsing
    - Fixed bug #805 : Squiz.Commenting.FunctionComment.InvalidTypeHint on Scalar types on PHP7
    - Fixed bug #807 : Cannot fix line endings when open PHP tag is not on the first line
    - Fixed bug #808 : JS tokeniser incorrectly setting some function and class names to control structure tokens
    - Fixed bug #809 : PHPCBF can break a require_once statement with a space before the open parenthesis
    - Fixed bug #813 : PEAR FunctionCallSignature checks wrong indent when first token on line is part of a multi-line string
    </notes>
  </release>
  <release>
   <version>
    <release>2.4.0</release>
    <api>2.4.0</api>
   </version>
   <stability>
    <release>stable</release>
    <api>stable</api>
   </stability>
   <date>2015-11-24</date>
   <license uri="https://github.com/squizlabs/PHP_CodeSniffer/blob/master/licence.txt">BSD License</license>
   <notes>
    - Added support for PHP 7 anonymous classes
      -- Anonymous classes are now tokenized as T_ANON_CLASS and ignored by normal class sniffs
    - Added support for PHP 7 function return type declarations
      -- Return types are now tokenized as T_RETURN_TYPE
    - Fixed tokenizing of the XOR operator, which was incorrectly identified as a power operator (bug #765)
      -- The T_POWER token has been removed and replaced by the T_BITWISE_XOR token
      -- The PHP-supplied T_POW token has been replicated for PHP versions before 5.6
    - Traits are now tokenized in PHP versions before 5.4 to make testing easier
    - Improved regular expression detection in JS files
    - PEAR FunctionCallSignatureSniff now properly detects indents in more mixed HTML/PHP code blocks
    - Full report now properly indents lines when newlines are found inside error messages
    - Generating documentation without specifying a standard now uses the default standard instead
      -- Thanks to Ken Guest for the patch
    - Generic InlineControlStructureSniff now supports braceless do/while loops in JS
      -- Thanks to Pieter Frenssen for the patch
    - Added more guard code for function declarations with syntax errors
      -- Thanks to Yun Young-jin for the patch
    - Added more guard code for foreach declarations with syntax errors
      -- Thanks to Johan de Ruijter for the patch
    - Added more guard code for class declarations with syntax errors
    - Squiz ArrayDeclarationSniff now has guard code for arrays with syntax errors
    - Generic InlineControlStructureSniff now correctly fixes ELSEIF statements
    - Fixed bug #601 : Expected type hint int[]; found array in Squiz FunctionCommentSniff
      -- Thanks to Scato Eggen for the patch
    - Fixed bug #625 : Consider working around T_HASHBANG in HHVM 3.5.x and 3.6.x
      -- Thanks to Kunal Mehta for the patch
    - Fixed bug #692 : Comment tokenizer can break when using mbstring function overloading
    - Fixed bug #694 : Long sniff codes can cause PHP warnings in source report when showing error codes
    - Fixed bug #698 : PSR2.Methods.FunctionCallSignature.Indent forces exact indent of ternary operator parameters
    - Fixed bug #704 : ScopeIndent can fail when an opening parenthesis is on a line by itself
    - Fixed bug #707 : Squiz MethodScopeSniff doesn't handle nested functions
    - Fixed bug #709 : Squiz.Sniffs.Whitespace.ScopeClosingBraceSniff marking indented endif in mixed inline HTML blocks
    - Fixed bug #711 : Sniffing from STDIN shows Generic.Files.LowercasedFilename.NotFound error
    - Fixed bug #714 : Fixes suppression of errors using docblocks
      -- Thanks to Andrzej Karmazyn for the patch
    - Fixed bug #716 : JSON report is invalid when messages contain newlines or tabs
      -- Thanks to Pieter Frenssen for the patch
    - Fixed bug #723 : ScopeIndent can fail when multiple array closers are on the same line
    - Fixed bug #730 : ScopeIndent can fail when a short array opening square bracket is on a line by itself
    - Fixed bug #732 : PHP Notice if @package name is made up of all invalid characters
      -- Adds new error code PEAR.Commenting.FileComment.InvalidPackageValue
    - Fixed bug #748 : Auto fix for Squiz.Commenting.BlockComment.WrongEnd is incorrect
      -- Thanks to J.D. Grimes for the patch
    - Fixed bug #753 : PSR2 standard shouldn't require space after USE block when next code is a closing tag
    - Fixed bug #768 : PEAR FunctionCallSignature sniff forbids comments after opening parenthesis of a multiline call
    - Fixed bug #769 : Incorrect detection of variable reference operator when used with short array syntax
      -- Thanks to Klaus Purer for the patch
    - Fixed bug #772 : Syntax error when using PHPCBF on alternative style foreach loops
    - Fixed bug #773 : Syntax error when stripping trailing PHP close tag and previous statement has no semicolon
    - Fixed bug #778 : PHPCBF creates invalid PHP for inline FOREACH containing multiple control structures
    - Fixed bug #781 : Incorrect checking for PHP7 return types on multi-line function declartions
    - Fixed bug #782 : Conditional function declarations cause fixing conflicts in Squiz standard
      -- Squiz.ControlStructures.ControlSignature no longer enforces a single newline after open brace
      -- Squiz.WhiteSpace.ControlStructureSpacing can be used to checl spacing at the start/end of control structures
    </notes>
  </release>
  <release>
   <version>
    <release>2.3.4</release>
    <api>2.3.4</api>
   </version>
   <stability>
    <release>stable</release>
    <api>stable</api>
   </stability>
   <date>2015-09-09</date>
   <license uri="https://github.com/squizlabs/PHP_CodeSniffer/blob/master/licence.txt">BSD License</license>
   <notes>
    - JSON report format now includes the fixable status for each error message and the total number of fixable errors
    - Added more guard code for function declarations with syntax errors
    - Added tokenizer support for the PHP declare construct
      -- Thanks to Andy Blyler for the patch
    - Generic UnnecessaryStringConcatSniff can now allow strings concatenated over multiple lines
      -- Set the allowMultiline property to TRUE (default is FALSE) in your ruleset.xml file to enable this
      -- By default, concat used only for getting around line length limits still generates an error
      -- Thanks to Stefan Lenselink for the contribution
    - Invalid byte sequences no longer throw iconv_strlen() errors (request #639)
      -- Thanks to Willem Stuursma for the patch
    - Generic TodoSniff and FixmeSniff are now better at processing strings with invalid characters
    - PEAR FunctionCallSignatureSniff now ignores indentation of inline HTML content
    - Squiz ControlSignatureSniff now supports control structures with only inline HTML content
    - Fixed bug #636 : Some class names cause CSS tokenizer to hang
    - Fixed bug #638 : VCS blame reports output error content from the blame commands for files not under VC
    - Fixed bug #642 : Method params incorrectly detected when default value uses short array syntax
      -- Thanks to Josh Davis for the patch
    - Fixed bug #644 : PEAR ScopeClosingBrace sniff does not work with mixed HTML/PHP
    - Fixed bug #645 : FunctionSignature and ScopeIndent sniffs don't detect indents correctly when PHP open tag is not on a line by itself
    - Fixed bug #648 : Namespace not tokenized correctly when followed by multiple use statements
    - Fixed bug #654 : Comments affect indent check for BSDAllman brace style
    - Fixed bug #658 : Squiz.Functions.FunctionDeclarationSpacing error for multi-line declarations with required spaces greater than zero
      -- Thanks to J.D. Grimes for the patch
    - Fixed bug #663 : No space after class name generates: Class name "" is not in camel caps format
    - Fixed bug #667 : Scope indent check can go into infinite loop due to some parse errors
    - Fixed bug #670 : Endless loop in PSR1 SideEffects sniffer if no semicolon after last statement
      -- Thanks to Thomas Jarosch for the patch
    - Fixed bug #672 : Call-time pass-by-reference false positive
    - Fixed bug #683 : Comments are incorrectly reported by PSR2.ControlStructures.SwitchDeclaration sniff
    - Fixed bug #687 : ScopeIndent does not check indent correctly for method prefixes like public and abstract
    - Fixed bug #689 : False error on some comments after class closing brace
    </notes>
  </release>
  <release>
   <version>
    <release>2.3.3</release>
    <api>2.3.3</api>
   </version>
   <stability>
    <release>stable</release>
    <api>stable</api>
   </stability>
   <date>2015-06-24</date>
   <license uri="https://github.com/squizlabs/PHP_CodeSniffer/blob/master/licence.txt">BSD License</license>
   <notes>
    - Improved the performance of the CSS tokenizer, especially on very large CSS files (thousands of lines)
      -- Thanks to Klaus Purer for the patch
    - Defined tokens for lower PHP versions are now phpcs-specific strings instead of ints
      -- Stops conflict with other projects, like PHP_CodeCoverage
    - Added more guard code for syntax errors to various sniffs
    - Improved support for older HHVM versions
      -- Thanks to Kunal Mehta for the patch
    - Squiz ValidLogicalOperatorsSniff now ignores XOR as type casting is different when using the ^ operator (request #567)
    - Squiz CommentedOutCodeSniff is now better at ignoring URLs inside comments
    - Squiz ControlSignatureSniff is now better at checking embedded PHP code
    - Squiz ScopeClosingBraceSniff is now better at checking embedded PHP code
    - Fixed bug #584 : Squiz.Arrays.ArrayDeclaration sniff gives incorrect NoComma error for multiline string values
    - Fixed bug #589 : PEAR.Functions.FunctionCallSignature sniff not checking all function calls
    - Fixed bug #592 : USE statement tokenising can sometimes result in mismatched scopes
    - Fixed bug #594 : Tokenizer issue on closure that returns by reference
    - Fixed bug #595 : Colons in CSS selectors within media queries throw false positives
      -- Thanks to Klaus Purer for the patch
    - Fixed bug #598 : PHPCBF can break function/use closure brace placement
    - Fixed bug #603 : Squiz ControlSignatureSniff hard-codes opener type while fixing
    - Fixed bug #605 : Auto report-width specified in ruleset.xml ignored
    - Fixed bug #611 : Invalid numeric literal on CSS files under PHP7
    - Fixed bug #612 : Multi-file diff generating incorrectly if files do not end with EOL char
    - Fixed bug #615 : Squiz OperatorBracketSniff incorrectly reports and fixes operations using self::
    - Fixed bug #616 : Squiz DisallowComparisonAssignmentSniff inconsistent errors with inline IF statements
    - Fixed bug #617 : Space after switch keyword in PSR-2 is not being enforced
    - Fixed bug #621 : PSR2 SwitchDeclaration sniff doesn't detect, or correctly fix, case body on same line as statement
    </notes>
  </release>
  <release>
   <version>
    <release>2.3.2</release>
    <api>2.3.2</api>
   </version>
   <stability>
    <release>stable</release>
    <api>stable</api>
   </stability>
   <date>2015-04-29</date>
   <license uri="https://github.com/squizlabs/PHP_CodeSniffer/blob/master/licence.txt">BSD License</license>
   <notes>
    - The error message for PSR2.ControlStructures.SwitchDeclaration.WrongOpenercase is now clearer (request #579)
    - Fixed bug #545 : Long list of CASE statements can cause tokenizer to reach a depth limit
    - Fixed bug #565 : Squiz.WhiteSpace.OperatorSpacing reports negative number in short array
      -- Thanks to Vašek Purchart for the patch
      -- Same fix also applied to Squiz.Formatting.OperatorBracket
    - Fixed bug #569 : Generic ScopeIndentSniff throws PHP notices in JS files
    - Fixed bug #570 : Phar class fatals in PHP less than 5.3
    </notes>
  </release>
  <release>
   <version>
    <release>2.3.1</release>
    <api>2.3.1</api>
   </version>
   <stability>
    <release>stable</release>
    <api>stable</api>
   </stability>
   <date>2015-04-23</date>
   <license uri="https://github.com/squizlabs/PHP_CodeSniffer/blob/master/licence.txt">BSD License</license>
   <notes>
    - PHPCS can now exit with 0 even if errors are found
      -- Set the ignore_errors_on_exit config variable to 1 to set this behaviour
      -- Use with the ignore_warnings_on_exit config variable to never return a non-zero exit code
    - Added Generic DisallowLongArraySyntaxSniff to enforce the use of the PHP short array syntax (request #483)
      -- Thanks to Xaver Loppenstedt for helping with tests
    - Added Generic DisallowShortArraySyntaxSniff to ban the use of the PHP short array syntax (request #483)
      -- Thanks to Xaver Loppenstedt for helping with tests
    - Generic ScopeIndentSniff no longer does exact checking for content inside parenthesis (request #528)
      -- Only applies to custom coding standards that set the "exact" flag to TRUE
    - Squiz ConcatenationSpacingSniff now has a setting to ignore newline characters around operators (request #511)
        -- Default remains FALSE, so newlines are not allowed
        -- Override the "ignoreNewlines" setting in a ruleset.xml file to change
    - Squiz InlineCommentSniff no longer checks the last char of a comment if the first char is not a letter (request #505)
    - The Squiz standard has increased the max padding for statement alignment from 12 to 20
    - Fixed bug #479 : Yielded values are not recognised as returned values in Squiz FunctionComment sniff
    - Fixed bug #512 : Endless loop whilst parsing mixture of control structure styles
    - Fixed bug #515 : Spaces in JS block incorrectly flagged as indentation error
    - Fixed bug #523 : Generic ScopeIndent errors for IF in FINALLY
    - Fixed bug #527 : Closure inside IF statement is not tokenized correctly
    - Fixed bug #529 : Squiz.Strings.EchoedStrings gives false positive when echo'ing using an inline condition
    - Fixed bug #537 : Using --config-set is breaking phpcs.phar
    - Fixed bug #543 : SWITCH with closure in condition generates inline control structure error
    - Fixed bug #551 : Multiple catch blocks not checked in Squiz.ControlStructures.ControlSignature sniff
    - Fixed bug #554 : ScopeIndentSniff causes errors when encountering an unmatched parenthesis
    - Fixed bug #558 : PHPCBF adds brace for ELSE IF split over multiple lines
    - Fixed bug #564 : Generic MultipleStatementAlignment sniff reports incorrect errors for multiple assignments on a single line
    </notes>
  </release>
  <release>
   <version>
    <release>2.3.0</release>
    <api>2.3.0</api>
   </version>
   <stability>
    <release>stable</release>
    <api>stable</api>
   </stability>
   <date>2015-03-04</date>
   <license uri="https://github.com/squizlabs/PHP_CodeSniffer/blob/master/licence.txt">BSD License</license>
   <notes>
    - The existence of the main config file is now cached to reduce is_file() calls when it doesn't exist (request #486)
    - Abstract classes inside the Sniffs directory are now ignored even if they are named [Name]Sniff.php (request #476)
      -- Thanks to David Vernet for the patch
    - PEAR and Squiz FileComment sniffs no longer have @ in their error codes
      -- e.g., PEAR.Commenting.FileComment.Duplicate@categoryTag becomes PEAR.Commenting.FileComment.DuplicateCategoryTag
      -- e.g., Squiz.Commenting.FileComment.Missing@categoryTag becomes Squiz.Commenting.FileComment.MissingCategoryTag
    - PEAR MultiLineConditionSniff now allows comment lines inside multi-line IF statement conditions
      -- Thanks to Klaus Purer for the patch
    - Generic ForbiddenFunctionsSniff now supports setting null replacements in ruleset files (request #263)
    - Generic opening function brace sniffs now support checking of closures
      -- Set the checkClosures property to TRUE (default is FALSE) in your ruleset.xml file to enable this
      -- Can also set the checkFunctions property to FALSE (default is TRUE) in your ruleset.xml file to only check closures
      -- Affects OpeningFunctionBraceBsdAllmanSniff and OpeningFunctionBraceKernighanRitchieSniff
    - Generic OpeningFunctionBraceKernighanRitchieSniff can now fix all the errors it finds
    - Generic OpeningFunctionBraceKernighanRitchieSniff now allows empty functions with braces next to each other
    - Generic OpeningFunctionBraceBsdAllmanSniff now allows empty functions with braces next to each other
    - Improved auto report width for the "full" report
    - Improved conflict detection during auto fixing
    - Generic ScopeIndentSniff is no longer confused by empty closures
    - Squiz ControlSignatureSniff now always ignores comments (fixes bug #490)
      -- Include the Squiz.Commenting.PostStatementComment sniff in your ruleset.xml to ban these comments again
    - Squiz OperatorSpacingSniff no longer throws errors for code in the form ($foo || -1 === $bar)
    - Fixed errors tokenizing T_ELSEIF tokens on HHVM 3.5
    - Squiz ArrayDeclarationSniff is no longer tricked by comments after array values
    - PEAR IncludingFileSniff no longer produces invalid code when removing parenthesis from require/include statements
    - Fixed bug #415 : The @codingStandardsIgnoreStart has no effect during fixing
    - Fixed bug #432 : Properties of custom sniffs cannot be configured
    - Fixed bug #453 : PSR2 standard does not allow closing tag for mixed PHP/HTML files
    - Fixed bug #457 : FunctionCallSignature sniffs do not support here/nowdoc syntax and can cause syntax error when fixing
    - Fixed bug #466 : PropertyLabelSpacing JS fixer issue when there is no space after colon
    - Fixed bug #473 : Writing a report for an empty folder to existing file includes the existing contents
    - Fixed bug #485 : PHP notice in Squiz.Commenting.FunctionComment when checking malformed @throws comment
    - Fixed bug #491 : Generic InlineControlStructureSniff can correct with missing semicolon
      -- Thanks to Jesse Donat for the patch
    - Fixed bug #492 : Use statements don't increase the scope indent
    - Fixed bug #493 : PSR1_Sniffs_Methods_CamelCapsMethodNameSniff false positives for some magic method detection
      -- Thanks to Andreas Möller for the patch
    - Fixed bug #496 : Closures in PSR2 are not checked for a space after the function keyword
    - Fixed bug #497 : Generic InlineControlStructureSniff does not support alternative SWITCH syntax
    - Fixed bug #500 : Functions not supported as values in Squiz ArrayDeclaration sniff
    - Fixed bug #501 : ScopeClosingBrace and ScopeIndent conflict with closures used as array values
      -- Generic ScopeIndentSniff may now report fewer errors for closures, but perform the same fixes
    - Fixed bug #502 : PSR1 SideEffectsSniff sees declare() statements as side effects
    </notes>
  </release>
  <release>
   <version>
    <release>2.2.0</release>
    <api>2.2.0</api>
   </version>
   <stability>
    <release>stable</release>
    <api>stable</api>
   </stability>
   <date>2015-01-22</date>
   <license uri="https://github.com/squizlabs/PHP_CodeSniffer/blob/master/licence.txt">BSD License</license>
   <notes>
    - Added (hopefully) tastefully used colors to report and progress output for the phpcs command
      -- Use the --colors command line argument to use colors in output
      -- Use the command "phpcs --config-set colors true" to turn colors on by default
      -- Use the --no-colors command line argument to turn colors off when the config value is set
    - Added support for using the full terminal width for report output
      -- Use the --report-width=auto command line argument to auto-size the reports
      -- Use the command "phpcs --config-set report_width auto" to use auto-sizing by default
    - Reports will now size to fit inside the report width setting instead of always using padding to fill the space
    - If no files or standards are specified, PHPCS will now look for a phpcs.xml file in the current directory
      -- This file has the same format as a standard ruleset.xml file
      -- The phpcs.xml file should specify (at least) files to process and a standard/sniffs to use
      -- Useful for running the phpcs and phpcbf commands without any arguments at the top of a repository
    - Default file paths can now be specified in a ruleset.xml file using the "file" tag
      -- File paths are only processed if no files were specified on the command line
    - Extensions specified on the CLI are now merged with those set in ruleset.xml files
      -- Previously, the ruleset.xml file setting replaced the CLI setting completely
    - Squiz coding standard now requires lowercase PHP constants (true, false and null)
      -- Removed Squiz.NamingConventions.ConstantCase sniff as the rule is now consistent across PHP and JS files
    - Squiz FunctionOpeningBraceSpaceSniff no longer does additional checks for JS functions
      -- PHP and JS functions and closures are now treated the same way
    - Squiz MultiLineFunctionDeclarationSniff now supports JS files
    - Interactive mode no longer breaks if you also specify a report type on the command line
    - PEAR InlineCommentSniff now fixes the Perl-style comments that it finds (request #375)
    - PSR2 standard no longer fixes the placement of docblock open tags as comments are excluded from this standard
    - PSR2 standard now sets a default tab width of 4 spaces
    - Generic DocCommentSniff now only disallows lowercase letters at the start of a long/short comment (request #377)
      -- All non-letter characters are now allowed, including markdown special characters and numbers
    - Generic DisallowMultipleStatementsSniff now allows multiple open/close tags on the same line (request #423)
    - Generic CharacterBeforePHPOpeningTagSniff now only checks the first PHP tag it finds (request #423)
    - Generic CharacterBeforePHPOpeningTagSniff now allows a shebang line at the start of the file (request #20481)
    - Generic InlineHTMLUnitTest now allows a shebang line at the start of the file (request #20481)
    - PEAR ObjectOperatorIndentSniff now only checks object operators at the start of a line
    - PEAR FileComment and ClassComment sniffs no longer have @ in their error codes
      -- E.g., PEAR.Commenting.FileComment.Missing@categoryTag becomes PEAR.Commenting.FileComment.MissingCategoryTag
      -- Thanks to Grzegorz Rygielski for the patch
    - Squiz ControlStructureSpacingSniff no longer enforces a blank line before CATCH statements
    - Squiz FunctionCommentSniff now fixes the return type in the @return tag (request #392)
    - Squiz BlockCommentSniff now only disallows lowercase letters at the start of the comment
    - Squiz InlineCommentSniff now only disallows lowercase letters at the start of the comment
    - Squiz OperatorSpacingSniff now has a setting to ignore newline characters around operators (request #348)
      -- Default remains FALSE, so newlines are not allowed
      -- Override the "ignoreNewlines" setting in a ruleset.xml file to change
    - PSR2 ControlStructureSpacingSniff now checks for, and fixes, newlines after the opening parenthesis
    - Added a markdown document generator (--generator=markdown to use)
      -- Thanks to Stefano Kowalke for the contribution
    - Fixed bug #379 : Squiz.Arrays.ArrayDeclaration.NoCommaAfterLast incorrectly detects comments
    - Fixed bug #382 : JS tokenizer incorrect for inline conditionally created immediately invoked anon function
    - Fixed bug #383 : Squiz.Arrays.ArrayDeclaration.ValueNoNewline incorrectly detects nested arrays
    - Fixed bug #386 : Undefined offset in Squiz.FunctionComment sniff when param has no comment
    - Fixed bug #390 : Indentation of non-control structures isn't adjusted when containing structure is fixed
    - Fixed bug #400 : InlineControlStructureSniff fails to fix when statement has no semicolon
    - Fixed bug #401 : PHPCBF no-patch option shows an error when there are no fixable violations in a file
    - Fixed bug #405 : The "Squiz.WhiteSpace.FunctionSpacing" sniff removes class "}" during fixing
    - Fixed bug #407 : PEAR.ControlStructures.MultiLineCondition doesn't account for comments at the end of lines
    - Fixed bug #410 : The "Squiz.WhiteSpace.MemberVarSpacing" not respecting "var"
    - Fixed bug #411 : Generic.WhiteSpace.ScopeIndent.Incorrect - false positive with multiple arrays in argument list
    - Fixed bug #412 : PSR2 multi-line detection doesn't work for inline IF and string concats
    - Fixed bug #414 : Squiz.WhiteSpace.MemberVarSpacing - inconsistent checking of member vars with comment
    - Fixed bug #433 : Wrong detection of Squiz.Arrays.ArrayDeclaration.KeyNotAligned when key contains space
    - Fixed bug #434 : False positive for spacing around "=>" in inline array within foreach
    - Fixed bug #452 : Ruleset exclude-pattern for specific sniff code ignored when using CLI --ignore option
    - Fixed bug #20482 : Scope indent sniff can get into infinite loop when processing a parse error
    </notes>
  </release>
  <release>
   <version>
    <release>2.1.0</release>
    <api>2.1.0</api>
   </version>
   <stability>
    <release>stable</release>
    <api>stable</api>
   </stability>
   <date>2014-12-18</date>
   <license uri="https://github.com/squizlabs/PHP_CodeSniffer/blob/master/licence.txt">BSD License</license>
   <notes>
    - Time and memory output is now shown if progress information is also shown (request #335)
    - A tilde can now be used to reference a user's home directory in a path to a standard (request #353)
    - Added PHP_CodeSniffer_File::findStartOfStatement() to find the first non-whitespace token in a statement
      -- Possible alternative for code using PHP_CodeSniffer_File::findPrevious() with the local flag set
    - Added PHP_CodeSniffer_File::findEndOfStatement() to find the last non-whitespace token in a statement
      -- Possible alternative for code using PHP_CodeSniffer_File::findNext() with the local flag set
    - Generic opening function brace sniffs now ensure the opening brace is the last content on the line
      -- Affects OpeningFunctionBraceBsdAllmanSniff and OpeningFunctionBraceKernighanRitchieSniff
      -- Also enforced in PEAR FunctionDeclarationSniff and Squiz MultiLineFunctionDeclarationSniff
    - Generic DisallowTabIndentSniff now replaces tabs everywhere it finds them, except in strings and here/now docs
    - Generic EmptyStatementSniff error codes now contain the type of empty statement detected (request #314)
      -- All messages generated by this sniff are now errors (empty CATCH was previously a warning)
      -- Message code Generic.CodeAnalysis.EmptyStatement.NotAllowed has been removed
      -- Message code Generic.CodeAnalysis.EmptyStatement.NotAllowedWarning has been removed
      -- New message codes have the format Generic.CodeAnalysis.EmptyStatement.Detected[TYPE]
      -- Example code is Generic.CodeAnalysis.EmptyStatement.DetectedCATCH
      -- You can now use a custom ruleset to change messages to warnings and to exclude them
    - PEAR and Squiz FunctionCommentSniffs no longer ban @return tags for constructors and destructors
      -- Removed message PEAR.Commenting.FunctionComment.ReturnNotRequired
      -- Removed message Squiz.Commenting.FunctionComment.ReturnNotRequired
      -- Change initiated by request #324 and request #369
    - Squiz EmptyStatementSniff has been removed
      -- Squiz standard now includes Generic EmptyStatementSniff and turns off the empty CATCH error
    - Squiz ControlSignatureSniff fixes now retain comments between the closing parenthesis and open brace
    - Squiz SuperfluousWhitespaceSniff now checks for extra blank lines inside closures
      -- Thanks to Sertan Danis for the patch
    - Squiz ArrayDeclarationSniff now skips function calls while checking multi-line arrays
    - Fixed bug #337 : False positive with anonymous functions in Generic_Sniffs_WhiteSpace_ScopeIndentSniff
    - Fixed bug #339 : reformatting brace location can result in broken code
    - Fixed bug #342 : Nested ternary operators not tokenized correctly
    - Fixed bug #345 : Javascript regex not tokenized when inside array
    - Fixed bug #346 : PHP path can't be determined in some cases in "phpcs.bat" (on Windows XP)
    - Fixed bug #358 : False positives for Generic_Sniffs_WhiteSpace_ScopeIndentSniff
    - Fixed bug #361 : Sniff-specific exclude patterns don't work for Windows
    - Fixed bug #364 : Don't interpret "use function" as declaration
    - Fixed bug #366 : phpcbf with PSR2 errors on control structure alternative syntax
    - Fixed bug #367 : Nested Anonymous Functions Causing False Negative
    - Fixed bug #371 : Shorthand binary cast causes tokenizer errors
      -- New token T_BINARY_CAST added for the b"string" cast format (the 'b' is the T_BINARY_CAST token)
    - Fixed bug #372 : phpcbf parse problem, wrong brace placement for inline IF
    - Fixed bug #373 : Double quote usage fix removing too many double quotes
    - Fixed bug #20196 : 1.5.2 breaks scope_closer position
    </notes>
  </release>
  <release>
   <version>
    <release>2.0.0</release>
    <api>2.0.0</api>
   </version>
   <stability>
    <release>stable</release>
    <api>stable</api>
   </stability>
   <date>2014-12-05</date>
   <license uri="https://github.com/squizlabs/PHP_CodeSniffer/blob/master/licence.txt">BSD License</license>
   <notes>
    - JS tokenizer now sets functions as T_CLOSUREs if the function is anonymous
    - JS tokenizer now sets all objects to T_OBJECT
      -- Object end braces are set to a new token T_CLOSE_OBJECT
      -- T_OBJECT tokens no longer act like scopes; i.e., they have no condition/opener/closer
      -- T_PROPERTY tokens no longer act like scopes; i.e., they have no condition/opener/closer
      -- T_OBJECT tokens have a bracket_closer instead, which can be used to find the ending
      -- T_CLOSE_OBJECT tokens have a bracket_opener
    - Improved regular expression detection in the JS tokenizer
    - You can now get PHP_CodeSniffer to ignore a single line by putting @codingStandardsIgnoreLine in a comment
      -- When the comment is found, the comment line and the following line will be ignored
      -- Thanks to Andy Bulford for the contribution
    - PHPCBF now prints output when it is changing into directories
    - Improved conflict detection during auto fixing
    - The -vvv command line argument will now output the current file content for each loop during fixing
    - Generic ScopeIndentSniff now checks that open/close PHP tags are aligned to the correct column
    - PEAR FunctionCallSignatureSniff now checks indent of closing parenthesis even if it is not on a line by itself
    - PEAR FunctionCallSignatureSniff now supports JS files
    - PEAR MultiLineConditionSniff now supports JS files
    - Squiz DocCommentAlignmentSniff now supports JS files
    - Fixed a problem correcting the closing brace line in Squiz ArrayDeclarationSniff
    - Fixed a problem auto-fixing the Squiz.WhiteSpace.FunctionClosingBraceSpace.SpacingBeforeNestedClose error
    - Squiz EmbeddedPhpSniff no longer reports incorrect alignment of tags when they are not on new lines
    - Squiz EmbeddedPhpSniff now aligns open tags correctly when moving them onto a new line
    - Improved fixing of arrays with multiple values in Squiz ArrayDeclarationSniff
    - Improved detection of function comments in Squiz FunctionCommentSpacingSniff
    - Improved fixing of lines after cases statements in Squiz SwitchDeclarationSniff
    - Fixed bug #311 : Suppression of function prototype breaks checking of lines within function
    - Fixed bug #320 : Code sniffer identation issue
    - Fixed bug #333 : Nested ternary operators causing problems
    </notes>
  </release>
  <release>
   <version>
    <release>2.0.0RC4</release>
    <api>2.0.0RC4</api>
   </version>
   <stability>
    <release>beta</release>
    <api>beta</api>
   </stability>
   <date>2014-11-07</date>
   <license uri="https://github.com/squizlabs/PHP_CodeSniffer/blob/master/licence.txt">BSD License</license>
   <notes>
    - JS tokenizer now detects xor statements correctly
    - Improved detection of properties and objects in the JS tokenizer
    - Generic ScopeIndentSniff can now fix indents using tabs instead of spaces
      -- Set the tabIndent property to TRUE in your ruleset.xml file to enable this
      -- It is important to also set a tab-width setting, either in the ruleset or on the command line, for accuracy
    - Generic ScopeIndentSniff now checks and auto-fixes JS files
    - Generic DisallowSpaceIndentSniff is now able to replace space indents with tab indents during fixing
    - Support for phpcs-only and phpcbf-only attributes has been added to all ruleset.xml elements
      -- Allows parts of the ruleset to only apply when using a specific tool
      -- Useful for doing things like excluding indent fixes but still reporting indent errors
    - Unit tests can now set command line arguments during a test run
      -- Override getCliValues() and pass an array of CLI arguments for each file being tested
    - File-wide sniff properties can now be set using T_INLINE_HTML content during unit test runs
      -- Sniffs that start checking at the open tag can only, normally, have properties set using a ruleset
    - Generic ConstructorNameSniff no longer errors for PHP4 style constructors when __construct() is present
      -- Thanks to Thibaud Fabre for the patch
    - Generic DocCommentSniff now checks that the end comment tag is on a new line
    - Generic MultipleStatementAlignmentSniff no longer skips assignments for closures
    - Squiz DocCommentAlignment sniff now has better checking for single line doc block
    - Running unit tests with the -v CLI argument no longer generates PHP errors
    - Fixed bug #295 : ScopeIndentSniff hangs when processing nested closures
    - Fixed bug #298 : False positive in ScopeIndentSniff when anonymous functions are used with method chaining
    - Fixed bug #302 : Fixing code in Squiz InlineComment sniff can remove some comment text
    - Fixed bug #303 : Open and close tag on same line can cause a PHP notice checking scope indent
    - Fixed bug #306 : File containing only a namespace declaration raises undefined index notice
    - Fixed bug #307 : Conditional breaks in case statements get incorrect indentions
    - Fixed bug #308 : Squiz InlineIfDeclarationSniff fails on ternary operators inside closure
    - Fixed bug #310 : Variadics not recognized by tokenizer
    </notes>
  </release>
  <release>
   <version>
    <release>2.0.0RC3</release>
    <api>2.0.0RC3</api>
   </version>
   <stability>
    <release>beta</release>
    <api>beta</api>
   </stability>
   <date>2014-10-16</date>
   <license uri="https://github.com/squizlabs/PHP_CodeSniffer/blob/master/licence.txt">BSD License</license>
   <notes>
    - Improved default output for PHPCBF and removed the options to print verbose and progress output
    - If a .fixed file is supplied for a unit test file, the auto fixes will be checked against it during testing
      -- See Generic ScopeIndentUnitTest.inc and ScopeIndentUnitTest.inc.fixed for an example
    - Fixer token replacement methods now return TRUE if the change was accepted and FALSE if rejected
    - The --config-show command now pretty-prints the config values
      -- Thanks to Ken Guest for the patch
    - Setting and removing config values now catches exceptions if the config file is not writable
      -- Thanks to Ken Guest for the patch
    - Setting and removing config values now prints a message to confirm the action and show old values
    - Generic ScopeIndentSniff has been completely rewritten to improve fixing and embedded PHP detection
    - Generic DisallowTabIndent and DisallowSpaceIndent sniffs now detect indents at the start of block comments
    - Generic DisallowTabIndent and DisallowSpaceIndent sniffs now detect indents inside multi-line strings
    - Generic DisallowTabIndentSniff now replaces tabs inside doc block comments
    - Squiz ControlStructureSpacingSniff error codes have been corrected; they were reversed
    - Squiz EmbeddedPhpSniff now checks open and close tag indents and fixes some errors
    - Squiz FileCommentSniff no longer throws incorrect blank line before comment errors in JS files
    - Squiz ClassDeclarationSniff now has better checking for blank lines after a closing brace
    - Removed error Squiz.Classes.ClassDeclaration.NoNewlineAfterCloseBrace (request #285)
      -- Already handled by Squiz.Classes.ClassDeclaration.CloseBraceSameLine
    - Fixed bug #280 : The --config-show option generates error when there is no config file
    </notes>
  </release>
  <release>
   <version>
    <release>2.0.0RC2</release>
    <api>2.0.0RC2</api>
   </version>
   <stability>
    <release>beta</release>
    <api>beta</api>
   </stability>
   <date>2014-09-26</date>
   <license uri="https://github.com/squizlabs/PHP_CodeSniffer/blob/master/licence.txt">BSD License</license>
   <notes>
    - Minified JS and CSS files are now detected and skipped (fixes bug #252 and bug #19899)
      -- A warning will be added to the file so it can be found in the report and ignored in the future
    - Fixed incorrect length of JS object operator tokens
    - PHP tokenizer no longer converts class/function names to special tokens types
      -- Class/function names such as parent and true would become special tokens such as T_PARENT and T_TRUE
    - PHPCS can now exit with 0 if only warnings were found (request #262)
      -- Set the ignore_warnings_on_exit config variable to 1 to set this behaviour
      -- Default remains at exiting with 0 only if no errors and no warnings were found
      -- Also changes return value of PHP_CodeSniffer_Reporting::printReport()
    - Rulesets can now set associative array properties
      -- property name="[property]" type="array" value="foo=>bar,baz=>qux"
    - Generic ForbiddenFunctionsSniff now has a public property called forbiddenFunctions (request #263)
      -- Override the property in a ruleset.xml file to define forbidden functions and their replacements
      -- A replacement of NULL indicates that no replacement is available
      -- e.g., value="delete=>unset,print=>echo,create_function=>null"
      -- Custom sniffs overriding this one will need to change the visibility of their member var
    - Improved closure support in Generic ScopeIndentSniff
    - Improved indented PHP tag support in Generic ScopeIndentSniff
    - Improved fixing of mixed line indents in Generic ScopeIndentSniff
    - Added conflict detection to the file fixer
      -- If 2 sniffs look to be conflicting, one change will be ignored to allow a fix to occur
    - Generic CamelCapsFunctionNameSniff now ignores a single leading underscore
      -- Thanks to Alex Slobodiskiy for the patch
    - Standards can now be located within hidden directories (further fix for bug #20323)
      -- Thanks to Klaus Purer for the patch
    - Sniff ignore patterns now replace Win dir separators like file ignore patterns already did
    - Exclude patterns now use backtick delimiters, allowing all special characters to work correctly again
      -- Thanks to Jeremy Edgell for the patch
    - Errors converted to warnings in a ruleset (and vice versa) now retain their fixable status
      -- Thanks to Alexander Obuhovich for the patch
    - Squiz ConcatenationSpacingSniff now has a setting to specify how many spaces there should around concat operators
      -- Default remains at 0
      -- Override the "spacing" setting in a ruleset.xml file to change
    - Added auto-fixes for Squiz InlineCommentSniff
    - Generic DocCommentSniff now correctly fixes additional blank lines at the end of a comment
    - Squiz OperatorBracketSniff now correctly fixes operations that include arrays
    - Zend ClosingTagSniff fix now correctly leaves closing tags when followed by HTML
    - Added Generic SyntaxSniff to check for syntax errors in PHP files
      -- Thanks to Blaine Schmeisser for the contribution
    - Added Generic OneTraitPerFileSniff to check that only one trait is defined in each file
      -- Thanks to Alexander Obuhovich for the contribution
    - Squiz DiscouragedFunctionsSniff now warns about var_dump()
    - PEAR ValidFunctionNameSniff no longer throws an error for _()
    - Squiz and PEAR FunctionCommentSniffs now support _()
    - Generic DisallowTabIndentSniff now checks for, and fixes, mixed indents again
    - Generic UpperCaseConstantSniff and LowerCaseConstantSniff now ignore function names
    - Fixed bug #243 : Missing DocBlock not detected
    - Fixed bug #248 : FunctionCommentSniff expects ampersand on param name
    - Fixed bug #265 : False positives with type hints in ForbiddenFunctionsSniff
    - Fixed bug #20373 : Inline comment sniff tab handling way
    - Fixed bug #20377 : Error when trying to execute phpcs with report=json
    - Fixed bug #20378 : Report appended to existing file if no errors found in run
    - Fixed bug #20381 : Invalid "Comment closer must be on a new line"
      -- Thanks to Brad Kent for the patch
    - Fixed bug #20402 : SVN pre-commit hook fails due to unknown argument error
    </notes>
  </release>
  <release>
   <version>
    <release>2.0.0RC1</release>
    <api>2.0.0RC1</api>
   </version>
   <stability>
    <release>beta</release>
    <api>beta</api>
   </stability>
   <date>2014-08-06</date>
   <license uri="https://github.com/squizlabs/PHP_CodeSniffer/blob/master/licence.txt">BSD License</license>
   <notes>
    - PHPCBF will now fix incorrect newline characters in a file
    - PHPCBF now exists cleanly when there are no errors to fix
    - Added phpcbf.bat file for Windows
    - Verbose option no longer errors when using a phar file with a space in the path
    - Fixed a reporting error when using HHVM
      -- Thanks to Martins Sipenko for the patch
    - addFixableError() and addFixableWarning() now only return true if the fixer is enabled
      -- Saves checking ($phpcsFile->fixer->enabled === true) before every fix
    - Added addErrorOnLine() and addWarningOnLine() to add a non-fixable violation to a line at column 1
      -- Useful if you are generating errors using an external tool or parser and only know line numbers
      -- Thanks to Ondřej Mirtes for the patch
    - CSS tokenizer now identifies embedded PHP code using the new T_EMBEDDED_PHP token type
      -- The entire string of PHP is contained in a single token
    - PHP tokenizer contains better detection of short array syntax
    - Unit test runner now also test any standards installed under the installed_paths config var
    - Exclude patterns now use {} delimiters, allowing the | special character to work correctly again
    - The filtering component of the --extensions argument is now ignored again when passing filenames
      -- Can still be used to specify a custom tokenizer for each extension when passing filenames
      -- If no tokenizer is specified, default values will be used for common file extensions
    - Diff report now produces relative paths on Windows, where possible (further fix for bug #20234)
    - If a token's content has been modified by the tab-width setting, it will now have an orig_content in the tokens array
    - Generic DisallowSpaceIndent and DisallowTabIndent sniffs now check original indent content even when tab-width is set
      -- Previously, setting --tab-width would force both to check the indent as spaces
    - Fixed a problem where PHPCBF could replace tabs with too many spaces when changing indents
    - Fixed a problem that could occur with line numbers when using HHVM to check files with Windows newline characters
    - Removed use of sys_get_temp_dir() as this is not supported by the min PHP version
    - Squiz ArrayDeclarationSniff now supports short array syntax
    - Squiz ControlSignatureSniff no longer uses the Abstract Pattern sniff
      -- If you are extending this sniff, you'll need to rewrite your code
      -- The rewrite allows this sniff to fix all control structure formatting issues it finds
    - The installed_paths config var now accepts relative paths
      -- The paths are relative to the PHP_CodeSniffer install directory
      -- Thanks to Weston Ruter for the patch
    - Generic ScopeIndentSniff now accounts for different open tag indents
    - PEAR FunctionDeclarationSniff now ignores short arrays when checking indent
      -- Thanks to Daniel Tschinder for the patch
    - PSR2 FunctionCallSignatureSniff now treats multi-line strings as a single-line argument, like arrays and closures
      -- Thanks to Dawid Nowak for the patch
    - PSR2 UseDeclarationSniff now checks for a single space after the USE keyword
    - Generic ForbiddenFunctionsSniff now detects calls to functions in the global namespace
      -- Thanks to Ole Martin Handeland for the patch
    - Generic LowerCaseConstantSniff and UpperCaseConstantSniff now ignore namespaces beginning with TRUE/FALSE/NULL
      -- Thanks to Renan Gonçalves for the patch
    - Squiz InlineCommentSniff no longer requires a blank line after post-statement comments (request #20299)
    - Squiz SelfMemberReferenceSniff now works correctly with namespaces
    - Squiz FunctionCommentSniff is now more relaxed when checking namespaced type hints
    - Tab characters are now encoded in abstract pattern errors messages
      -- Thanks to Blaine Schmeisser for the patch
    - Invalid sniff codes passed to --sniffs now show a friendly error message (request #20313)
    - Generic LineLengthSniff now shows a warning if the iconv module is disabled (request #20314)
    - Source report no longer shows errors if category or sniff names ends in an uppercase error
      -- Thanks to Jonathan Marcil for the patch
    - Fixed bug #20261 : phpcbf has an endless fixing loop
    - Fixed bug #20268 : Incorrect documentation titles in PEAR documentation
    - Fixed bug #20296 : new array notion in function comma check fails
    - Fixed bug #20297 : phar does not work when renamed it to phpcs
    - Fixed bug #20307 : PHP_CodeSniffer_Standards_AbstractVariableSniff analyze traits
    - Fixed bug #20308 : Squiz.ValidVariableNameSniff - wrong variable usage
    - Fixed bug #20309 : Use "member variable" term in sniff "processMemberVar" method
    - Fixed bug #20310 : PSR2 does not check for space after function name
    - Fixed bug #20322 : Display rules set to type=error even when suppressing warnings
    - Fixed bug #20323 : PHPCS tries to load sniffs from hidden directories
    - Fixed bug #20346 : Fixer endless loop with Squiz.CSS sniffs
    - Fixed bug #20355 : No sniffs are registered with PHAR on Windows
    </notes>
  </release>
  <release>
   <version>
    <release>2.0.0a2</release>
    <api>2.0.0a2</api>
   </version>
   <stability>
    <release>alpha</release>
    <api>alpha</api>
   </stability>
   <date>2014-05-01</date>
   <license uri="https://github.com/squizlabs/PHP_CodeSniffer/blob/master/licence.txt">BSD License</license>
   <notes>
    - Added report type --report=info to show information about the checked code to make building a standard easier
      -- Checks a number of things, such as what line length you use, and spacing are brackets, but not everything
      -- Still highly experimental
    - Generic LineLengthSniff now shows warnings for long lines referring to licence and VCS information
      -- It previously ignored these lines, but at the expense of performance
    - Generic DisallowTabIndent and DisallowSpaceIndent sniffs no longer error when detecting mixed indent types
      -- Only the first type of indent found on a line (space or indent) is considered
    - Lots of little performance improvements that can add up to a substantial saving over large code bases
      -- Added a "length" array index to tokens so you don't need to call strlen() of them, or deal with encoding
      -- Can now use isset() to find tokens inside the PHP_CodeSniffer_Tokens static vars instead of in_array()
    - Custom reports can now specify a $recordErrors member var; this previously only worked for built-in reports
      -- When set to FALSE, error messages will not be recorded and only totals will be returned
      -- This can save significant memory while processing a large code base
    - Removed dependence on PHP_Timer
    - PHP tokenizer now supports DEFAULT statements opened with a T_SEMICOLON
    - The Squiz and PHPCS standards have increased the max padding for statement alignment from 8 to 12
    - Squiz EchoedStringsSniff now supports statments without a semicolon, such as PHP embedded in HTML
    - Squiz DoubleQuoteUsageSniff now properly replaces escaped double quotes when fixing a doubled quoted string
    - Improved detection of nested IF statements that use the alternate IF/ENDIF syntax
    - PSR1 CamelCapsMethodNameSniff now ignores magic methods
      -- Thanks to Eser Ozvataf for the patch
    - PSR1 SideEffectsSniff now ignores methods named define()
    - PSR1 and PEAR ClassDeclarationSniffs now support traits (request #20208)
    - PSR2 ControlStructureSpacingSniff now allows newlines before/after parentheses
      -- Thanks to Maurus Cuelenaere for the patch
    - PSR2 ControlStructureSpacingSniff now checks TRY and CATCH statements
    - Squiz SuperfluousWhitespaceSniff now detects whitespace at the end of block comment lines
      -- Thanks to Klaus Purer for the patch
    - Squiz LowercasePHPFunctionsSniff no longer reports errors for namespaced functions
      -- Thanks to Max Galbusera for the patch
    - Squiz SwitchDeclarationSniff now allows exit() as a breaking statement for case/default
    - Squiz ValidVariableNameSniff and Zend ValidVariableNameSniff now ignore additional PHP reserved vars
      -- Thanks to Mikuláš Dítě and Adrian Crepaz for the patch
    - Sniff code Squiz.WhiteSpace.MemberVarSpacing.After changed to Squiz.WhiteSpace.MemberVarSpacing.Incorrect (request #20241)
    - Fixed bug #20200 : Invalid JSON produced with specific error message
    - Fixed bug #20204 : Ruleset exclude checks are case sensitive
    - Fixed bug #20213 : Invalid error, Inline IF must be declared on single line
    - Fixed bug #20225 : array_merge() that takes more than one line generates error
    - Fixed bug #20230 : Squiz ControlStructureSpacing sniff assumes specific condition formatting
    - Fixed bug #20234 : phpcbf patch command absolute paths
    - Fixed bug #20240 : Squiz block comment sniff fails when newline present
    - Fixed bug #20247 : The Squiz.WhiteSpace.ControlStructureSpacing sniff and do-while
      -- Thanks to Alexander Obuhovich for the patch
    - Fixed bug #20248 : The Squiz_Sniffs_WhiteSpace_ControlStructureSpacingSniff sniff and empty scope
    - Fixed bug #20252 : Unitialized string offset when package name starts with underscore
    </notes>
  </release>
  <release>
   <version>
    <release>2.0.0a1</release>
    <api>2.0.0a1</api>
   </version>
   <stability>
    <release>alpha</release>
    <api>alpha</api>
   </stability>
   <date>2014-02-05</date>
   <license uri="https://github.com/squizlabs/PHP_CodeSniffer/blob/master/licence.txt">BSD License</license>
   <notes>
    - Added the phpcbf script to automatically fix many errors found by the phpcs script
    - Added report type --report=diff to show suggested changes to fix coding standard violations
    - The --report argument now allows for custom reports to be used
      -- Use the full path to your custom report class as the report name
    - The --extensions argument is now respected when passing filenames; not just with directories
    - The --extensions argument now allows you to specify the tokenizer for each extension
      -- e.g., --extensions=module/php,es/js
    - Command line arguments can now be set in ruleset files
      -- e.g., arg name="report" value="summary" (print summary report; same as --report=summary)
      -- e.g., arg value="sp" (print source and progress information; same as -sp)
      -- The -vvv, --sniffs, --standard and -l command line arguments cannot be set in this way
    - Sniff process() methods can not optionally return a token to ignore up to
      -- If returned, the sniff will not be executed again until the passed token is reached in the file
      -- Useful if you are looking for tokens like T_OPEN_TAG but only want to process the first one
    - Removed the comment parser classes and replaced it with a simple comment tokenier
      -- T_DOC_COMMENT tokens are now tokenized into T_DOC_COMMENT_* tokens so they can be used more easily
      -- This change requires a significant rewrite of sniffs that use the comment parser
      -- This change requires minor changes to sniffs that listen for T_DOC_COMMENT tokens directly
    - Added Generic DocCommentSniff to check generic doc block formatting
      -- Removed doc block formatting checks from PEAR ClassCommentSniff
      -- Removed doc block formatting checks from PEAR FileCommentSniff
      -- Removed doc block formatting checks from PEAR FunctionCommentSniff
      -- Removed doc block formatting checks from Squiz ClassCommentSniff
      -- Removed doc block formatting checks from Squiz FileCommentSniff
      -- Removed doc block formatting checks from Squiz FunctionCommentSniff
      -- Removed doc block formatting checks from Squiz VariableCommentSniff
    - Squiz DocCommentAlignmentSniff has had its error codes changed
      -- NoSpaceBeforeTag becomes NoSpaceAfterStar
      -- SpaceBeforeTag becomes SpaceAfterStar
      -- SpaceBeforeAsterisk becomes SpaceBeforeStar
    - Generic MultipleStatementAlignment now aligns assignments within a block so they fit within their max padding setting
      -- The sniff previously requested the padding as 1 space if max padding was exceeded
      -- It now aligns the assignment with surrounding assignments if it can
      -- Removed property ignoreMultiline as multi-line assignments are now handled correctly and should not be ignored
    - Squiz FunctionClosingBraceSpaceSniff now requires a blank line before the brace in all cases except function args
    - Added error Squiz.Commenting.ClassComment.SpacingAfter to ensure there are no blank lines after a class comment
    - Added error Squiz.WhiteSpace.MemberVarSpacing.AfterComment to ensure there are no blank lines after a member var comment
      -- Fixes have also been corrected to not strip the member var comment or indent under some circumstances
      -- Thanks to Mark Scherer for help with this fix
    - Added error Squiz.Commenting.FunctionCommentThrowTag.Missing to ensure a throw is documented
    - Removed error Squiz.Commenting.FunctionCommentThrowTag.WrongType
    - Content passed via STDIN can now specify the filename to use so that sniffs can run the correct filename checks
      -- Ensure the first line of the content is: phpcs_input_file: /path/to/file
    - Squiz coding standard now enforces no closing PHP tag at the end of a pure PHP file
    - Squiz coding standard now enforces a single newline character at the end of the file
    - Squiz ClassDeclarationSniff no longer checks for a PHP ending tag after a class definition
    - Squiz ControlStructureSpacingSniff now checks TRY and CATCH statements as well
    - Removed MySource ChannelExceptionSniff
    </notes>
  </release>
  <release>
   <version>
    <release>1.5.6</release>
    <api>1.5.6</api>
   </version>
   <stability>
    <release>stable</release>
    <api>stable</api>
   </stability>
   <date>2014-12-05</date>
   <license uri="https://github.com/squizlabs/PHP_CodeSniffer/blob/master/licence.txt">BSD License</license>
   <notes>
    - JS tokenizer now detects xor statements correctly
    - The --config-show command now pretty-prints the config values
      -- Thanks to Ken Guest for the patch
    - Setting and removing config values now catches exceptions if the config file is not writable
      -- Thanks to Ken Guest for the patch
    - Setting and removing config values now prints a message to confirm the action and show old values
    - You can now get PHP_CodeSniffer to ignore a single line by putting @codingStandardsIgnoreLine in a comment
      -- When the comment is found, the comment line and the following line will be ignored
      -- Thanks to Andy Bulford for the contribution
    - Generic ConstructorNameSniff no longer errors for PHP4 style constructors when __construct() is present
      -- Thanks to Thibaud Fabre for the patch
    - Fixed bug #280 : The --config-show option generates error when there is no config file
    - Fixed bug #306 : File containing only a namespace declaration raises undefined index notice
    - Fixed bug #308 : Squiz InlineIfDeclarationSniff fails on ternary operators inside closure
    - Fixed bug #310 : Variadics not recognized by tokenizer
    - Fixed bug #311 : Suppression of function prototype breaks checking of lines within function
   </notes>
  </release>
  <release>
   <version>
    <release>1.5.5</release>
    <api>1.5.5</api>
   </version>
   <stability>
    <release>stable</release>
    <api>stable</api>
   </stability>
   <date>2014-09-25</date>
   <license uri="https://github.com/squizlabs/PHP_CodeSniffer/blob/master/licence.txt">BSD License</license>
   <notes>
    - PHP tokenizer no longer converts class/function names to special tokens types
      -- Class/function names such as parent and true would become special tokens such as T_PARENT and T_TRUE
    - Improved closure support in Generic ScopeIndentSniff
    - Improved indented PHP tag support in Generic ScopeIndentSniff
    - Generic CamelCapsFunctionNameSniff now ignores a single leading underscore
      -- Thanks to Alex Slobodiskiy for the patch
    - Standards can now be located within hidden directories (further fix for bug #20323)
      -- Thanks to Klaus Purer for the patch
    - Added Generic SyntaxSniff to check for syntax errors in PHP files
      -- Thanks to Blaine Schmeisser for the contribution
    - Squiz DiscouragedFunctionsSniff now warns about var_dump()
    - PEAR ValidFunctionNameSniff no longer throws an error for _()
    - Squiz and PEAR FunctionCommentSnif now support _()
    - Generic UpperCaseConstantSniff and LowerCaseConstantSniff now ignore function names
    - Fixed bug #248 : FunctionCommentSniff expects ampersand on param name
    - Fixed bug #265 : False positives with type hints in ForbiddenFunctionsSniff
    - Fixed bug #20373 : Inline comment sniff tab handling way
    - Fixed bug #20378 : Report appended to existing file if no errors found in run
    - Fixed bug #20381 : Invalid "Comment closer must be on a new line"
      -- Thanks to Brad Kent for the patch
    - Fixed bug #20386 : Squiz.Commenting.ClassComment.SpacingBefore thrown if first block comment
   </notes>
  </release>
  <release>
   <version>
    <release>1.5.4</release>
    <api>1.5.4</api>
   </version>
   <stability>
    <release>stable</release>
    <api>stable</api>
   </stability>
   <date>2014-08-06</date>
   <license uri="https://github.com/squizlabs/PHP_CodeSniffer/blob/master/licence.txt">BSD License</license>
   <notes>
    - Removed use of sys_get_temp_dir() as this is not supported by the min PHP version
    - The installed_paths config var now accepts relative paths
      -- The paths are relative to the PHP_CodeSniffer install directory
      -- Thanks to Weston Ruter for the patch
    - Generic ScopeIndentSniff now accounts for different open tag indents
    - PEAR FunctionDeclarationSniff now ignores short arrays when checking indent
      -- Thanks to Daniel Tschinder for the patch
    - PSR2 FunctionCallSignatureSniff now treats multi-line strings as a single-line argument, like arrays and closures
      -- Thanks to Dawid Nowak for the patch
    - Generic ForbiddenFunctionsSniff now detects calls to functions in the global namespace
      -- Thanks to Ole Martin Handeland for the patch
    - Generic LowerCaseConstantSniff and UpperCaseConstantSniff now ignore namespaces beginning with TRUE/FALSE/NULL
      -- Thanks to Renan Gonçalves for the patch
    - Squiz InlineCommentSniff no longer requires a blank line after post-statement comments (request #20299)
    - Squiz SelfMemberReferenceSniff now works correctly with namespaces
    - Tab characters are now encoded in abstract pattern errors messages
      -- Thanks to Blaine Schmeisser for the patch
    - Invalid sniff codes passed to --sniffs now show a friendly error message (request #20313)
    - Generic LineLengthSniff now shows a warning if the iconv module is disabled (request #20314)
    - Source report no longer shows errors if category or sniff names ends in an uppercase error
      -- Thanks to Jonathan Marcil for the patch
    - Fixed bug #20268 : Incorrect documentation titles in PEAR documentation
    - Fixed bug #20296 : new array notion in function comma check fails
    - Fixed bug #20307 : PHP_CodeSniffer_Standards_AbstractVariableSniff analyze traits
    - Fixed bug #20308 : Squiz.ValidVariableNameSniff - wrong variable usage
    - Fixed bug #20309 : Use "member variable" term in sniff "processMemberVar" method
    - Fixed bug #20310 : PSR2 does not check for space after function name
    - Fixed bug #20322 : Display rules set to type=error even when suppressing warnings
    - Fixed bug #20323 : PHPCS tries to load sniffs from hidden directories
   </notes>
  </release>
  <release>
   <version>
    <release>1.5.3</release>
    <api>1.5.3</api>
   </version>
   <stability>
    <release>stable</release>
    <api>stable</api>
   </stability>
   <date>2014-05-01</date>
   <license uri="https://github.com/squizlabs/PHP_CodeSniffer/blob/master/licence.txt">BSD License</license>
   <notes>
    - Improved detection of nested IF statements that use the alternate IF/ENDIF syntax
    - PHP tokenizer now supports DEFAULT statements opened with a T_SEMICOLON
    - PSR1 CamelCapsMethodNameSniff now ignores magic methods
      -- Thanks to Eser Ozvataf for the patch
    - PSR1 SideEffectsSniff now ignores methods named define()
    - PSR1 and PEAR ClassDeclarationSniffs now support traits (request #20208)
    - PSR2 ControlStructureSpacingSniff now allows newlines before/after parentheses
      -- Thanks to Maurus Cuelenaere for the patch
    - Squiz LowercasePHPFunctionsSniff no longer reports errors for namespaced functions
      -- Thanks to Max Galbusera for the patch
    - Squiz SwitchDeclarationSniff now allows exit() as a breaking statement for case/default
    - Squiz ValidVariableNameSniff and Zend ValidVariableNameSniff now ignore additional PHP reserved vars
      -- Thanks to Mikuláš Dítě and Adrian Crepaz for the patch
    - Sniff code Squiz.WhiteSpace.MemberVarSpacing.After changed to Squiz.WhiteSpace.MemberVarSpacing.Incorrect (request #20241)
    - Fixed bug #20200 : Invalid JSON produced with specific error message
    - Fixed bug #20204 : Ruleset exclude checks are case sensitive
    - Fixed bug #20213 : Invalid error, Inline IF must be declared on single line
    - Fixed bug #20225 : array_merge() that takes more than one line generates error
    - Fixed bug #20230 : Squiz ControlStructureSpacing sniff assumes specific condition formatting
    - Fixed bug #20240 : Squiz block comment sniff fails when newline present
    - Fixed bug #20247 : The Squiz.WhiteSpace.ControlStructureSpacing sniff and do-while
      -- Thanks to Alexander Obuhovich for the patch
    - Fixed bug #20248 : The Squiz_Sniffs_WhiteSpace_ControlStructureSpacingSniff sniff and empty scope
    - Fixed bug #20252 : Unitialized string offset when package name starts with underscore
   </notes>
  </release>
  <release>
   <version>
    <release>1.5.2</release>
    <api>1.5.2</api>
   </version>
   <stability>
    <release>stable</release>
    <api>stable</api>
   </stability>
   <date>2014-02-05</date>
   <license uri="https://github.com/squizlabs/PHP_CodeSniffer/blob/master/licence.txt">BSD License</license>
   <notes>
    - Improved support for the PHP 5.5. classname::class syntax
      -- PSR2 SwitchDeclarationSniff no longer throws errors when this syntax is used in CASE conditions
    - Improved support for negative checks of instanceOf in Squiz ComparisonOperatorUsageSniff
      -- Thanks to Martin Winkel for the patch
    - Generic FunctionCallArgumentSpacingSniff now longer complains about space before comma when using here/nowdocs
      -- Thanks to Richard van Velzen for the patch
    - Generic LowerCaseConstantSniff and UpperCaseConstantSniff now ignore class constants
      -- Thanks to Kristopher Wilson for the patch
    - PEAR FunctionCallSignatureSniff now has settings to specify how many spaces should appear before/after parentheses
      -- Override the 'requiredSpacesAfterOpen' and 'requiredSpacesBeforeClose' settings in a ruleset.xml file to change
      -- Default remains at 0 for both
      -- Thanks to Astinus Eberhard for the patch
    - PSR2 ControlStructureSpacingSniff now has settings to specify how many spaces should appear before/after parentheses
      -- Override the 'requiredSpacesAfterOpen' and 'requiredSpacesBeforeClose' settings in a ruleset.xml file to change
      -- Default remains at 0 for both
      -- Thanks to Astinus Eberhard for the patch
    - Squiz ForEachLoopDeclarationSniff now has settings to specify how many spaces should appear before/after parentheses
      -- Override the 'requiredSpacesAfterOpen' and 'requiredSpacesBeforeClose' settings in a ruleset.xml file to change
      -- Default remains at 0 for both
      -- Thanks to Astinus Eberhard for the patch
    - Squiz ForLoopDeclarationSniff now has settings to specify how many spaces should appear before/after parentheses
      -- Override the 'requiredSpacesAfterOpen' and 'requiredSpacesBeforeClose' settings in a ruleset.xml file to change
      -- Default remains at 0 for both
      -- Thanks to Astinus Eberhard for the patch
    - Squiz FunctionDeclarationArgumentSpacingSniff now has settings to specify how many spaces should appear before/after parentheses
      -- Override the 'requiredSpacesAfterOpen' and 'requiredSpacesBeforeClose' settings in a ruleset.xml file to change
      -- Default remains at 0 for both
      -- Thanks to Astinus Eberhard for the patch
    - Removed UnusedFunctionParameter, CyclomaticComplexity and NestingLevel from the Squiz standard
    - Generic FixmeSniff and TodoSniff now work correctly with accented characters
    - Fixed bug #20145 : Custom ruleset preferences directory over installed standard
    - Fixed bug #20147 : phpcs-svn-pre-commit - no more default error report
    - Fixed bug #20151 : Problem handling "if(): ... else: ... endif;" syntax
    - Fixed bug #20190 : Invalid regex in Squiz_Sniffs_WhiteSpace_SuperfluousWhitespaceSniff
   </notes>
  </release>
  <release>
   <version>
    <release>1.5.1</release>
    <api>1.5.1</api>
   </version>
   <stability>
    <release>stable</release>
    <api>stable</api>
   </stability>
   <date>2013-12-12</date>
   <license uri="https://github.com/squizlabs/PHP_CodeSniffer/blob/master/licence.txt">BSD License</license>
   <notes>
    - Config values can now be set at runtime using the command line argument [--runtime-set key value]
      -- Runtime values are the same as config values, but are not written to the main config file
      -- Thanks to Wim Godden for the patch
    - Config values can now be set in ruleset files
      -- e.g., config name="zend_ca_path" value="/path/to/ZendCodeAnalyzer"
      -- Can not be used to set config values that override command line values, such as show_warnings
      -- Thanks to Jonathan Marcil for helping with the patch
    - Added a new installed_paths config value to allow for the setting of directories that contain standards
      -- By default, standards have to be installed into the CodeSniffer/Standards directory to be considered installed
      -- New config value allows a list of paths to be set in addition to this internal path
      -- Installed standards appear when using the -i arg, and can be referenced in rulesets using only their name
      -- Set paths by running: phpcs --config-set installed_paths /path/one,/path/two,...
    - PSR2 ClassDeclarationSniff now allows a list of extended interfaces to be split across multiple lines
    - Squiz DoubleQuoteUsageSniff now allows \b in double quoted strings
    - Generic ForbiddenFunctionsSniff now ignores object creation
      -- This is a further fix for bug #20100 : incorrect Function mysql() has been deprecated report
    - Fixed bug #20136 : Squiz_Sniffs_WhiteSpace_ScopeKeywordSpacingSniff and Traits
    - Fixed bug #20138 : Protected property underscore and camel caps issue (in trait with Zend)
      -- Thanks to Gaetan Rousseau for the patch
    - Fixed bug #20139 : No report file generated on success
   </notes>
  </release>
  <release>
   <version>
    <release>1.5.0</release>
    <api>1.5.0</api>
   </version>
   <stability>
    <release>stable</release>
    <api>stable</api>
   </stability>
   <date>2013-11-28</date>
   <license uri="https://github.com/squizlabs/PHP_CodeSniffer/blob/master/licence.txt">BSD License</license>
   <notes>
    - Doc generation is now working again for installed standards
      -- Includes a fix for limiting the docs to specific sniffs
    - Generic ScopeIndentSniff now allows for ignored tokens to be set via ruleset.xml files
      -- E.g., to ignore comments, override a property using:
      -- name="ignoreIndentationTokens" type="array" value="T_COMMENT,T_DOC_COMMENT"
    - PSR2 standard now ignores comments when checking indentation rules
    - Generic UpperCaseConstantNameSniff no longer reports errors where constants are used (request #20090)
      -- It still reports errors where constants are defined
    - Individual messages can now be excluded in ruleset.xml files using the exclude tag (request #20091)
      -- Setting message severity to 0 continues to be supported
    - Squiz OperatorSpacingSniff no longer throws errors for the ?: short ternary operator
      -- Thanks to Antoine Musso for the patch
    - Comment parser now supports non-English characters when splitting comment lines into words
      -- Thanks to Nik Sun for the patch
    - Exit statements are now recognised as valid closers for CASE and DEFAULT blocks
      -- Thanks to Maksim Kochkin for the patch
    - PHP_CodeSniffer_CLI::process() can now be passed an incomplete array of CLI values
      -- Missing values will be set to the CLI defaults
      -- Thanks to Maksim Kochkin for the patch
    - Fixed bug #20093 : Bug with ternary operator token
    - Fixed bug #20097 : CLI.php throws error in php 5.2
    - Fixed bug #20100 : incorrect Function mysql() has been deprecated report
    - Fixed bug #20119 : PHP warning: invalid argument to str_repeat() in SVN blame report with -s
    - Fixed bug #20123 : PSR2 complains about an empty second statement in for-loop
    - Fixed bug #20131 : PHP errors in svnblame report, if there are files not under version control
    - Fixed bug #20133 : Allow "HG: hg_id" as value for @version tag
   </notes>
  </release>
  <release>
   <version>
    <release>1.5.0RC4</release>
    <api>1.5.0RC4</api>
   </version>
   <stability>
    <release>beta</release>
    <api>beta</api>
   </stability>
   <date>2013-09-26</date>
   <license uri="https://github.com/squizlabs/PHP_CodeSniffer/blob/master/licence.txt">BSD License</license>
   <notes>
    - You can now restrict violations to individual sniff codes using the --sniffs command line argument
     -- Previously, this only restricted violations to an entire sniff and not individual messages
     -- If you have scripts calling PHP_CodeSniffer::process() or creating PHP_CodeSniffer_File objects, you must update your code
     -- The array of restrictions passed to PHP_CodeSniffer::process() must now be an array of sniff codes instead of class names
     -- The PHP_CodeSniffer_File::__construct() method now requires an array of restrictions to be passed
    - Doc generation is now working again
    - Progress information now shows the percentage complete at the end of each line
    - Added report type --report=junit to show the error list in a JUnit compatible format
      -- Thanks to Oleg Lobach for the contribution
    - Added support for the PHP 5.4 callable type hint
    - Fixed problem where some file content could be ignored when checking STDIN
    - Version information is now printed when installed via composer or run from a Git clone (request #20050)
    - Added Squiz DisallowBooleanStatementSniff to ban boolean operators outside of control structure conditions
    - The CSS tokenizer is now more reliable when encountering 'list' and 'break' strings
    - Coding standard ignore comments can now appear instead doc blocks as well as inline comments
      -- Thanks to Stuart Langley for the patch
    - Generic LineLengthSniff now ignores SVN URL and Head URL comments
      -- Thanks to Karl DeBisschop for the patch
    - PEAR MultiLineConditionSniff now has a setting to specify how many spaces code should be indented
      -- Default remains at 4; override the 'indent' setting in a ruleset.xml file to change
      -- Thanks to Szabolcs Sulik for the patch
    - PEAR MultiLineAssignmentSniff now has a setting to specify how many spaces code should be indented
      -- Default remains at 4; override the 'indent' setting in a ruleset.xml file to change
      -- Thanks to Szabolcs Sulik for the patch
    - PEAR FunctionDeclarationSniff now has a setting to specify how many spaces code should be indented
      -- Default remains at 4; override the 'indent' setting in a ruleset.xml file to change
      -- Thanks to Szabolcs Sulik for the patch
    - Squiz SwitchDeclarationSniff now has a setting to specify how many spaces code should be indented
      -- Default remains at 4; override the 'indent' setting in a ruleset.xml file to change
      -- Thanks to Szabolcs Sulik for the patch
    - Squiz CSS IndentationSniff now has a setting to specify how many spaces code should be indented
      -- Default remains at 4; override the 'indent' setting in a ruleset.xml file to change
      -- Thanks to Hugo Fonseca for the patch
    - Squiz and MySource File and Function comment sniffs now allow all tags and don't require a particular licence
    - Squiz standard now allows lines to be 120 characters long before warning; up from 85
    - Squiz LowercaseStyleDefinitionSniff no longer throws errors for class names in nested style definitions
    - Squiz ClassFileNameSniff no longer throws errors when checking STDIN
    - Squiz CSS sniffs no longer generate errors for IE filters
    - Squiz CSS IndentationSniff no longer sees comments as blank lines
    - Squiz LogicalOperatorSpacingSniff now ignores whitespace at the end of a line
    - Squiz.Scope.MethodScope.Missing error message now mentions 'visibility' instead of 'scope modifier'
      -- Thanks to Renat Akhmedyanov for the patch
    - Added support for the PSR2 multi-line arguments errata
    - The PSR2 standard no longer throws errors for additional spacing after a type hint
    - PSR UseDeclarationSniff no longer throws errors for USE statements inside TRAITs
    - Fixed cases where code was incorrectly assigned the T_GOTO_LABEL token when used in a complex CASE condition
    - Fixed bug #20026 : Check for multi-line arrays that should be single-line is slightly wrong
      -- Adds new error message for single-line arrays that end with a comma
    - Fixed bug #20029 : ForbiddenFunction sniff incorrectly recognizes methods in USE clauses
    - Fixed bug #20043 : Mis-interpretation of Foo::class
    - Fixed bug #20044 : PSR1 camelCase check does not ignore leading underscores
    - Fixed bug #20045 : Errors about indentation for closures with multi-line 'use' in functions
    - Fixed bug #20051 : Undefined index: scope_opener / scope_closer
      -- Thanks to Anthon Pang for the patch
   </notes>
  </release>
  <release>
   <version>
    <release>1.5.0RC3</release>
    <api>1.5.0RC3</api>
   </version>
   <stability>
    <release>beta</release>
    <api>beta</api>
   </stability>
   <date>2013-07-25</date>
   <license uri="https://github.com/squizlabs/PHP_CodeSniffer/blob/master/licence.txt">BSD License</license>
   <notes>
    - Added report type --report=json to show the error list and total counts for all checked files
      -- Thanks to Jeffrey Fisher for the contribution
    - PHP_CodeSniffer::isCamelCaps now allows for acronyms at the start of a string if the strict flag is FALSE
      -- acronyms are defined as at least 2 uppercase characters in a row
      -- e.g., the following is now valid camel caps with strict set to FALSE: XMLParser
    - The PHP tokenizer now tokenizes goto labels as T_GOTO_LABEL instead of T_STRING followed by T_COLON
    - The JS tokenizer now has support for the T_THROW token
    - Symlinked directories inside CodeSniffer/Standards and in ruleset.xml files are now supported
      -- Only available since PHP 5.2.11 and 5.3.1
      -- Thanks to Maik Penz for the patch
    - The JS tokenizer now correctly identifies T_INLINE_ELSE tokens instead of leaving them as T_COLON
      -- Thanks to Arnout Boks for the patch
    - Explaining a standard (phpcs -e) that uses namespaces now works correctly
    - Restricting a check to specific sniffs (phpcs --sniffs=...) now works correctly with namespaced sniffs
      -- Thanks to Maik Penz for the patch
    - Docs added for the entire Generic standard, and many sniffs from other standards are now documented as well
      -- Thanks to Spencer Rinehart for the contribution
    - Clearer error message for when the sniff class name does not match the directory structure
    - Generated HTML docs now correctly show the open PHP tag in code comparison blocks
    - Added Generic InlineHTMLSniff to ensure a file only contains PHP code
    - Added Squiz ShorthandSizeSniff to check that CSS sizes are using shorthand notation only when 1 or 2 values are used
    - Added Squiz ForbiddenStylesSniff to ban the use of some deprecated browser-specific styles
    - Added Squiz NamedColoursSniff to ban the use of colour names
    - PSR2 standard no longer enforces no whitespace between the closing parenthesis of a function call and the semicolon
    - PSR2 ClassDeclarationSniff now ignores empty classes when checking the end brace position
    - PSR2 SwitchDeclarationSniff no longer reports errors for empty lines between CASE statements
    - PEAR ObjectOperatorIndentSniff now has a setting to specify how many spaces code should be indented
      -- Default remains at 4; override the indent setting in a ruleset.xml file to change
      -- Thanks to Andrey Mindubaev for the patch
    - Squiz FileExtensionSniff now supports traits
      -- Thanks to Lucas Green for the patch
    - Squiz ArrayDeclarationSniff no longer reports errors for no comma at the end of a line that contains a function call
    - Squiz SwitchDeclarationSniff now supports T_CONTINUE and T_THROW as valid case/default breaking statements
    - Squiz CommentedOutCodeSniff is now better at ignoring commented out HTML, XML and regular expressions
    - Squiz DisallowComparisonAssignmentSniff no longer throws errors for the third expression in a FOR statement
    - Squiz ColourDefinitionSniff no longer throws errors for some CSS class names
    - Squiz ControlStructureSpacingSniff now supports all types of CASE/DEFAULT breaking statements
    - Generic CallTimePassByReferenceSniff now reports errors for functions called using a variable
      -- Thanks to Maik Penz for the patch
    - Generic ConstructorNameSniff no longer throws a notice for abstract constructors inside abstract classes
      -- Thanks to Spencer Rinehart for the patch
    - Squiz ComparisonOperatorUsageSniff now checks inside elseif statements
      -- Thanks to Arnout Boks for the patch
    - Squiz OperatorSpacingSniff now reports errors for no spacing around inline then and else tokens
      -- Thanks to Arnout Boks for the patch
    - Fixed bug #19811 : Comments not ignored in all cases in AbstractPatternSniff
      -- Thanks to Erik Wiffin for the patch
    - Fixed bug #19892 : ELSE with no braces causes incorrect SWITCH break statement indentation error
    - Fixed bug #19897 : Indenting warnings in templates not consistent
    - Fixed bug #19908 : PEAR MultiLineCondition Does Not Apply elseif
    - Fixed bug #19930 : option --report-file generate an empty file
    - Fixed bug #19935 : notify-send reports do not vanish in gnome-shell
      -- Thanks to Christian Weiske for the patch
    - Fixed bug #19944 : docblock squiz sniff "return void" trips over return in lambda function
    - Fixed bug #19953 : PSR2 - Spaces before interface name for abstract class
    - Fixed bug #19956 : phpcs warns for Type Hint missing Resource
    - Fixed bug #19957 : Does not understand trait method aliasing
    - Fixed bug #19968 : Permission denied on excluded directory
    - Fixed bug #19969 : Sniffs with namespace not recognized in reports
    - Fixed bug #19997 : Class names incorrectly detected as constants
   </notes>
  </release>
  <release>
   <version>
    <release>1.5.0RC2</release>
    <api>1.5.0RC2</api>
   </version>
   <stability>
    <release>beta</release>
    <api>beta</api>
   </stability>
   <date>2013-04-04</date>
   <license uri="https://github.com/squizlabs/PHP_CodeSniffer/blob/master/licence.txt">BSD License</license>
   <notes>
    - Ruleset processing has been rewritten to be more predictable
      -- Provides much better support for relative paths inside ruleset files
      -- May mean that sniffs that were previously ignored are now being included when importing external rulesets
      -- Ruleset processing output can be seen by using the -vv command line argument
      -- Internal sniff registering functions have all changed, so please review custom scripts
    - You can now pass multiple coding standards on the command line, comma separated (request #19144)
      -- Works with built-in or custom standards and rulesets, or a mix of both
    - You can now exclude directories or whole standards in a ruleset XML file (request #19731)
      -- e.g., exclude "Generic.Commenting" or just "Generic"
      -- You can also pass in a path to a directory instead, if you know it
    - Added Generic LowerCaseKeywordSniff to ensure all PHP keywords are defined in lowercase
      -- The PSR2 and Squiz standards now use this sniff
    - Added Generic SAPIUsageSniff to ensure the PHP_SAPI constant is used instead of php_sapi_name() (request #19863)
    - Squiz FunctionSpacingSniff now has a setting to specify how many lines there should between functions (request #19843)
      -- Default remains at 2
      -- Override the "spacing" setting in a ruleset.xml file to change
    - Squiz LowercasePHPFunctionSniff no longer throws errors for the limited set of PHP keywords it was checking
      -- Add a rule for Generic.PHP.LowerCaseKeyword to your ruleset to replicate this functionality
    - Added support for the PHP 5.4 T_CALLABLE token so it can be used in lower PHP versions
    - Generic EndFileNoNewlineSniff now supports checking of CSS and JS files
    - PSR2 SwitchDeclarationSniff now has a setting to specify how many spaces code should be indented
      -- Default remains at 4; override the indent setting in a ruleset.xml file to change
      -- Thanks to Asher Snyder for the patch
    - Generic ScopeIndentSniff now has a setting to specify a list of tokens that should be ignored
      -- The first token on the line is checked and the whole line is ignored if the token is in the array
      -- Thanks to Eloy Lafuente for the patch
    - Squiz LowercaseClassKeywordsSniff now checks for the TRAIT keyword
      -- Thanks to Anthon Pang for the patch
    - If you create your own PHP_CodeSniffer object, PHPCS will no longer exit when an unknown argument is found
      -- This allows you to create wrapper scripts for PHPCS more easily
    - PSR2 MethodDeclarationSniff no longer generates a notice for methods named "_"
      -- Thanks to Bart S for the patch
    - Squiz BlockCommentSniff no longer reports that a blank line between a scope closer and block comment is invalid
    - Generic DuplicateClassNameSniff no longer reports an invalid error if multiple PHP open tags exist in a file
    - Generic DuplicateClassNameSniff no longer reports duplicate errors if multiple PHP open tags exist in a file
    - Fixed bug #19819 : Freeze with syntax error in use statement
    - Fixed bug #19820 : Wrong message level in Generic_Sniffs_CodeAnalysis_EmptyStatementSniff
    - Fixed bug #19859 : CodeSniffer::setIgnorePatterns API changed
    - Fixed bug #19871 : findExtendedClassName doesn't return FQCN on namespaced classes
    - Fixed bug #19879 : bitwise and operator interpreted as reference by value
   </notes>
  </release>
  <release>
   <version>
    <release>1.5.0RC1</release>
    <api>1.5.0RC1</api>
   </version>
   <stability>
    <release>beta</release>
    <api>beta</api>
   </stability>
   <date>2013-02-08</date>
   <license uri="https://github.com/squizlabs/PHP_CodeSniffer/blob/master/licence.txt">BSD License</license>
   <notes>
    - Reports have been completely rewritten to consume far less memory
      -- Each report is incrementally written to the file system during a run and then printed out when the run ends
      -- There is no longer a need to keep the list of errors and warnings in memory during a run
    - Multi-file sniff support has been removed because they are too memory intensive
      -- If you have a custom multi-file sniff, you can convert it into a standard sniff quite easily
      -- See CodeSniffer/Standards/Generic/Sniffs/Classes/DuplicateClassNameSniff.php for an example
    </notes>
  </release>
  <release>
   <version>
    <release>1.4.8</release>
    <api>1.4.8</api>
   </version>
   <stability>
    <release>stable</release>
    <api>stable</api>
   </stability>
   <date>2013-11-26</date>
   <license uri="https://github.com/squizlabs/PHP_CodeSniffer/blob/master/licence.txt">BSD License</license>
   <notes>
    - Generic ScopeIndentSniff now allows for ignored tokens to be set via ruleset.xml files
      -- E.g., to ignore comments, override a property using:
      -- name="ignoreIndentationTokens" type="array" value="T_COMMENT,T_DOC_COMMENT"
    - PSR2 standard now ignores comments when checking indentation rules
    - Squiz OperatorSpacingSniff no longer throws errors for the ?: short ternary operator
      -- Thanks to Antoine Musso for the patch
    - Comment parser now supports non-English characters when splitting comment lines into words
      -- Thanks to Nik Sun for the patch
    - Exit statements are now recognised as valid closers for CASE and DEFAULT blocks
      -- Thanks to Maksim Kochkin for the patch
    - PHP_CodeSniffer_CLI::process() can now be passed an incomplete array of CLI values
      -- Missing values will be set to the CLI defaults
      -- Thanks to Maksim Kochkin for the patch
    - Fixed bug #20097 : CLI.php throws error in php 5.2
    - Fixed bug #20100 : incorrect Function mysql() has been deprecated report
    - Fixed bug #20119 : PHP warning: invalid argument to str_repeat() in SVN blame report with -s
    - Fixed bug #20123 : PSR2 complains about an empty second statement in for-loop
    - Fixed bug #20131 : PHP errors in svnblame report, if there are files not under version control
    - Fixed bug #20133 : Allow "HG: hg_id" as value for @version tag
   </notes>
  </release>
  <release>
   <version>
    <release>1.4.7</release>
    <api>1.4.7</api>
   </version>
   <stability>
    <release>stable</release>
    <api>stable</api>
   </stability>
   <date>2013-09-26</date>
   <license uri="https://github.com/squizlabs/PHP_CodeSniffer/blob/master/licence.txt">BSD License</license>
   <notes>
    - Added report type --report=junit to show the error list in a JUnit compatible format
      -- Thanks to Oleg Lobach for the contribution
    - Added support for the PHP 5.4 callable type hint
    - Fixed problem where some file content could be ignored when checking STDIN
    - Version information is now printed when installed via composer or run from a Git clone (request #20050)
    - The CSS tokenizer is now more reliable when encountering 'list' and 'break' strings
    - Coding standard ignore comments can now appear instead doc blocks as well as inline comments
      -- Thanks to Stuart Langley for the patch
    - Generic LineLengthSniff now ignores SVN URL and Head URL comments
      -- Thanks to Karl DeBisschop for the patch
    - PEAR MultiLineConditionSniff now has a setting to specify how many spaces code should be indented
      -- Default remains at 4; override the 'indent' setting in a ruleset.xml file to change
      -- Thanks to Szabolcs Sulik for the patch
    - PEAR MultiLineAssignmentSniff now has a setting to specify how many spaces code should be indented
      -- Default remains at 4; override the 'indent' setting in a ruleset.xml file to change
      -- Thanks to Szabolcs Sulik for the patch
    - PEAR FunctionDeclarationSniff now has a setting to specify how many spaces code should be indented
      -- Default remains at 4; override the 'indent' setting in a ruleset.xml file to change
      -- Thanks to Szabolcs Sulik for the patch
    - Squiz SwitchDeclarationSniff now has a setting to specify how many spaces code should be indented
      -- Default remains at 4; override the 'indent' setting in a ruleset.xml file to change
      -- Thanks to Szabolcs Sulik for the patch
    - Squiz CSS IndentationSniff now has a setting to specify how many spaces code should be indented
      -- Default remains at 4; override the 'indent' setting in a ruleset.xml file to change
      -- Thanks to Hugo Fonseca for the patch
    - Squiz and MySource File and Function comment sniffs now allow all tags and don't require a particular licence
    - Squiz LowercaseStyleDefinitionSniff no longer throws errors for class names in nested style definitions
    - Squiz ClassFileNameSniff no longer throws errors when checking STDIN
    - Squiz CSS sniffs no longer generate errors for IE filters
    - Squiz CSS IndentationSniff no longer sees comments as blank lines
    - Squiz LogicalOperatorSpacingSniff now ignores whitespace at the end of a line
    - Squiz.Scope.MethodScope.Missing error message now mentions 'visibility' instead of 'scope modifier'
      -- Thanks to Renat Akhmedyanov for the patch
    - Added support for the PSR2 multi-line arguments errata
    - The PSR2 standard no longer throws errors for additional spacing after a type hint
    - PSR UseDeclarationSniff no longer throws errors for USE statements inside TRAITs
    - Fixed bug #20026 : Check for multi-line arrays that should be single-line is slightly wrong
      -- Adds new error message for single-line arrays that end with a comma
    - Fixed bug #20029 : ForbiddenFunction sniff incorrectly recognizes methods in USE clauses
    - Fixed bug #20043 : Mis-interpretation of Foo::class
    - Fixed bug #20044 : PSR1 camelCase check does not ignore leading underscores
    - Fixed bug #20045 : Errors about indentation for closures with multi-line 'use' in functions
   </notes>
  </release>
  <release>
   <version>
    <release>1.4.6</release>
    <api>1.4.6</api>
   </version>
   <stability>
    <release>stable</release>
    <api>stable</api>
   </stability>
   <date>2013-07-25</date>
   <license uri="https://github.com/squizlabs/PHP_CodeSniffer/blob/master/licence.txt">BSD License</license>
   <notes>
    - Added report type --report=json to show the error list and total counts for all checked files
      -- Thanks to Jeffrey Fisher for the contribution
    - The JS tokenizer now has support for the T_THROW token
    - Symlinked directories inside CodeSniffer/Standards and in ruleset.xml files are now supported
      -- Only available since PHP 5.2.11 and 5.3.1
      -- Thanks to Maik Penz for the patch
    - The JS tokenizer now correctly identifies T_INLINE_ELSE tokens instead of leaving them as T_COLON
      -- Thanks to Arnout Boks for the patch
    - Explaining a standard (phpcs -e) that uses namespaces now works correctly
    - Restricting a check to specific sniffs (phpcs --sniffs=...) now works correctly with namespaced sniffs
      -- Thanks to Maik Penz for the patch
    - Docs added for the entire Generic standard, and many sniffs from other standards are now documented as well
      -- Thanks to Spencer Rinehart for the contribution
    - Clearer error message for when the sniff class name does not match the directory structure
    - Generated HTML docs now correctly show the open PHP tag in code comparison blocks
    - Added Generic InlineHTMLSniff to ensure a file only contains PHP code
    - Added Squiz ShorthandSizeSniff to check that CSS sizes are using shorthand notation only when 1 or 2 values are used
    - Added Squiz ForbiddenStylesSniff to ban the use of some deprecated browser-specific styles
    - Added Squiz NamedColoursSniff to ban the use of colour names
    - PSR2 standard no longer enforces no whitespace between the closing parenthesis of a function call and the semicolon
    - PSR2 ClassDeclarationSniff now ignores empty classes when checking the end brace position
    - PSR2 SwitchDeclarationSniff no longer reports errors for empty lines between CASE statements
    - PEAR ObjectOperatorIndentSniff now has a setting to specify how many spaces code should be indented
      -- Default remains at 4; override the indent setting in a ruleset.xml file to change
      -- Thanks to Andrey Mindubaev for the patch
    - Squiz FileExtensionSniff now supports traits
      -- Thanks to Lucas Green for the patch
    - Squiz ArrayDeclarationSniff no longer reports errors for no comma at the end of a line that contains a function call
    - Squiz SwitchDeclarationSniff now supports T_CONTINUE and T_THROW as valid case/default breaking statements
    - Squiz CommentedOutCodeSniff is now better at ignoring commented out HTML, XML and regular expressions
    - Squiz DisallowComparisonAssignmentSniff no longer throws errors for the third expression in a FOR statement
    - Squiz ColourDefinitionSniff no longer throws errors for some CSS class names
    - Squiz ControlStructureSpacingSniff now supports all types of CASE/DEFAULT breaking statements
    - Generic CallTimePassByReferenceSniff now reports errors for functions called using a variable
      -- Thanks to Maik Penz for the patch
    - Generic ConstructorNameSniff no longer throws a notice for abstract constructors inside abstract classes
      -- Thanks to Spencer Rinehart for the patch
    - Squiz ComparisonOperatorUsageSniff now checks inside elseif statements
      -- Thanks to Arnout Boks for the patch
    - Squiz OperatorSpacingSniff now reports errors for no spacing around inline then and else tokens
      -- Thanks to Arnout Boks for the patch
    - Fixed bug #19811 : Comments not ignored in all cases in AbstractPatternSniff
      -- Thanks to Erik Wiffin for the patch
    - Fixed bug #19892 : ELSE with no braces causes incorrect SWITCH break statement indentation error
    - Fixed bug #19897 : Indenting warnings in templates not consistent
    - Fixed bug #19908 : PEAR MultiLineCondition Does Not Apply elseif
    - Fixed bug #19913 : Running phpcs in interactive mode causes warnings
      -- Thanks to Harald Franndorfer for the patch
    - Fixed bug #19935 : notify-send reports do not vanish in gnome-shell
      -- Thanks to Christian Weiske for the patch
    - Fixed bug #19944 : docblock squiz sniff "return void" trips over return in lambda function
    - Fixed bug #19953 : PSR2 - Spaces before interface name for abstract class
    - Fixed bug #19956 : phpcs warns for Type Hint missing Resource
    - Fixed bug #19957 : Does not understand trait method aliasing
    - Fixed bug #19968 : Permission denied on excluded directory
    - Fixed bug #19969 : Sniffs with namespace not recognized in reports
    - Fixed bug #19997 : Class names incorrectly detected as constants
   </notes>
  </release>
  <release>
   <version>
    <release>1.4.5</release>
    <api>1.4.5</api>
   </version>
   <stability>
    <release>stable</release>
    <api>stable</api>
   </stability>
   <date>2013-04-04</date>
   <license uri="https://github.com/squizlabs/PHP_CodeSniffer/blob/master/licence.txt">BSD License</license>
   <notes>
    - Added Generic LowerCaseKeywordSniff to ensure all PHP keywords are defined in lowercase
      -- The PSR2 and Squiz standards now use this sniff
    - Added Generic SAPIUsageSniff to ensure the PHP_SAPI constant is used instead of php_sapi_name() (request #19863)
    - Squiz FunctionSpacingSniff now has a setting to specify how many lines there should between functions (request #19843)
      -- Default remains at 2
      -- Override the "spacing" setting in a ruleset.xml file to change
    - Squiz LowercasePHPFunctionSniff no longer throws errors for the limited set of PHP keywords it was checking
      -- Add a rule for Generic.PHP.LowerCaseKeyword to your ruleset to replicate this functionality
    - Added support for the PHP 5.4 T_CALLABLE token so it can be used in lower PHP versions
    - Generic EndFileNoNewlineSniff now supports checking of CSS and JS files
    - PSR2 SwitchDeclarationSniff now has a setting to specify how many spaces code should be indented
      -- Default remains at 4; override the indent setting in a ruleset.xml file to change
      -- Thanks to Asher Snyder for the patch
    - Generic ScopeIndentSniff now has a setting to specify a list of tokens that should be ignored
      -- The first token on the line is checked and the whole line is ignored if the token is in the array
      -- Thanks to Eloy Lafuente for the patch
    - Squiz LowercaseClassKeywordsSniff now checks for the TRAIT keyword
      -- Thanks to Anthon Pang for the patch
    - If you create your own PHP_CodeSniffer object, PHPCS will no longer exit when an unknown argument is found
      -- This allows you to create wrapper scripts for PHPCS more easily
    - PSR2 MethodDeclarationSniff no longer generates a notice for methods named "_"
      -- Thanks to Bart S for the patch
    - Squiz BlockCommentSniff no longer reports that a blank line between a scope closer and block comment is invalid
    - Generic DuplicateClassNameSniff no longer reports an invalid error if multiple PHP open tags exist in a file
    - Generic DuplicateClassNameSniff no longer reports duplicate errors if multiple PHP open tags exist in a file
    - Fixed bug #19819 : Freeze with syntax error in use statement
    - Fixed bug #19820 : Wrong message level in Generic_Sniffs_CodeAnalysis_EmptyStatementSniff
    - Fixed bug #19859 : CodeSniffer::setIgnorePatterns API changed
    - Fixed bug #19871 : findExtendedClassName doesn't return FQCN on namespaced classes
    - Fixed bug #19879 : bitwise and operator interpreted as reference by value
   </notes>
  </release>
  <release>
   <version>
    <release>1.4.4</release>
    <api>1.4.4</api>
   </version>
   <stability>
    <release>stable</release>
    <api>stable</api>
   </stability>
   <date>2013-02-07</date>
   <license uri="https://github.com/squizlabs/PHP_CodeSniffer/blob/master/licence.txt">BSD License</license>
   <notes>
    - Ignored lines no longer cause the summary report to show incorrect error and warning counts
      -- Thanks to Bert Van Hauwaert for the patch
    - Added Generic CSSLintSniff to run CSSLint over a CSS file and report warnings
      -- Set full command to run CSSLint using phpcs --config-set csslint_path /path/to/csslint
      -- Thanks to Roman Levishchenko for the contribution
    - Added PSR2 ControlStructureSpacingSniff to ensure there are no spaces before and after parenthesis in control structures
      -- Fixes bug #19732 : PSR2: some control structures errors not reported
    - Squiz commenting sniffs now support non-English characters when checking for capital letters
      -- Thanks to Roman Levishchenko for the patch
    - Generic EndFileNewlineSniff now supports JS and CSS files
      -- Thanks to Denis Ryabkov for the patch
    - PSR1 SideEffectsSniff no longer reports constant declarations as side effects
    - Notifysend report now supports notify-send versions before 0.7.3
      -- Thanks to Ken Guest for the patch
    - PEAR and Squiz FunctionCommentSniffs no longer report errors for misaligned argument comments when they are blank
      -- Thanks to Thomas Peterson for the patch
    - Squiz FunctionDeclarationArgumentSpacingSniff now works correctly for equalsSpacing values greater than 0
      -- Thanks to Klaus Purer for the patch
    - Squiz SuperfluousWhitespaceSniff no longer throws errors for CSS files with no newline at the end
    - Squiz SuperfluousWhitespaceSniff now allows a single newline at the end of JS and CSS files
    - Fixed bug #19755 : Token of T_CLASS type has no scope_opener and scope_closer keys
    - Fixed bug #19759 : Squiz.PHP.NonExecutableCode fails for return function()...
    - Fixed bug #19763 : Use statements for traits not recognised correctly for PSR2 code style
    - Fixed bug #19764 : Instead of for traits throws uppercase constant name errors
    - Fixed bug #19772 : PSR2_Sniffs_Namespaces_UseDeclarationSniff does not properly recognize last use
    - Fixed bug #19775 : False positive in NonExecutableCode sniff when not using curly braces
    - Fixed bug #19782 : Invalid found size functions in loop when using object operator
    - Fixed bug #19799 : config folder is not created automatically
    - Fixed bug #19804 : JS Tokenizer wrong /**/ parsing
   </notes>
  </release>
  <release>
   <version>
    <release>1.4.3</release>
    <api>1.4.3</api>
   </version>
   <stability>
    <release>stable</release>
    <api>stable</api>
   </stability>
   <date>2012-12-04</date>
   <license uri="https://github.com/squizlabs/PHP_CodeSniffer/blob/master/licence.txt">BSD License</license>
   <notes>
    - Added support for the PHP 5.5 T_FINALLY token to detect try/catch/finally statements
    - Added empty CodeSniffer.conf to enable config settings for Composer installs
    - Added Generic EndFileNoNewlineSniff to ensure there is no newline at the end of a file
    - Autoloader can now load PSR-0 compliant classes
      -- Thanks to Maik Penz for the patch
    - Squiz NonExecutableCodeSniff no longer throws error for multi-line RETURNs inside CASE statements
      -- Thanks to Marc Ypes for the patch
    - Squiz OperatorSpacingSniff no longer reports errors for negative numbers inside inline THEN statements
      -- Thanks to Klaus Purer for the patch
    - Squiz OperatorSpacingSniff no longer reports errors for the assignment of operations involving negative numbers
    - Squiz SelfMemberReferenceSniff can no longer get into an infinite loop when checking a static call with a namespace
      -- Thanks to Andy Grunwald for the patch
    - Fixed bug #19699 : Generic.Files.LineLength giving false positives when tab-width is used
    - Fixed bug #19726 : Wrong number of spaces expected after instanceof static
  - Fixed bug #19727 : PSR2: no error reported when using } elseif {
   </notes>
  </release>
  <release>
   <version>
    <release>1.4.2</release>
    <api>1.4.2</api>
   </version>
   <stability>
    <release>stable</release>
    <api>stable</api>
   </stability>
   <date>2012-11-09</date>
   <license uri="https://github.com/squizlabs/PHP_CodeSniffer/blob/master/licence.txt">BSD License</license>
   <notes>
    - PHP_CodeSniffer can now be installed using Composer
      -- Require squizlabs/php_codesniffer in your composer.json file
      -- Thanks to Rob Bast, Stephen Rees-Carter, Stefano Kowalke and Ivan Habunek for help with this
    - Squiz BlockCommentSniff and InlineCommentSniff no longer report errors for trait block comments
    - Squiz SelfMemberReferenceSniff now supports namespaces
      -- Thanks to Andy Grunwald for the patch
    - Squiz FileCommentSniff now uses tag names inside the error codes for many messages
      -- This allows you to exclude specific missing, out of order etc., tags
    - Squiz SuperfluousWhitespaceSniff now has an option to ignore blank lines
      -- This will stop errors being reported for lines that contain only whitespace
      -- Set the ignoreBlankLines property to TRUE in your ruleset.xml file to enable this
    - PSR2 no longer reports errors for whitespace at the end of blank lines
    - Fixed gitblame report not working on Windows
      -- Thanks to Rogerio Prado de Jesus
    - Fixed an incorrect error in Squiz OperatorSpacingSniff for default values inside a closure definition
    - Fixed bug #19691 : SubversionPropertiesSniff fails to find missing properties
      -- Thanks to Kevin Winahradsky for the patch
    - Fixed bug #19692 : DisallowMultipleAssignments is triggered by a closure
    - Fixed bug #19693 : exclude-patterns no longer work on specific messages
    - Fixed bug #19694 : Squiz.PHP.LowercasePHPFunctions incorrectly matches return by ref functions
   </notes>
  </release>
  <release>
   <version>
    <release>1.4.1</release>
    <api>1.4.1</api>
   </version>
   <stability>
    <release>stable</release>
    <api>stable</api>
   </stability>
   <date>2012-11-02</date>
   <license uri="https://github.com/squizlabs/PHP_CodeSniffer/blob/master/licence.txt">BSD License</license>
   <notes>
    - All ignore patterns have been reverted to being checked against the absolute path of a file
      -- Patterns can be specified to be relative in a rulset.xml file, but nowhere else
      -- e.g., [exclude-pattern type="relative"]^tests/*[/exclude-pattern] (with angle brackets, not square brackets)
    - Added support for PHP tokenizing of T_INLINE_ELSE colons, so this token type is now available
      -- Custom sniffs that rely on looking for T_COLON tokens inside inline if statements must be changed to use the new token
      -- Fixes bug #19666 : PSR1.Files.SideEffects throws a notice Undefined index: scope_closer
    - Messages can now be changed from errors to warnings (and vice versa) inside ruleset.xml files
      -- As you would with "message" and "severity", specify a "type" tag under a "rule" tag and set the value to "error" or "warning"
    - PHP_CodeSniffer will now generate a warning on files that it detects have mixed line endings
      -- This warning has the code Internal.LineEndings.Mixed and can be overriden in a ruleset.xml file
      -- Thanks to Vit Brunner for help with this
    - Sniffs inside PHP 5.3 namespaces are now supported, along with the existing underscore-style emulated namespaces
      -- For example: namespace MyStandard\Sniffs\Arrays; class ArrayDeclarationSniff implements \PHP_CodeSniffer_Sniff { ...
      -- Thanks to Till Klampaeckel for the patch
    - Generic DuplicateClassNameSniff is no longer a multi-file sniff, so it won't max out your memory
      -- Multi-file sniff support should be considered deprecated as standard sniffs can now do the same thing
    - Added Generic DisallowSpaceIndent to check that files are indented using tabs
    - Added Generic OneClassPerFileSniff to check that only one class is defined in each file
      -- Thanks to Andy Grunwald for the contribution
    - Added Generic OneInterfacePerFileSniff to check that only one interface is defined in each file
      -- Thanks to Andy Grunwald for the contribution
    - Added Generic LowercasedFilenameSniff to check that filenames are lowercase
      -- Thanks to Andy Grunwald for the contribution
    - Added Generic ClosingPHPTagSniff to check that each open PHP tag has a corresponding close tag
      -- Thanks to Andy Grunwald for the contribution
    - Added Generic CharacterBeforePHPOpeningTagSniff to check that the open PHP tag is the first content in a file
      -- Thanks to Andy Grunwald for the contribution
    - Fixed incorrect errors in Squiz OperatorBracketSniff and OperatorSpacingSniff for negative numbers in CASE statements
      -- Thanks to Arnout Boks for the patch
    - Generic CamelCapsFunctionNameSniff no longer enforces exact case matching for PHP magic methods
    - Generic CamelCapsFunctionNameSniff no longer throws errors for overridden SOAPClient methods prefixed with double underscores
      -- Thanks to Dorian Villet for the patch
    - PEAR ValidFunctionNameSniff now supports traits
    - PSR1 ClassDeclarationSniff no longer throws an error for non-namespaced code if PHP version is less than 5.3.0
    - Fixed bug #19616 : Nested switches cause false error in PSR2
    - Fixed bug #19629 : PSR2 error for inline comments on multi-line argument lists
    - Fixed bug #19644 : Alternative syntax, e.g. if/endif triggers Inline Control Structure error
    - Fixed bug #19655 : Closures reporting as multi-line when they are not
    - Fixed bug #19675 : Improper indent of nested anonymous function bodies in a call
    - Fixed bug #19685 : PSR2 catch-22 with empty third statement in for loop
    - Fixed bug #19687 : Anonymous functions inside arrays marked as indented incorrectly in PSR2
   </notes>
  </release>
  <release>
   <version>
    <release>1.4.0</release>
    <api>1.4.0</api>
   </version>
   <stability>
    <release>stable</release>
    <api>stable</api>
   </stability>
   <date>2012-09-26</date>
   <license uri="https://github.com/squizlabs/PHP_CodeSniffer/blob/master/licence.txt">BSD License</license>
   <notes>
    - Added PSR1 and PSR2 coding standards that can be used to check your code against these guidelines
    - PHP 5.4 short array syntax is now detected and tokens are assigned to the open and close characters
      -- New tokens are T_OPEN_SHORT_ARRAY and T_CLOSE_SHORT_ARRAY as PHP does not define its own
    - Added the ability to explain a coding standard by listing the sniffs that it includes
      -- The sniff list includes all imported and native sniffs
      -- Explain a standard by using the -e and --standard=[standard] command line arguments
      -- E.g., phpcs -e --standard=Squiz
      -- Thanks to Ben Selby for the idea
    - Added report to show results using notify-send
      -- Use --report=notifysend to generate the report
      -- Thanks to Christian Weiske for the contribution
    - The JS tokenizer now recognises RETURN as a valid closer for CASE and DEFAULT inside switch statements
    - AbstractPatternSniff now sets the ignoreComments option using a public var rather than through the constructor
      -- This allows the setting to be overwritten in ruleset.xml files
      -- Old method remains for backwards compatibility
    - Generic LowerCaseConstantSniff and UpperCaseConstantSniff no longer report errors on classes named True, False or Null
    - PEAR ValidFunctionNameSniff no longer enforces exact case matching for PHP magic methods
    - Squiz SwitchDeclarationSniff now allows RETURN statements to close a CASE or DEFAULT statement
    - Squiz BlockCommentSniff now correctly reports an error for blank lines before blocks at the start of a control structure
    - Fixed a PHP notice generated when loading custom array settings from a rulset.xml file
    - Fixed bug #17908 : CodeSniffer does not recognise optional @params
      -- Thanks to Pete Walker for the patch
    - Fixed bug #19538 : Function indentation code sniffer checks inside short arrays
    - Fixed bug #19565 : Non-Executable Code Sniff Broken for Case Statements with both return and break
    - Fixed bug #19612 : Invalid @package suggestion
   </notes>
  </release>
  <release>
   <version>
    <release>1.3.6</release>
    <api>1.3.6</api>
   </version>
   <stability>
    <release>stable</release>
    <api>stable</api>
   </stability>
   <date>2012-08-08</date>
   <license uri="https://github.com/squizlabs/PHP_CodeSniffer/blob/master/licence.txt">BSD License</license>
   <notes>
    - Memory usage has been dramatically reduced when using the summary report
      -- Reduced memory is only available when displaying a single summary report to the screen
      -- PHP_CodeSniffer will not generate any messages in this case, storing only error counts instead
      -- Impact is most notable with very high error and warning counts
    - Significantly improved the performance of Squiz NonExecutableCodeSniff
    - Ignore patterns now check the relative path of a file based on the dir being checked
      -- Allows ignore patterns to become more generic as the path to the code is no longer included when checking
      -- Thanks to Kristof Coomans for the patch
    - Sniff settings can now be changed by specifying a special comment format inside a file
      -- e.g., // @codingStandardsChangeSetting PEAR.Functions.FunctionCallSignature allowMultipleArguments false
      -- If you change a setting, don't forget to change it back
    - Added Generic EndFileNewlineSniff to ensure PHP files end with a newline character
    - PEAR FunctionCallSignatureSniff now includes a setting to force one argument per line in multi-line calls
      -- Set allowMultipleArguments to false
    - Squiz standard now enforces one argument per line in multi-line function calls
    - Squiz FunctionDeclarationArgumentSpacingSniff now supports closures
    - Squiz OperatorSpacingSniff no longer throws an error for negative values inside an inline THEN statement
      -- Thanks to Klaus Purer for the patch
    - Squiz FunctionCommentSniff now throws an error for not closing a comment with */
      -- Thanks to Klaus Purer for the patch
    - Summary report no longer shows two lines of PHP_Timer output when showing sources
    - Fixed undefined variable error in PEAR FunctionCallSignatureSniff for lines with no indent
    - Fixed bug #19502 : Generic.Files.LineEndingsSniff fails if no new-lines in file
    - Fixed bug #19508 : switch+return: Closing brace indented incorrectly
    - Fixed bug #19532 : The PSR-2 standard don't recognize Null in class names
    - Fixed bug #19546 : Error thrown for __call() method in traits
   </notes>
  </release>
  <release>
   <version>
    <release>1.3.5</release>
    <api>1.3.5</api>
   </version>
   <stability>
    <release>stable</release>
    <api>stable</api>
   </stability>
   <date>2012-07-12</date>
   <license uri="https://github.com/squizlabs/PHP_CodeSniffer/blob/master/licence.txt">BSD License</license>
   <notes>
    - Added Generic CamelCapsFunctionNameSniff to just check if function and method names use camel caps
      -- Does not allow underscore prefixes for private/protected methods
      -- Defaults to strict checking, where two uppercase characters can not be next to each other
      -- Strict checking can be disabled in a ruleset.xml file
    - Squiz FunctionDeclarationArgumentSpacing now has a setting to specify how many spaces should surround equals signs
      -- Default remains at 0
      -- Override the equalsSpacing setting in a ruleset.xml file to change
    - Squiz ClassDeclarationSniff now throws errors for > 1 space before extends/implements class name with ns seperator
    - Squiz standard now warns about deprecated functions using Generic DeprecatedFunctionsSniff
    - PEAR FunctionDeclarationSniff now reports an error for multiple spaces after the FUNCTION keyword and around USE
    - PEAR FunctionDeclarationSniff now supports closures
    - Squiz MultiLineFunctionDeclarationSniff now supports closures
    - Exclude rules written for Unix systems will now work correctly on Windows
      -- Thanks to Walter Tamboer for the patch
    - The PHP tokenizer now recognises T_RETURN as a valid closer for T_CASE and T_DEFAULT inside switch statements
    - Fixed duplicate message codes in Generic OpeningFunctionBraceKernighanRitchieSniff
    - Fixed bug #18651 : PHPunit Test cases for custom standards are not working on Windows
    - Fixed bug #19416 : Shorthand arrays cause bracket spacing errors
    - Fixed bug #19421 : phpcs doesn't recognize ${x} as equivalent to $x
    - Fixed bug #19428 : PHPCS Report "hgblame" doesn't support windows paths
      -- Thanks to Justin Rovang for the patch
    - Fixed bug #19448 : Problem with detecting remote standards
    - Fixed bug #19463 : Anonymous functions incorrectly being flagged by NonExecutableCodeSniff
    - Fixed bug #19469 : PHP_CodeSniffer_File::getMemberProperties() sets wrong scope
    - Fixed bug #19471 : phpcs on Windows, when using Zend standard, doesn't catch problems
      -- Thanks to Ivan Habunek for the patch
    - Fixed bug #19478 : Incorrect indent detection in PEAR standard
      -- Thanks to Shane Auckland for the patch
    - Fixed bug #19483 : Blame Reports fail with space in directory name
   </notes>
  </release>
  <release>
   <version>
    <release>1.3.4</release>
    <api>1.3.4</api>
   </version>
   <stability>
    <release>stable</release>
    <api>stable</api>
   </stability>
   <date>2012-05-17</date>
   <license uri="https://github.com/squizlabs/PHP_CodeSniffer/blob/master/licence.txt">BSD License</license>
   <notes>
    - Added missing package.xml entries for new Generic FixmeSniff
      -- Thanks to Jaroslav Hanslík for the patch
    - Expected indents for PEAR ScopeClosingBraceSniff and FunctionCallSignatureSniff can now be set in ruleset files
      -- Both sniffs use a variable called "indent"
      -- Thanks to Thomas Despoix for the patch
    - Standards designed to be installed in the PHPCS Standards dir will now work outside this dir as well
      -- In particular, allows the Drupal CS to work without needing to symlink it into the PHPCS install
      -- Thanks to Peter Philipp for the patch
    - Rule references for standards, directories and specific sniffs can now be relative in ruleset.xml files
      -- For example: ref="../MyStandard/Sniffs/Commenting/DisallowHashCommentsSniff.php"
    - Symlinked standards now work correctly, allowing aliasing of installed standards (request #19417)
      -- Thanks to Tom Klingenberg for the patch
    - Squiz ObjectInstantiationSniff now allows objects to be returned without assinging them to a variable
    - Added Squiz.Commenting.FileComment.MissingShort error message for file comments that only contains tags
      -- Also stops undefined index errors being generated for these comments
    - Debug option -vv now shows tokenizer status for CSS files
    - Added support for new gjslint error formats
      -- Thanks to Meck for the patch
    - Generic ScopeIndentSniff now allows comment indents to not be exact even if the exact flag is set
      -- The start of the comment is still checked for exact indentation as normal
    - Fixed an issue in AbstractPatternSniff where comments were not being ignored in some cases
    - Fixed an issue in Zend ClosingTagSniff where the closing tag was not always being detected correctly
      -- Thanks to Jonathan Robson for the patch
    - Fixed an issue in Generic FunctionCallArgumentSpacingSniff where closures could cause incorrect errors
    - Fixed an issue in Generic UpperCaseConstantNameSniff where errors were incorrectly reported on goto statements
      -- Thanks to Tom Klingenberg for the patch
    - PEAR FileCommentSniff and ClassCommentSniff now support author emails with a single character in the local part
      -- E.g., a@me.com
      -- Thanks to Denis Shapkin for the patch
    - Fixed bug #19290 : Generic indent sniffer fails for anonymous functions
    - Fixed bug #19324 : Setting show_warnings configuration option does not work
    - Fixed bug #19354 : Not recognizing references passed to method
    - Fixed bug #19361 : CSS tokenzier generates errors when PHP embedded in CSS file
    - Fixed bug #19374 : HEREDOC/NOWDOC Indentation problems
    - Fixed bug #19381 : traits and indetations in traits are not handled properly
    - Fixed bug #19394 : Notice in NonExecutableCodeSniff
    - Fixed bug #19402 : Syntax error when executing phpcs on Windows with parens in PHP path
      -- Thanks to Tom Klingenberg for the patch
    - Fixed bug #19411 : magic method error on __construct()
      -- The fix required a rewrite of AbstractScopeSniff, so please test any sniffs that extend this class
    - Fixed bug #19412 : Incorrect error about assigning objects to variables when inside inline IF
    - Fixed bug #19413 : php_cs thinks I haven't used a parameter when I have
    - Fixed bug #19414 : php_cs seems to not track variables correctly in heredocs
   </notes>
  </release>
  <release>
   <version>
    <release>1.3.3</release>
    <api>1.3.3</api>
   </version>
   <stability>
    <release>stable</release>
    <api>stable</api>
   </stability>
   <date>2012-02-17</date>
   <license uri="https://github.com/squizlabs/PHP_CodeSniffer/blob/master/licence.txt">BSD License</license>
   <notes>
    - Added new Generic FixmeSniff that shows error messages for all FIXME comments left in your code
      -- Thanks to Sam Graham for the contribution
    - The maxPercentage setting in the Squiz CommentedOutCodeSniff can now be overriden in a rulset.xml file
      -- Thanks to Volker Dusch for the patch
    - The Checkstyle and XML reports now use XMLWriter
      -- Only change in output is that empty file tags are no longer produced for files with no violations
      -- Thanks to Sebastian Bergmann for the patch
    - Added PHP_CodeSniffer_Tokens::$bracketTokens to give sniff writers fast access to open and close bracket tokens
    - Fixed an issue in AbstractPatternSniff where EOL tokens were not being correctly checked in some cases
    - PHP_CodeSniffer_File::getTokensAsString() now detects incorrect length value (request #19313)
    - Fixed bug #19114 : CodeSniffer checks extension even for single file
    - Fixed bug #19171 : Show sniff codes option is ignored by some report types
      -- Thanks to Dominic Scheirlinck for the patch
    - Fixed bug #19188 : Lots of PHP Notices when analyzing the Symfony framework
      -- First issue was list-style.. lines in CSS files not properly adjusting open/close bracket positions
      -- Second issue was notices caused by bug #19137
    - Fixed bug #19208 : UpperCaseConstantName reports class members
      -- Was also a problem with LowerCaseConstantName as well
    - Fixed bug #19256 : T_DOC_COMMENT in CSS files breaks ClassDefinitionNameSpacingSniff
      -- Thanks to Klaus Purer for the patch
    - Fixed bug #19264 : Squiz.PHP.NonExecutableCode does not handle RETURN in CASE without BREAK
    - Fixed bug #19270 : DuplicateClassName does not handle namespaces correctly
    - Fixed bug #19283 : CSS @media rules cause false positives
      -- Thanks to Klaus Purer for the patch
   </notes>
  </release>
  <release>
   <version>
    <release>1.3.2</release>
    <api>1.3.2</api>
   </version>
   <stability>
    <release>stable</release>
    <api>stable</api>
   </stability>
   <date>2011-12-01</date>
   <license uri="https://github.com/squizlabs/PHP_CodeSniffer/blob/master/licence.txt">BSD License</license>
   <notes>
    - Added Generic JSHintSniff to run jshint.js over a JS file and report warnings
      -- Set jshint path using phpcs --config-set jshint_path /path/to/jshint-rhino.js
      -- Set rhino path using phpcs --config-set rhino_path /path/to/rhino
      -- Thanks to Alexander Weiß for the contribution
    - Nowdocs are now tokenized using PHP_CodeSniffer specific T_NOWDOC tokens for easier identification
    - Generic UpperCaseConstantNameSniff no longer throws errors for namespaces
      -- Thanks to Jaroslav Hanslík for the patch
    - Squiz NonExecutableCodeSniff now detects code after thrown exceptions
      -- Thanks to Jaroslav Hanslík for the patch
    - Squiz OperatorSpacingSniff now ignores references
      -- Thanks to Jaroslav Hanslík for the patch
    - Squiz FunctionCommentSniff now reports a missing function comment if it finds a standard code comment instead
    - Squiz FunctionCommentThrownTagSniff no longer reports errors if it can't find a function comment
    - Fixed unit tests not running under Windows
      -- Thanks to Jaroslav Hanslík for the patch
    - Fixed bug #18964 : "$stackPtr must be of type T_VARIABLE" on heredocs and nowdocs
    - Fixed bug #18973 : phpcs is looking for variables in a nowdoc
    - Fixed bug #18974 : Blank line causes "Multi-line function call not indented correctly"
      -- Adds new error message to ban empty lines in multi-line function calls
    - Fixed bug #18975 : "Closing parenthesis must be on a line by itself" also causes indentation error
   </notes>
  </release>
  <release>
   <version>
    <release>1.3.1</release>
    <api>1.3.1</api>
   </version>
   <stability>
    <release>stable</release>
    <api>stable</api>
   </stability>
   <date>2011-11-03</date>
   <license uri="https://github.com/squizlabs/PHP_CodeSniffer/blob/master/licence.txt">BSD License</license>
   <notes>
    - All report file command line arguments now work with relative paths (request #17240)
    - The extensions command line argument now supports multi-part file extensions (request #17227)
    - Added report type --report=hgblame to show number of errors/warnings committed by authors in a Mercurial repository
      -- Has the same functionality as the svnblame report
      -- Thanks to Ben Selby for the patch
    - Added T_BACKTICK token type to make detection of backticks easier (request #18799)
    - Added pattern matching support to Generic ForbiddenFunctionsSniff
        -- If you are extending it and overriding register() or addError() you will need to review your sniff
    - Namespaces are now recognised as scope openers, although they do not require braces (request #18043)
    - Added new ByteOrderMarkSniff to Generic standard (request #18194)
      -- Throws an error if a byte order mark is found in any PHP file
      -- Thanks to Piotr Karas for the contribution
    - PHP_Timer output is no longer included in reports when being written to a file (request #18252)
      -- Also now shown for all report types if nothing is being printed to the screen
    - Generic DeprecatedFunctionSniff now reports functions as deprecated and not simply forbidden (request #18288)
    - PHPCS now accepts file contents from STDIN (request #18447)
      -- Example usage: cat temp.php | phpcs [options]  -OR-  phpcs [options] &lt; temp.php
      -- Not every sniff will work correctly due to the lack of a valid file path
    - PHP_CodeSniffer_Exception no longer extends PEAR_Exception (request #18483)
      -- PEAR_Exception added a requirement that PEAR had to be installed
      -- PHP_CodeSniffer is not used as a library, so unlikely to have any impact
    - PEAR FileCommentSniff now allows GIT IDs in the version tag (request #14874)
    - AbstractVariableSniff now supports heredocs
      -- Also includes some variable detection fixes
      -- Thanks to Sam Graham for the patch
    - Squiz FileCommentSniff now enforces rule that package names cannot start with the word Squiz
    - MySource AssignThisSniff now allows "this" to be assigned to the private var _self
    - Fixed issue in Squiz FileCommentSniff where suggested package name was the same as the incorrect package name
    - Fixed some issues with Squiz ArrayDeclarationSniff when using function calls in array values
    - Fixed doc generation so it actually works again
      -- Also now works when being run from an SVN checkout as well as when installed as a PEAR package
      -- Should fix bug #18949 : Call to private method from static
    - PEAR ClassDeclaration sniff now supports indentation checks when using the alternate namespace syntax
      -- PEAR.Classes.ClassDeclaration.SpaceBeforeBrace message now contains 2 variables instead of 1
      -- Sniff allows overriding of the default indent level, which is set to 4
      -- Fixes bug #18933 : Alternative namespace declaration syntax confuses scope sniffs
    - Fixed bug #18465 : "self::" does not work in lambda functions
      -- Also corrects conversion of T_FUNCTION tokens to T_CLOSURE, which was not fixing token condition arrays
    - Fixed bug #18543 : CSS Tokenizer deletes too many #
    - Fixed bug #18624 : @throws namespace problem
      -- Thanks to Gavin Davies for the patch
    - Fixed bug #18628 : Generic.Files.LineLength gives incorrect results with Windows line-endings
    - Fixed bug #18633 : CSS Tokenizer doesn't replace T_LIST tokens inside some styles
    - Fixed bug #18657 : anonymous functions wrongly indented
    - Fixed bug #18670 : UpperCaseConstantNameSniff fails on dynamic retrieval of class constant
    - Fixed bug #18709 : Code sniffer sniffs file if even if it's in --ignore
      -- Thanks to Artem Lopata for the patch
    - Fixed bug #18762 : Incorrect handling of define and constant in UpperCaseConstantNameSniff
      -- Thanks to Thomas Baker for the patch
    - Fixed bug #18769 : CSS Tokenizer doesn't replace T_BREAK tokens inside some styles
    - Fixed bug #18835 : Unreachable errors of inline returns of closure functions
      -- Thanks to Patrick Schmidt for the patch
    - Fixed bug #18839 : Fix miscount of warnings in AbstractSniffUnitTest.php
      -- Thanks to Sam Graham for the patch
    - Fixed bug #18844 : Generic_Sniffs_CodeAnalysis_UnusedFunctionParameterSniff with empty body
      -- Thanks to Dmitri Medvedev for the patch
    - Fixed bug #18847 : Running Squiz_Sniffs_Classes_ClassDeclarationSniff results in PHP notice
    - Fixed bug #18868 : jslint+rhino: errors/warnings not detected
      -- Thanks to Christian Weiske for the patch
    - Fixed bug #18879 : phpcs-svn-pre-commit requires escapeshellarg
      -- Thanks to Bjorn Katuin for the patch
    - Fixed bug #18951 : weird behaviour with closures and multi-line use () params
   </notes>
  </release>
  <release>
   <version>
    <release>1.3.0</release>
    <api>1.3.0</api>
   </version>
   <stability>
    <release>stable</release>
    <api>stable</api>
   </stability>
   <date>2011-03-17</date>
   <license uri="https://github.com/squizlabs/PHP_CodeSniffer/blob/master/licence.txt">BSD License</license>
   <notes>
    - Add a new token T_CLOSURE that replaces T_FUNCTION if the function keyword is anonymous
    - Many Squiz sniffs no longer report errors when checking closures; they are now ignored
    - Fixed some error messages in PEAR MultiLineConditionSniff that were not using placeholders for message data
    - AbstractVariableSniff now correctly finds variable names wrapped with curly braces inside double quoted strings
    - PEAR FunctionDeclarationSniff now ignores arrays in argument default values when checking multi-line declarations
    - Fixed bug #18200 : Using custom named ruleset file as standard no longer works
    - Fixed bug #18196 : PEAR MultiLineCondition.SpaceBeforeOpenBrace not consistent with newline chars
    - Fixed bug #18204 : FunctionCommentThrowTag picks wrong exception type when throwing function call
    - Fixed bug #18222 : Add __invoke method to PEAR standard
    - Fixed bug #18235 : Invalid error generation in Squiz.Commenting.FunctionCommentThrowTag
    - Fixed bug #18250 : --standard with relative path skips Standards' "implicit" sniffs
    - Fixed bug #18274 : Multi-line IF and function call indent rules conflict
    - Fixed bug #18282 : Squiz doesn't handle final keyword before function comments
      -- Thanks to Dave Perrett for the patch
    - Fixed bug #18336 : Function isUnderscoreName gives php notices
   </notes>
  </release>
  <release>
   <version>
    <release>1.3.0RC2</release>
    <api>1.3.0RC2</api>
   </version>
   <stability>
    <release>beta</release>
    <api>beta</api>
   </stability>
   <date>2011-01-14</date>
   <license uri="https://github.com/squizlabs/PHP_CodeSniffer/blob/master/licence.txt">BSD License</license>
   <notes>
    - You can now print multiple reports for each run and print each to the screen or a file (request #12434)
      -- Format is --report-[report][=file] (e.g., --report-xml=out.xml)
      -- Printing to screen is done by leaving [file] empty (e.g., --report-xml)
      -- Multiple reports can be specified in this way (e.g., --report-summary --report-xml=out.xml)
      -- The standard --report and --report-file command line arguments are unchanged
    - Added -d command line argument to set php.ini settings while running (request #17244)
      -- Usage is: phpcs -d memory_limit=32M -d ...
      -- Thanks to Ben Selby for the patch
    - Added -p command line argument to show progress during a run
      -- Dot means pass, E means errors found, W means only warnings found and S means skipped file
      -- Particularly good for runs where you are checking more than 100 files
      -- Enable by default with --config-set show_progress 1
      -- Will not print anything if you are already printing verbose output
      -- This has caused a big change in the way PHP_CodeSniffer processes files (API changes around processing)
    - You can now add exclude rules for individual sniffs or error messages (request #17903)
      -- Only available when using a ruleset.xml file to specify rules
      -- Uses the same exclude-pattern tags as normal but allows them inside rule tags
    - Using the -vvv option will now print a list of sniffs executed for each file and how long they took to process
    - Added Generic ClosureLinterSniff to run Google's gjslint over your JS files
    - The XML and CSV reports now include the severity of the error (request #18165)
      -- The Severity column in the CSV report has been renamed to Type, and a new Severity column added for this
    - Fixed issue with Squiz FunctionCommentSniff reporting incorrect type hint when default value uses namespace
      -- Thanks to Anti Veeranna for the patch
    - Generic FileLengthSniff now uses iconv_strlen to check line length if an encoding is specified (request #14237)
    - Generic UnnecessaryStringConcatSniff now allows strings to be combined to form a PHP open or close tag
    - Squiz SwitchDeclarationSniff no longer reports indentation errors for BREAK statements inside IF conditions
    - Interactive mode now always prints the full error report (ignores command line)
    - Improved regular expression detection in JavaScript files
      -- Added new T_TYPEOF token that can be used to target the typeof JS operator
      -- Fixes bug #17611 : Regular expression tokens not recognised
    - Squiz ScopeIndentSniff removed
      -- Squiz standard no longer requires additional indents between ob_* methods
      -- Also removed Squiz OutputBufferingIndentSniff that was checking the same thing
    - PHP_CodeSniffer_File::getMemberProperties() performance improved significantly
      -- Improves performance of Squiz ValidVariableNameSniff significantly
    - Squiz OperatorSpacingSniff performance improved significantly
    - Squiz NonExecutableCodeSniff performance improved significantly
      -- Will throw duplicate errors in some cases now, but these should be rare
    - MySource IncludeSystemSniff performance improved significantly
    - MySource JoinStringsSniff no longer reports an error when using join() on a named JS array
    - Warnings are now reported for each file when they cannot be opened instead of stopping the script
      -- Hide warnings with the -n command line argument
      -- Can override the warnings using the code Internal.DetectLineEndings
    - Fixed bug #17693 : issue with pre-commit hook script with filenames that start with v
    - Fixed bug #17860 : isReference function fails with references in array
      -- Thanks to Lincoln Maskey for the patch
    - Fixed bug #17902 : Cannot run tests when tests are symlinked into tests dir
      -- Thanks to Matt Button for the patch
    - Fixed bug #17928 : Improve error message for Generic_Sniffs_PHP_UpperCaseConstantSniff
      -- Thanks to Stefano Kowalke for the patch
    - Fixed bug #18039 : JS Tokenizer crash when ] is last character in file
    - Fixed bug #18047 : Incorrect handling of namespace aliases as constants
      -- Thanks to Dmitri Medvedev for the patch
    - Fixed bug #18072 : Impossible to exclude path from processing when symlinked
    - Fixed bug #18073 : Squiz.PHP.NonExecutableCode fault
    - Fixed bug #18117 : PEAR coding standard: Method constructor not sniffed as a function
    - Fixed bug #18135 : Generic FunctionCallArgumentSpacingSniff reports function declaration errors
    - Fixed bug #18140 : Generic scope indent in exact mode: strange expected/found values for switch
    - Fixed bug #18145 : Sniffs are not loaded for custom ruleset file
      -- Thanks to Scott McCammon for the patch
    - Fixed bug #18152 : While and do-while with AbstractPatternSniff
    - Fixed bug #18191 : Squiz.PHP.LowercasePHPFunctions does not work with new Date()
    - Fixed bug #18193 : CodeSniffer doesn't reconize CR (\r) line endings
   </notes>
  </release>
  <release>
   <version>
    <release>1.3.0RC1</release>
    <api>1.3.0RC1</api>
   </version>
   <stability>
    <release>beta</release>
    <api>beta</api>
   </stability>
   <date>2010-09-03</date>
   <license uri="https://github.com/squizlabs/PHP_CodeSniffer/blob/master/licence.txt">BSD License</license>
   <notes>
    - Added exclude pattern support to ruleset.xml file so you can specify ignore patterns in a standard (request #17683)
      -- Use new exclude-pattern tags to include the ignore rules into your ruleset.xml file
      -- See CodeSniffer/Standards/PHPCS/ruleset.xml for an example
    - Added new --encoding command line argument to specify the encoding of the files being checked
      -- When set to utf-8, stops the XML-based reports from double-encoding
      -- When set to something else, helps the XML-based reports encode to utf-8
      -- Default value is iso-8859-1 but can be changed with --config-set encoding [value]
    - The report is no longer printed to screen when using the --report-file command line option (request #17467)
      -- If you want to print it to screen as well, use the -v command line argument
    - The SVN and GIT blame reports now also show percentage of reported errors per author (request #17606)
      -- Thanks to Ben Selby for the patch
    - Updated the SVN pre-commit hook to work with the new severity levels feature
    - Generic SubversionPropertiesSniff now allows properties to have NULL values (request #17682)
      -- A null value indicates that the property should exist but the value should not be checked
    - Generic UpperCaseConstantName Sniff now longer complains about the PHPUnit_MAIN_METHOD constant (request #17798)
    - Squiz FileComment sniff now checks JS files as well as PHP files
    - Squiz FunctionCommentSniff now supports namespaces in type hints
    - Fixed a problem in Squiz OutputBufferingIndentSniff where block comments were reported as not indented
    - Fixed bug #17092 : Problems with utf8_encode and htmlspecialchars with non-ascii chars
      -- Use the new --encoding=utf-8 command line argument if your files are utf-8 encoded
    - Fixed bug #17629 : PHP_CodeSniffer_Tokens::$booleanOperators missing T_LOGICAL_XOR
      -- Thanks to Matthew Turland for the patch
    - Fixed bug #17699 : Fatal error generating code coverage with PHPUnit 5.3.0RC1
    - Fixed bug #17718 : Namespace 'use' statement: used global class name is recognized as constant
    - Fixed bug #17734 : Generic SubversionPropertiesSniff complains on non SVN files
    - Fixed bug #17742 : EmbeddedPhpSniff reacts negatively to file without closing php tag
    - Fixed bug #17823 : Notice: Please no longer include PHPUnit/Framework.php
   </notes>
  </release>
  <release>
   <version>
    <release>1.3.0a1</release>
    <api>1.3.0a1</api>
   </version>
   <stability>
    <release>alpha</release>
    <api>alpha</api>
   </stability>
   <date>2010-07-15</date>
   <license uri="https://github.com/squizlabs/PHP_CodeSniffer/blob/master/licence.txt">BSD License</license>
   <notes>
    - All CodingStandard.php files have been replaced by ruleset.xml files
      -- Custom standards will need to be converted over to this new format to continue working
    - You can specify a path to your own custom ruleset.xml file by using the --standard command line arg
      -- e.g., phpcs --standard=/path/to/my/ruleset.xml
    - Added a new report type --report=gitblame to show how many errors and warnings were committed by each author
      -- Has the same functionality as the svnblame report
      -- Thanks to Ben Selby for the patch
    - A new token type T_DOLLAR has been added to allow you to sniff for variable variables (feature request #17095)
      -- Thanks to Ian Young for the patch
    - JS tokenizer now supports T_POWER (^) and T_MOD_EQUAL (%=) tokens (feature request #17441)
    - If you have PHP_Timer installed, you'll now get a time/memory summary at the end of a script run
      -- Only happens when printing reports that are designed to be read on the command line
    - Added Generic DeprecatedFunctionsSniff to warn about the use of deprecated functions (feature request #16694)
      -- Thanks to Sebastian Bergmann for the patch
    - Added Squiz LogicalOperatorSniff to ensure that logical operators are surrounded by single spaces
    - Added MySource ChannelExceptionSniff to ensure action files only throw ChannelException
    - Added new method getClassProperties() for sniffs to use to determine if a class is abstract and/or final
      -- Thanks to Christian Kaps for the patch
    - Generic UpperCaseConstantSniff no longer throws errors about namespaces
      -- Thanks to Christian Kaps for the patch
    - Squiz OperatorBracketSniff now correctly checks value assignmnets in arrays
    - Squiz LongConditionClosingCommentSniff now requires a comment for long CASE statements that use curly braces
    - Squiz LongConditionClosingCommentSniff now requires an exact comment match on the brace
    - MySource IncludeSystemSniff now ignores DOMDocument usage
    - MySource IncludeSystemSniff no longer requires inclusion of systems that are being implemented
    - Removed found and expected messages from Squiz ConcatenationSpacingSniff because they were messy and not helpful
    - Fixed a problem where Generic CodeAnalysisSniff could show warnings if checking multi-line strings
    - Fixed error messages in Squiz ArrayDeclarationSniff reporting incorrect number of found and expected spaces
    - Fixed bug #17048 : False positive in Squiz_WhiteSpace_ScopeKeywordSpacingSniff
    - Fixed bug #17054 : phpcs more strict than PEAR CS regarding function parameter spacing
    - Fixed bug #17096 : Notice: Undefined index: scope_condition in ScopeClosingBraceSniff.php
      -- Moved PEAR.Functions.FunctionCallArgumentSpacing to Generic.Functions.FunctionCallArgumentSpacing
    - Fixed bug #17144 : Deprecated: Function eregi() is deprecated
    - Fixed bug #17236 : PHP Warning due to token_get_all() in DoubleQuoteUsageSniff
    - Fixed bug #17243 : Alternate Switch Syntax causes endless loop of Notices in SwitchDeclaration
    - Fixed bug #17313 : Bug with switch case struture
    - Fixed bug #17331 : Possible parse error: interfaces may not include member vars
    - Fixed bug #17337 : CSS tokenizer fails on quotes urls
    - Fixed bug #17420 : Uncaught exception when comment before function brace
    - Fixed bug #17503 : closures formatting is not supported
   </notes>
  </release>
  <release>
   <version>
    <release>1.2.2</release>
    <api>1.2.2</api>
   </version>
   <stability>
    <release>stable</release>
    <api>stable</api>
   </stability>
   <date>2010-01-27</date>
   <license uri="https://github.com/squizlabs/PHP_CodeSniffer/blob/master/licence.txt">BSD License</license>
   <notes>
    - The core PHP_CodeSniffer_File methods now understand the concept of closures (feature request #16866)
      -- Thanks to Christian Kaps for the sample code
    - Sniffs can now specify violation codes for each error and warning they add
      -- Future versions will allow you to override messages and severities using these codes
      -- Specifying a code is optional, but will be required if you wish to support overriding
    - All reports have been broken into separate classes
      -- Command line usage and report output remains the same
      -- Thanks to Gabriele Santini for the patch
    - Added an interactive mode that can be enabled using the -a command line argument
      -- Scans files and stops when it finds a file with errors
      -- Waits for user input to recheck the file (hopefully you fixed the errors) or skip the file
      -- Useful for very large code bases where full rechecks take a while
    - The reports now show the correct number of errors and warnings found
    - The isCamelCaps method now allows numbers in class names
    - The JS tokenizer now correctly identifies boolean and bitwise AND and OR tokens
    - The JS tokenzier now correctly identifies regular expressions used in conditions
    - PEAR ValidFunctionNameSniff now ignores closures
    - Squiz standard now uses the PEAR setting of 85 chars for LineLengthSniff
    - Squiz ControlStructureSpacingSniff now ensure there are no spaces around parentheses
    - Squiz LongConditionClosingCommentSniff now checks for comments at the end of try/catch statements
    - Squiz LongConditionClosingCommentSniff now checks validity of comments for short structures if they exist
    - Squiz IncrementDecrementUsageSniff now has better checking to ensure it only looks at simple variable assignments
    - Squiz PostStatementCommentSniff no longer throws errors for end function comments
    - Squiz InlineCommentSniff no longer throws errors for end function comments
    - Squiz OperatorBracketSniff now allows simple arithmetic operations in SWITCH conditions
    - Squiz ValidFunctionNameSniff now ignores closures
    - Squiz MethodScopeSniff now ignores closures
    - Squiz ClosingDeclarationCommentSniff now ignores closures
    - Squiz GlobalFunctionSniff now ignores closures
    - Squiz DisallowComparisonAssignmentSniff now ignores the assigning of arrays
    - Squiz DisallowObjectStringIndexSniff now allows indexes that contain dots and reserved words
    - Squiz standard now throws nesting level and cyclomatic complexity errors at much higher levels
    - Squiz CommentedOutCodeSniff now ignores common comment framing chacacters
    - Squiz ClassCommentSniff now ensures the open comment tag is the only content on the first line
    - Squiz FileCommentSniff now ensures the open comment tag is the only content on the first line
    - Squiz FunctionCommentSniff now ensures the open comment tag is the only content on the first line
    - Squiz VariableCommentSniff now ensures the open comment tag is the only content on the first line
    - Squiz NonExecutableCodeSniff now warns about empty return statements that are not required
    - Removed ForbiddenStylesSniff from Squiz standard
      -- It is now in in the MySource standard as BrowserSpecificStylesSniff
      -- New BrowserSpecificStylesSniff ignores files with browser-specific suffixes
    - MySource IncludeSystemSniff no longer throws errors when extending the Exception class
    - MySource IncludeSystemSniff no longer throws errors for the abstract widget class
    - MySource IncludeSystemSniff and UnusedSystemSniff now allow includes inside IF statements
    - MySource IncludeSystemSniff no longer throws errors for included widgets inside methods
    - MySource GetRequestDataSniff now throws errors for using $_FILES
    - MySource CreateWidgetTypeCallbackSniff now allows return statements in nested functions
    - MySource DisallowSelfActionsSniff now ignores abstract classes
    - Fixed a problem with the SVN pre-commit hook for PHP versions without vertical whitespace regex support
    - Fixed bug #16740 : False positives for heredoc strings and unused parameter sniff
    - Fixed bug #16794 : ValidLogicalOperatorsSniff doesn't report operators not in lowercase
    - Fixed bug #16804 : Report filename is shortened too much
    - Fixed bug #16821 : Bug in Squiz_Sniffs_WhiteSpace_OperatorSpacingSniff
      -- Thanks to Jaroslav Hanslík for the patch
    - Fixed bug #16836 : Notice raised when using semicolon to open case
    - Fixed bug #16855 : Generic standard sniffs incorrectly for define() method
    - Fixed bug #16865 : Two bugs in Squiz_Sniffs_WhiteSpace_OperatorSpacingSniff
      -- Thanks to Jaroslav Hanslík for the patch
    - Fixed bug #16902 : Inline If Declaration bug
    - Fixed bug #16960 : False positive for late static binding in Squiz/ScopeKeywordSpacingSniff
      -- Thanks to Jakub Tománek for the patch
    - Fixed bug #16976 : The phpcs attempts to process symbolic links that don't resolve to files
    - Fixed bug #17017 : Including one file in the files sniffed alters errors reported for another file
   </notes>
  </release>
  <release>
   <version>
    <release>1.2.1</release>
    <api>1.2.1</api>
   </version>
   <stability>
    <release>stable</release>
    <api>stable</api>
   </stability>
   <date>2009-11-17</date>
   <license uri="https://github.com/squizlabs/PHP_CodeSniffer/blob/master/licence.txt">BSD License</license>
   <notes>
    - Added a new report type --report=svnblame to show how many errors and warnings were committed by each author
      -- Also shows the percentage of their code that are errors and warnings
      -- Requires you to have the SVN command in your path
      -- Make sure SVN is storing usernames and passwords (if required) or you will need to enter them for each file
      -- You can also use the -s command line argument to see the different types of errors authors are committing
      -- You can use the -v command line argument to see all authors, even if they have no errors or warnings
    - Added a new command line argument --report-width to allow you to set the column width of screen reports
      -- Reports wont accept values less than 70 or else they get too small
      -- Can also be set via a config var: phpcs --config-set report_width 100
    - You can now get PHP_CodeSniffer to ignore a whole file by adding @codingStandardsIgnoreFile in the content
      -- If you put it in the first two lines the file wont even be tokenized, so it will be much quicker
    - Reports now print their file lists in alphabetical order
    - PEAR FunctionDeclarationSniff now reports error for incorrect closing bracket placement in multi-line definitions
    - Added Generic CallTimePassByRefenceSniff to prohibit the passing of variables into functions by reference
      -- Thanks to Florian Grandel for the contribution
    - Added Squiz DisallowComparisonAssignmentSniff to ban the assignment of comparison values to a variable
    - Added Squiz DuplicateStyleDefinitionSniff to check for duplicate CSS styles in a single class block
    - Squiz ArrayDeclarationSniff no longer checks the case of array indexes because that is not its job
    - Squiz PostStatementCommentSniff now allows end comments for class member functions
    - Squiz InlineCommentSniff now supports the checking of JS files
    - MySource CreateWidgetTypeCallbackSniff now allows the callback to be passed to another function
    - MySource CreateWidgetTypeCallbackSniff now correctly ignores callbacks used inside conditions
    - Generic MultipleStatementAlignmentSniff now enforces a single space before equals sign if max padding is reached
    - Fixed a problem in the JS tokenizer where regular expressions containing \// were not converted correctly
    - Fixed a problem tokenizing CSS files where multiple ID targets on a line would look like comments
    - Fixed a problem tokenizing CSS files where class names containing a colon looked like style definitions
    - Fixed a problem tokenizing CSS files when style statements had empty url() calls
    - Fixed a problem tokenizing CSS colours with the letter E in first half of the code
    - Squiz ColonSpacingSniff now ensures it is only checking style definitions in CSS files and not class names
    - Squiz DisallowComparisonAssignmentSniff no longer reports errors when assigning the return value of a function
    - CSS tokenizer now correctly supports multi-line comments
    - When only the case of var names differ for function comments, the error now indicates the case is different
    - Fixed an issue with Generic UnnecessaryStringConcatSniff where it incorrectly suggested removing a concat
    - Fixed bug #16530 : ScopeIndentSniff reports false positive
    - Fixed bug #16533 : Duplicate errors and warnings
    - Fixed bug #16563 : Check file extensions problem in phpcs-svn-pre-commit
      -- Thanks to Kaijung Chen for the patch
    - Fixed bug #16592 : Object operator indentation incorrect when first operator is on a new line
    - Fixed bug #16641 : Notice output
    - Fixed bug #16682 : Squiz_Sniffs_Strings_DoubleQuoteUsageSniff reports string "\0" as invalid
    - Fixed bug #16683 : Typing error in PHP_CodeSniffer_CommentParser_AbstractParser
    - Fixed bug #16684 : Bug in Squiz_Sniffs_PHP_NonExecutableCodeSniff
    - Fixed bug #16692 : Spaces in paths in Squiz_Sniffs_Debug_JavaScriptLintSniff
      -- Thanks to Jaroslav Hanslík for the patch
    - Fixed bug #16696 : Spelling error in MultiLineConditionSniff
    - Fixed bug #16697 : MultiLineConditionSniff incorrect result with inline IF
    - Fixed bug #16698 : Notice in JavaScript Tokenizer
    - Fixed bug #16736 : Multi-files sniffs aren't processed when FILE is a single directory
      -- Thanks to Alexey Shein for the patch
    - Fixed bug #16792 : Bug in Generic_Sniffs_PHP_ForbiddenFunctionsSniff
   </notes>
  </release>
  <release>
   <version>
    <release>1.2.0</release>
    <api>1.2.0</api>
   </version>
   <stability>
    <release>stable</release>
    <api>stable</api>
   </stability>
   <date>2009-08-17</date>
   <license uri="https://github.com/squizlabs/PHP_CodeSniffer/blob/master/licence.txt">BSD License</license>
   <notes>
    - Installed standards are now favoured over custom standards when using the cmd line arg with relative paths
    - Unit tests now use a lot less memory while running
    - Squiz standard now uses Generic EmptyStatementSniff but throws errors instead of warnings
    - Squiz standard now uses Generic UnusedFunctionParameterSniff
    - Removed unused ValidArrayIndexNameSniff from the Squiz standard
    - Fixed bug #16424 : SubversionPropertiesSniff print PHP Warning
    - Fixed bug #16450 : Constant PHP_CODESNIFFER_VERBOSITY already defined (unit tests)
    - Fixed bug #16453 : function declaration long line splitted error
    - Fixed bug #16482 : phpcs-svn-pre-commit ignores extensions parameter
   </notes>
  </release>
  <release>
   <version>
    <release>1.2.0RC3</release>
    <api>1.2.0RC3</api>
   </version>
   <stability>
    <release>beta</release>
    <api>beta</api>
   </stability>
   <date>2009-07-07</date>
   <license uri="https://github.com/squizlabs/PHP_CodeSniffer/blob/master/licence.txt">BSD License</license>
   <notes>
    - You can now use @codingStandardsIgnoreStart and @...End comments to suppress messages (feature request #14002)
    - A warning is now included for files without any code when short_open_tag is set to Off (feature request #12952)
    - You can now use relative paths to your custom standards with the --standard cmd line arg (feature request #14967)
    - You can now override magic methods and functions in PEAR ValidFunctionNameSniff (feature request #15830)
    - MySource IncludeSystemSniff now recognises widget action classes
    - MySource IncludeSystemSniff now knows about unit test classes and changes rules accordingly
   </notes>
  </release>
  <release>
   <version>
    <release>1.2.0RC2</release>
    <api>1.2.0RC2</api>
   </version>
   <stability>
    <release>beta</release>
    <api>beta</api>
   </stability>
   <date>2009-05-25</date>
   <license uri="https://github.com/squizlabs/PHP_CodeSniffer/blob/master/licence.txt">BSD License</license>
   <notes>
    - Test suite can now be run using the full path to AllTests.php (feature request #16179)
    - Fixed bug #15980 : PHP_CodeSniffer change php current directory
      -- Thanks to Dolly Aswin Harahap for the patch
    - Fixed bug #16001 : Notice triggered
    - Fixed bug #16054 : phpcs-svn-pre-commit not showing any errors
    - Fixed bug #16071 : Fatal error: Uncaught PHP_CodeSniffer_Exception
    - Fixed bug #16170 : Undefined Offset -1 in MultiLineConditionSniff.php on line 68
    - Fixed bug #16175 : Bug in Squiz-IncrementDecrementUsageSniff
   </notes>
  </release>
  <release>
   <version>
    <release>1.2.0RC1</release>
    <api>1.2.0RC1</api>
   </version>
   <stability>
    <release>beta</release>
    <api>beta</api>
   </stability>
   <date>2009-03-09</date>
   <license uri="https://github.com/squizlabs/PHP_CodeSniffer/blob/master/licence.txt">BSD License</license>
   <notes>
    - Reports that are output to a file now include a trailing newline at the end of the file
    - Fixed sniff names not shown in -vvv token processing output
    - Added Generic SubversionPropertiesSniff to check that specific svn props are set for files
      -- Thanks to Jack Bates for the contribution
    - The PHP version check can now be overridden in classes that extend PEAR FileCommentSniff
      -- Thanks to Helgi Þormar Þorbjörnsson for the suggestion
    - Added Generic ConstructorNameSniff to check for PHP4 constructor name usage
      -- Thanks to Leif Wickland for the contribution
    - Squiz standard now supports multi-line function and condition sniffs from PEAR standard
    - Squiz standard now uses Generic ConstructorNameSniff
    - Added MySource GetRequestDataSniff to ensure REQUEST, GET and POST are not accessed directly
    - Squiz OperatorBracketSniff now allows square brackets in simple unbracketed operations
    - Fixed the incorrect tokenizing of multi-line block comments in CSS files
    - Fixed bug #15383 : Uncaught PHP_CodeSniffer_Exception
    - Fixed bug #15408 : An unexpected exception has been caught: Undefined offset: 2
    - Fixed bug #15519 : Uncaught PHP_CodeSniffer_Exception
    - Fixed bug #15624 : Pre-commit hook fails with PHP errors
    - Fixed bug #15661 : Uncaught PHP_CodeSniffer_Exception
    - Fixed bug #15722 : "declare(encoding = 'utf-8');" leads to "Missing file doc comment"
    - Fixed bug #15910 : Object operator indention not calculated correctly
   </notes>
  </release>
  <release>
   <version>
    <release>1.2.0a1</release>
    <api>1.2.0a1</api>
   </version>
   <stability>
    <release>alpha</release>
    <api>alpha</api>
   </stability>
   <date>2008-12-18</date>
   <license uri="https://github.com/squizlabs/PHP_CodeSniffer/blob/master/licence.txt">BSD License</license>
   <notes>
    - PHP_CodeSniffer now has a CSS tokenizer for checking CSS files
    - Added support for a new multi-file sniff that sniffs all processed files at once
    - Added new output format --report=emacs to output errors using the emacs standard compile output format
      -- Thanks to Len Trigg for the contribution
    - Reports can now be written to a file using the --report-file command line argument (feature request #14953)
      -- The report is also written to screen when using this argument
    - The CheckStyle, CSV and XML reports now include a source for each error and warning (feature request #13242)
      -- A new report type --report=source can be used to show you the most common errors in your files
    - Added new command line argument -s to show error sources in all reports
    - Added new command line argument --sniffs to specify a list of sniffs to restrict checking to
      -- Uses the sniff source codes that are optionally displayed in reports
    - Changed the max width of error lines from 80 to 79 chars to stop blank lines in the default windows cmd window
    - PHP_CodeSniffer now has a token for an asperand (@ symbol) so sniffs can listen for them
      -- Thanks to Andy Brockhurst for the patch
    - Added Generic DuplicateClassNameSniff that will warn if the same class name is used in multiple files
      -- Not currently used by any standard; more of a multi-file sniff sample than anything useful
    - Added Generic NoSilencedErrorsSniff that warns if PHP errors are being silenced using the @ symbol
      -- Thanks to Andy Brockhurst for the contribution
    - Added Generic UnnecessaryStringConcatSniff that checks for two strings being concatenated
    - Added PEAR FunctionDeclarationSniff to enforce the new multi-line function declaration PEAR standard
    - Added PEAR MultiLineAssignmentSniff to enforce the correct indentation of multi-line assignments
    - Added PEAR MultiLineConditionSniff to enforce the new multi-line condition PEAR standard
    - Added PEAR ObjectOperatorIndentSniff to enforce the new chained function call PEAR standard
    - Added MySource DisallowSelfActionSniff to ban the use of self::method() calls in Action classes
    - Added MySource DebugCodeSniff to ban the use of Debug::method() calls
    - Added MySource CreateWidgetTypeCallback sniff to check callback usage in widget type create methods
    - Added Squiz DisallowObjectStringIndexSniff that forces object dot notation in JavaScript files
      -- Thanks to Sertan Danis for the contribution
    - Added Squiz DiscouragedFunctionsSniff to warn when using debug functions
    - Added Squiz PropertyLabelSniff to check whitespace around colons in JS property and label declarations
    - Added Squiz DuplicatePropertySniff to check for duplicate property names in JS classes
    - Added Squiz ColonSpacingSniff to check for spacing around colons in CSS style definitions
    - Added Squiz SemicolonSpacingSniff to check for spacing around semicolons in CSS style definitions
    - Added Squiz IdentationSniff to check for correct indentation of CSS files
    - Added Squiz ColourDefinitionSniff to check that CSS colours are defined in uppercase and using shorthand
    - Added Squiz EmptyStyleDefinitionSniff to check for CSS style definitions without content
    - Added Squiz EmptyClassDefinitionSniff to check for CSS class definitions without content
    - Added Squiz ClassDefinitionOpeningBraceSpaceSniff to check for spaces around opening brace of CSS class definitions
    - Added Squiz ClassDefinitionClosingBraceSpaceSniff to check for a single blank line after CSS class definitions
    - Added Squiz ClassDefinitionNameSpacingSniff to check for a blank lines inside CSS class definition names
    - Added Squiz DisallowMultipleStyleDefinitionsSniff to check for multiple style definitions on a single line
    - Added Squiz DuplicateClassDefinitionSniff to check for duplicate CSS class blocks that can be merged
    - Added Squiz ForbiddenStylesSniff to check for usage of browser specific styles
    - Added Squiz OpacitySniff to check for incorrect opacity values in CSS
    - Added Squiz LowercaseStyleDefinitionSniff to check for styles that are not defined in lowercase
    - Added Squiz MissingColonSniff to check for style definitions where the colon has been forgotten
    - Added Squiz MultiLineFunctionDeclarationSniff to check that multi-line declarations contain one param per line
    - Added Squiz JSLintSniff to check for JS errors using the jslint.js script through Rhino
      -- Set jslint path using phpcs --config-set jslint_path /path/to/jslint.js
      -- Set rhino path using phpcs --config-set rhino_path /path/to/rhino
    - Added Generic TodoSniff that warns about comments that contain the word TODO
    - Removed MultipleStatementAlignmentSniff from the PEAR standard as alignment is now optional
    - Generic ForbiddenFunctionsSniff now has protected member var to specify if it should use errors or warnings
    - Generic MultipleStatementAlignmentSniff now has correct error message if assignment is on a new line
    - Generic MultipleStatementAlignmentSniff now has protected member var to allow it to ignore multi-line assignments
    - Generic LineEndingsSniff now supports checking of JS files
    - Generic LineEndingsSniff now supports checking of CSS files
    - Generic DisallowTabIndentSniff now supports checking of CSS files
    - Squiz DoubleQuoteUsageSniff now bans the use of variables in double quoted strings in favour of concatenation
    - Squiz SuperfluousWhitespaceSniff now supports checking of JS files
    - Squiz SuperfluousWhitespaceSniff now supports checking of CSS files
    - Squiz DisallowInlineIfSniff now supports checking of JS files
    - Squiz SemicolonSpacingSniff now supports checking of JS files
    - Squiz PostStatementCommentSniff now supports checking of JS files
    - Squiz FunctionOpeningBraceSpacingSniff now supports checking of JS files
    - Squiz FunctionClosingBraceSpacingSniff now supports checking of JS files
      -- Empty JS functions must have their opening and closing braces next to each other
    - Squiz ControlStructureSpacingSniff now supports checking of JS files
    - Squiz LongConditionClosingCommentSniff now supports checking of JS files
    - Squiz OperatorSpacingSniff now supports checking of JS files
    - Squiz SwitchDeclarationSniff now supports checking of JS files
    - Squiz CommentedOutCodeSniff now supports checking of CSS files
    - Squiz DisallowSizeFunctionsInLoopsSniff now supports checking of JS files for the use of object.length
    - Squiz DisallowSizeFunctionsInLoopsSniff no longer complains about size functions outside of the FOR condition
    - Squiz ControlStructureSpacingSniff now bans blank lines at the end of a control structure
    - Squiz ForLoopDeclarationSniff no longer throws errors for JS FOR loops without semicolons
    - Squiz MultipleStatementAlignmentSniff no longer throws errors if a statement would take more than 8 spaces to align
    - Squiz standard now uses Genric TodoSniff
    - Squiz standard now uses Genric UnnecessaryStringConcatSniff
    - Squiz standard now uses PEAR MultiLineAssignmentSniff
    - Squiz standard now uses PEAR MultiLineConditionSniff
    - Zend standard now uses OpeningFunctionBraceBsdAllmanSniff (feature request #14647)
    - MySource JoinStringsSniff now bans the use of inline array joins and suggests the + operator
    - Fixed incorrect errors that can be generated from abstract scope sniffs when moving to a new file
    - Core tokenizer now matches orphaned curly braces in the same way as square brackets
    - Whitespace tokens at the end of JS files are now added to the token stack
    - JavaScript tokenizer now identifies properties and labels as new token types
    - JavaScript tokenizer now identifies object definitions as a new token type and matches curly braces for them
    - JavaScript tokenizer now identifies DIV_EQUAL and MUL_EQUAL tokens
    - Improved regular expression detection in the JavaScript tokenizer
    - Improve AbstractPatternSniff support so it can listen for any token type, not just weighted tokens
    - Fixed Squiz DoubleQuoteUsageSniff so it works correctly with short_open_tag=Off
    - Fixed bug #14409 : Output of warnings to log file
    - Fixed bug #14520 : Notice: Undefined offset: 1 in /usr/share/php/PHP/CodeSniffer/File.php on line
    - Fixed bug #14637 : Call to processUnknownArguments() misses second parameter $pos
      -- Thanks to Peter Buri for the patch
    - Fixed bug #14889 : Lack of clarity: licence or license
    - Fixed bug #15008 : Nested Parentheses in Control Structure Sniffs
    - Fixed bug #15091 : pre-commit hook attempts to sniff folders
      -- Thanks to Bruce Weirdan for the patch
    - Fixed bug #15124 : AbstractParser.php uses deprecated split() function
      -- Thanks to Sebastian Bergmann for the patch
    - Fixed bug #15188 : PHPCS vs HEREDOC strings
    - Fixed bug #15231 : Notice: Uninitialized string offset: 0 in FileCommentSniff.php on line 555
    - Fixed bug #15336 : Notice: Undefined offset: 2 in /usr/share/php/PHP/CodeSniffer/File.php on line
   </notes>
  </release>
  <release>
   <version>
    <release>1.1.0</release>
    <api>1.1.0</api>
   </version>
   <stability>
    <release>stable</release>
    <api>stable</api>
   </stability>
   <date>2008-07-14</date>
   <license uri="https://github.com/squizlabs/PHP_CodeSniffer/blob/master/licence.txt">BSD License</license>
   <notes>
    - PEAR FileCommentSniff now allows tag orders to be overridden in child classes
      -- Thanks to Jeff Hodsdon for the patch
    - Added Generic DisallowMultipleStatementsSniff to ensure there is only one statement per line
    - Squiz standard now uses DisallowMultipleStatementsSniff
    - Fixed error in Zend ValidVariableNameSniff when checking vars in form: $class->{$var}
    - Fixed bug #14077 : Fatal error: Uncaught PHP_CodeSniffer_Exception: $stackPtr is not a class member
    - Fixed bug #14168 : Global Function -> Static Method and __autoload()
    - Fixed bug #14238 : Line length not checket at last line of a file
    - Fixed bug #14249 : wrong detection of scope_opener
    - Fixed bug #14250 : ArrayDeclarationSniff emit warnings at malformed array
    - Fixed bug #14251 : --extensions option doesn't work
   </notes>
  </release>
  <release>
   <version>
    <release>1.1.0RC3</release>
    <api>1.1.0RC3</api>
   </version>
   <stability>
    <release>beta</release>
    <api>beta</api>
   </stability>
   <date>2008-07-03</date>
   <license uri="https://github.com/squizlabs/PHP_CodeSniffer/blob/master/licence.txt">BSD License</license>
   <notes>
    - PEAR FileCommentSniff now allows tag orders to be overridden in child classes
      -- Thanks to Jeff Hodsdon for the patch
    - Added Generic DisallowMultipleStatementsSniff to ensure there is only one statement per line
    - Squiz standard now uses DisallowMultipleStatementsSniff
    - Fixed error in Zend ValidVariableNameSniff when checking vars in form: $class->{$var}
    - Fixed bug #14077 : Fatal error: Uncaught PHP_CodeSniffer_Exception: $stackPtr is not a class member
    - Fixed bug #14168 : Global Function -> Static Method and __autoload()
    - Fixed bug #14238 : Line length not checket at last line of a file
    - Fixed bug #14249 : wrong detection of scope_opener
    - Fixed bug #14250 : ArrayDeclarationSniff emit warnings at malformed array
    - Fixed bug #14251 : --extensions option doesn't work
   </notes>
  </release>
  <release>
   <version>
    <release>1.1.0RC2</release>
    <api>1.1.0RC2</api>
   </version>
   <stability>
    <release>beta</release>
    <api>beta</api>
   </stability>
   <date>2008-06-13</date>
   <license uri="https://github.com/squizlabs/PHP_CodeSniffer/blob/master/licence.txt">BSD License</license>
   <notes>
    - Permission denied errors now stop script execution but still display current errors (feature request #14076)
    - Added Squiz ValidArrayIndexNameSniff to ensure array indexes do not use camel case
    - Squiz ArrayDeclarationSniff now ensures arrays are not declared with camel case index values
    - PEAR ValidVariableNameSniff now alerts about a possible parse error for member vars inside an interface
    - Fixed bug #13921 : js parsing fails for comments on last line of file
    - Fixed bug #13922 : crash in case of malformed (but tokenized) php file
      -- PEAR and Squiz ClassDeclarationSniff now throw warnings for possible parse errors
      -- Squiz ValidClassNameSniff now throws warning for possible parse errors
      -- Squiz ClosingDeclarationCommentSniff now throws additonal warnings for parse errors
   </notes>
  </release>
  <release>
   <version>
    <release>1.1.0RC1</release>
    <api>1.1.0RC1</api>
   </version>
   <stability>
    <release>beta</release>
    <api>beta</api>
   </stability>
   <date>2008-05-13</date>
   <license uri="https://github.com/squizlabs/PHP_CodeSniffer/blob/master/licence.txt">BSD License</license>
   <notes>
    - Added support for multiple tokenizers so PHP_CodeSniffer can check more than just PHP files
      -- PHP_CodeSniffer now has a JS tokenizer for checking JavaScript files
      -- Sniffs need to be updated to work with additional tokenizers, or new sniffs written for them
   - phpcs now exits with status 2 if the tokenier extension has been disabled (feature request #13269)
   - Added scripts/phpcs-svn-pre-commit that can be used as an SVN pre-commit hook
     -- Also reworked the way the phpcs script works to make it easier to wrap it with other functionality
     -- Thanks to Jack Bates for the contribution
   - Fixed error in phpcs error message when a supplied file does not exist
   - Fixed a cosmetic error in AbstractPatternSniff where the "found" string was missing some content
   - Added sniffs that implement part of the PMD rule catalog to the Generic standard
     -- Thanks to Manuel Pichler for the contribution of all these sniffs.
   - Squiz FunctionCommentThrowTagSniff no longer throws errors for function that only throw variables
   - Generic ScopeIndentSniff now has private member to enforce exact indent matching
   - Replaced Squiz DisallowCountInLoopsSniff with Squiz DisallowSizeFunctionsInLoopsSniff
     -- Thanks to Jan Miczaika for the sniff
   - Squiz BlockCommentSniff now checks inline doc block comments
   - Squiz InlineCommentSniff now checks inline doc block comments
   - Squiz BlockCommentSniff now checks for no blank line before first comment in a function
   - Squiz DocCommentAlignmentSniff now ignores inline doc block comments
   - Squiz ControlStructureSpacingSniff now ensures no blank lines at the start of control structures
   - Squiz ControlStructureSpacingSniff now ensures no blank lines between control structure closing braces
   - Squiz IncrementDecrementUsageSniff now ensures inc/dec ops are bracketed in string concats
   - Squiz IncrementDecrementUsageSniff now ensures inc/dec ops are not used in arithmetic operations
   - Squiz FunctionCommentSniff no longer throws errors if return value is mixed but function returns void somewhere
   - Squiz OperatorBracketSniff no allows function call brackets to count as operator brackets
   - Squiz DoubleQuoteUsageSniff now supports \x \f and \v (feature request #13365)
   - Squiz ComparisonOperatorUsageSniff now supports JS files
   - Squiz ControlSignatureSniff now supports JS files
   - Squiz ForLoopDeclarationSniff now supports JS files
   - Squiz OperatorBracketSniff now supports JS files
   - Squiz InlineControlStructureSniff now supports JS files
   - Generic LowerCaseConstantSniff now supports JS files
   - Generic DisallowTabIndentSniff now supports JS files
   - Generic MultipleStatementAlignmentSniff now supports JS files
   - Added Squiz ObjectMemberCommaSniff to ensure the last member of a JS object is not followed by a comma
   - Added Squiz ConstantCaseSniff to ensure the PHP constants are uppercase and JS lowercase
   - Added Squiz JavaScriptLintSniff to check JS files with JSL
     -- Set path using phpcs --config-set jsl_path /path/to/jsl
   - Added MySource FirebugConsoleSniff to ban the use of "console" for JS variable and function names
   - Added MySource JoinStringsSniff to enforce the use of join() to concatenate JS strings
   - Added MySource AssignThisSniff to ensure this is only assigned to a var called self
   - Added MySource DisallowNewWidgetSniff to ban manual creation of widget objects
   - Removed warning shown in Zend CodeAnalyzerSniff when the ZCA path is not set
   - Fixed error in Squiz ValidVariableNameSniff when checking vars in the form $obj->$var
   - Fixed error in Squiz DisallowMultipleAssignmentsSniff when checking vars in the form $obj->$var
   - Fixed error in Squiz InlineCommentSniff where comments for class constants were seen as inline
   - Fixed error in Squiz BlockCommentSniff where comments for class constants were not ignored
   - Fixed error in Squiz OperatorBracketSniff where negative numbers were ignored during comparisons
   - Fixed error in Squiz FunctionSpacingSniff where functions after member vars reported incorrect spacing
   - Fixed bug #13062 : Interface comments aren't handled in PEAR standard
     -- Thanks to Manuel Pichler for the path
   - Fixed bug #13119 : php minimum requirement need to be fix
   - Fixed bug #13156 : Bug in Squiz_Sniffs_PHP_NonExecutableCodeSniff
   - Fixed bug #13158 : Strange behaviour in AbstractPatternSniff
   - Fixed bug #13169 : Undefined variables
   - Fixed bug #13178 : Catch exception in File.php
   - Fixed bug #13254 : Notices output in checkstyle report causes XML issues
   - Fixed bug #13446 : crash with src of phpMyAdmin
     -- Thanks to Manuel Pichler for the path
   </notes>
  </release>
  <release>
   <version>
    <release>1.1.0a1</release>
    <api>1.1.0a1</api>
   </version>
   <stability>
    <release>alpha</release>
    <api>alpha</api>
   </stability>
   <date>2008-04-21</date>
   <license uri="https://github.com/squizlabs/PHP_CodeSniffer/blob/master/licence.txt">BSD License</license>
   <notes>
    - Fixed error in PEAR ValidClassNameSniff when checking class names with double underscores
    - Moved Squiz InlineControlStructureSniff into Generic standard
    - PEAR standard now throws warnings for inline control structures
    - Squiz OutputBufferingIndentSniff now ignores the indentation of inline HTML
    - MySource IncludeSystemSniff now ignores usage of ZipArchive
    - Removed "function" from error messages for Generic function brace sniffs (feature request #13820)
    - Generic UpperCaseConstantSniff no longer throws errors for delcare(ticks = ...)
      -- Thanks to Josh Snyder for the patch
    - Squiz ClosingDeclarationCommentSniff and AbstractVariableSniff now throw warnings for possible parse errors
    - Fixed bug #13827 : AbstractVariableSniff throws "undefined index"
    - Fixed bug #13846 : Bug in Squiz.NonExecutableCodeSniff
    - Fixed bug #13849 : infinite loop in PHP_CodeSniffer_File::findNext()
   </notes>
  </release>
  <release>
   <version>
    <release>1.0.1</release>
    <api>1.0.1</api>
   </version>
   <stability>
    <release>stable</release>
    <api>stable</api>
   </stability>
   <date>2008-02-04</date>
   <license uri="https://github.com/squizlabs/PHP_CodeSniffer/blob/master/licence.txt">BSD License</license>
   <notes>
    - Squiz ArrayDeclarationSniff now throws error if the array keyword is followed by a space
    - Squiz ArrayDeclarationSniff now throws error for empty multi-line arrays
    - Squiz ArrayDeclarationSniff now throws error for multi-line arrays with a single value
    - Squiz DocCommentAlignmentSniff now checks for a single space before tags inside docblocks
    - Squiz ForbiddenFunctionsSniff now disallows is_null() to force use of (=== NULL) instead
    - Squiz VariableCommentSniff now continues throwing errors after the first one is found
    - Squiz SuperfluousWhitespaceSniff now throws errors for multiple blank lines inside functions
    - MySource IncludedSystemSniff now checks extended class names
    - MySource UnusedSystemSniff now checks extended and implemented class names
    - MySource IncludedSystemSniff now supports includeWidget()
    - MySource UnusedSystemSniff now supports includeWidget()
    - Added PEAR ValidVariableNameSniff to check that only private member vars are prefixed with an underscore
    - Added Squiz DisallowCountInLoopsSniff to check for the use of count() in FOR and WHILE loop conditions
    - Added MySource UnusedSystemSniff to check for included classes that are never used
    - Fixed a problem that caused the parentheses map to sometimes contain incorrect values
    - Fixed bug #12767 : Cant run phpcs from dir with PEAR subdir
    - Fixed bug #12773 : Reserved variables are not detected in strings
      -- Thanks to Wilfried Loche for the patch
    - Fixed bug #12832 : Tab to space conversion does not work
    - Fixed bug #12888 : extra space indentation = Notice: Uninitialized string offset...
    - Fixed bug #12909 : Default generateDocs function does not work under linux
      -- Thanks to Paul Smith for the patch
    - Fixed bug #12957 : PHP 5.3 magic method __callStatic
      -- Thanks to Manuel Pichler for the patch
   </notes>
  </release>
  <release>
   <version>
    <release>1.0.0</release>
    <api>1.0.0</api>
   </version>
   <stability>
    <release>stable</release>
    <api>stable</api>
   </stability>
   <date>2007-12-21</date>
   <license uri="https://github.com/squizlabs/PHP_CodeSniffer/blob/master/licence.txt">BSD License</license>
   <notes>
    - You can now specify the full path to a coding standard on the command line (feature request #11886)
      -- This allows you to use standards that are stored outside of PHP_CodeSniffer's own Standard dir
      -- You can also specify full paths in the CodingStandard.php include and exclude methods
      -- Classes, dirs and files need to be names as if the standard was part of PHP_CodeSniffer
      -- Thanks to Dirk Thomas for the doc generator patch and testing
    - Modified the scope map to keep checking after 3 lines for some tokens (feature request #12561)
      -- Those tokens that must have an opener (like T_CLASS) now keep looking until EOF
      -- Other tokens (like T_FUNCTION) still stop after 3 lines for performance
    - You can now esacpe commas in ignore patterns so they can be matched in file names
      -- Thanks to Carsten Wiedmann for the patch
    - Config data is now cached in a global var so the file system is not hit so often
      -- You can also set config data temporarily for the script if you are using your own external script
      -- Pass TRUE as the third argument to PHP_CodeSniffer::setConfigData()
    - PEAR ClassDeclarationSniff no longer throws errors for multi-line class declarations
    - Squiz ClassDeclarationSniff now ensures there is one blank line after a class closing brace
    - Squiz ClassDeclarationSniff now throws errors for a missing end PHP tag after the end class tag
    - Squiz IncrementDecrementUsageSniff no longer throws errors when -= and += are being used with vars
    - Squiz SwitchDeclarationSniff now throws errors for switch statements that do not contain a case statement
      -- Thanks to Sertan Danis for the patch
    - MySource IncludeSystemSniff no longer throws errors for the Util package
    - Fixed bug #12621 : "space after AS" check is wrong
      -- Thanks to Satoshi Oikawa for the patch
    - Fixed bug #12645 : error message is wrong
      -- Thanks to Renoiv for the patch
    - Fixed bug #12651 : Increment/Decrement Operators Usage at -1
   </notes>
  </release>
  <release>
   <version>
    <release>1.0.0RC3</release>
    <api>1.0.0RC3</api>
   </version>
   <stability>
    <release>beta</release>
    <api>beta</api>
   </stability>
   <date>2007-11-30</date>
   <license uri="https://github.com/squizlabs/PHP_CodeSniffer/blob/master/licence.txt">BSD License</license>
   <notes>
    - Added new command line argument --tab-width that will convert tabs to spaces before testing
      -- This allows you to use the existing sniffs that check for spaces even when you use tabs
      -- Can also be set via a config var: phpcs --config-set tab_width 4
      -- A value of zero (the default) tells PHP_CodeSniffer not to replace tabs with spaces
    - You can now change the default report format from "full" to something else
        -- Run: phpcs --config-set report_format [format]
    - Improved performance by optimising the way the scope map is created during tokenising
    - Added new Squiz DisallowInlineIfSniff to disallow the usage of inline IF statements
    - Fixed incorrect errors being thrown for nested switches in Squiz SwitchDeclarationSniff
    - PEAR FunctionCommentSniff no longer complains about missing comments for @throws tags
    - PEAR FunctionCommentSniff now throws error for missing exception class name for @throws tags
    - PHP_CodeSniffer_File::isReference() now correctly returns for functions that return references
    - Generic LineLengthSniff no longer warns about @version lines with CVS or SVN id tags
    - Generic LineLengthSniff no longer warns about @license lines with long URLs
    - Squiz FunctionCommentThrowTagSniff no longer complains about throwing variables
    - Squiz ComparisonOperatorUsageSniff no longer throws incorrect errors for inline IF statements
    - Squiz DisllowMultipleAssignmentsSniff no longer throws errors for assignments in inline IF statements
    - Fixed bug #12455 : CodeSniffer treats content inside heredoc as PHP code
    - Fixed bug #12471 : Checkstyle report is broken
    - Fixed bug #12476 : PHP4 destructors are reported as error
    - Fixed bug #12513 : Checkstyle XML messages need to be utf8_encode()d
      -- Thanks to Sebastian Bergmann for the patch.
    - Fixed bug #12517 : getNewlineAfter() and dos files
   </notes>
  </release>
  <release>
   <version>
    <release>1.0.0RC2</release>
    <api>1.0.0RC2</api>
   </version>
   <stability>
    <release>beta</release>
    <api>beta</api>
   </stability>
   <date>2007-11-14</date>
   <license uri="https://github.com/squizlabs/PHP_CodeSniffer/blob/master/licence.txt">BSD License</license>
   <notes>
    - Added a new Checkstyle report format
      -- Like the current XML format but modified to look like Checkstyle output
      -- Thanks to Manuel Pichler for helping get the format correct
    - You can now hide warnings by default
        -- Run: phpcs --config-set show_warnings 0
        -- If warnings are hidden by default, use the new -w command line argument to override
    - Added new command line argument --config-delete to delete a config value and revert to the default
    - Improved overall performance by optimising tokenising and next/prev methods (feature request #12421)
      -- Thanks to Christian Weiske for the patch
    - Added FunctionCallSignatureSniff to Squiz standard
    - Added @subpackage support to file and class comment sniffs in PEAR standard (feature request #12382)
      -- Thanks to Carsten Wiedmann for the patch
    - An error is now displayed if you use a PHP version less than 5.1.0 (feature request #12380)
      -- Thanks to Carsten Wiedmann for the patch
    - phpcs now exits with status 2 if it receives invalid input (feature request #12380)
      -- This is distinct from status 1, which indicates errors or warnings were found
    - Added new Squiz LanguageConstructSpacingSniff to throw errors for additional whitespace after echo etc.
    - Removed Squiz ValidInterfaceNameSniff
    - PEAR FunctionCommentSniff no longer complains about unknown tags
    - Fixed incorrect errors about missing function comments in PEAR FunctionCommentSniff
    - Fixed incorrect function docblock detection in Squiz FunctionCommentSniff
    - Fixed incorrect errors for list() in Squiz DisallowMultipleAssignmentsSniff
    - Errors no longer thrown if control structure is followed by a CASE's BREAK in Squiz ControlStructureSpacingSniff
    - Fixed bug #12368 : Autoloader cannot be found due to include_path override
      -- Thanks to Richard Quadling for the patch
    - Fixed bug #12378 : equal sign alignments problem with while()
   </notes>
  </release>
  <release>
   <version>
    <release>1.0.0RC1</release>
    <api>1.0.0RC1</api>
   </version>
   <stability>
    <release>beta</release>
    <api>beta</api>
   </stability>
   <date>2007-11-01</date>
   <license uri="https://github.com/squizlabs/PHP_CodeSniffer/blob/master/licence.txt">BSD License</license>
   <notes>
    - Main phpcs script can now be run from a CVS checkout without installing the package
    - Added a new CSV report format
      -- Header row indicates what position each element is in
      -- Always use the header row to determine positions rather than assuming the format, as it may change
    - XML and CSV report formats now contain information about which column the error occurred at
      -- Useful if you want to highlight the token that caused the error in a custom application
    - Square bracket tokens now have bracket_opener and bracket_closer set
    - Added new Squiz SemicolonSpacingSniff to throw errors if whitespace is found before a semicolon
    - Added new Squiz ArrayBracketSpacingSniff to throw errors if whitespace is found around square brackets
    - Added new Squiz ObjectOperatorSpacingSniff to throw errors if whitespace is found around object operators
    - Added new Squiz DisallowMultipleAssignmentsSniff to throw errors if multiple assignments are on the same line
    - Added new Squiz ScopeKeywordSpacingSniff to throw errors if there is not a single space after a scope modifier
    - Added new Squiz ObjectInstantiationSniff to throw errors if new objects are not assigned to a variable
    - Added new Squiz FunctionDuplicateArgumentSniff to throw errors if argument is declared multiple times in a function
    - Added new Squiz FunctionOpeningBraceSpaceSniff to ensure there are no blank lines after a function open brace
    - Added new Squiz CommentedOutCodeSniff to warn about comments that looks like they are commented out code blocks
    - Added CyclomaticComplexitySniff to Squiz standard
    - Added NestingLevelSniff to Squiz standard
    - Squiz ForbiddenFunctionsSniff now recommends echo() instead of print()
    - Squiz ValidLogicalOperatorsSniff now recommends ^ instead of xor
    - Squiz SwitchDeclarationSniff now contains more checks
      -- A single space is required after the case keyword
      -- No space is allowed before the colon in a case or default statement
      -- All switch statements now require a default case
      -- Default case must contain a break statement
      -- Empty default case must contain a comment describing why the default is ignored
      -- Empty case statements are not allowed
      -- Case and default statements must not be followed by a blank line
      -- Break statements must be followed by a blank line or the closing brace
      -- There must be no blank line before a break statement
    - Squiz standard is now using the PEAR IncludingFileSniff
    - PEAR ClassCommentSniff no longer complains about unknown tags
    - PEAR FileCommentSniff no longer complains about unknown tags
    - PEAR FileCommentSniff now accepts multiple @copyright tags
    - Squiz BlockCommentSniff now checks that comment starts with a capital letter
    - Squiz InlineCommentSniff now has better checking to ensure comment starts with a capital letter
    - Squiz ClassCommentSniff now checks that short and long comments start with a capital letter
    - Squiz FunctionCommentSniff now checks that short, long and param comments start with a capital letter
    - Squiz VariableCommentSniff now checks that short and long comments start with a capital letter
    - Fixed error with multi-token array indexes in Squiz ArrayDeclarationSniff
    - Fixed error with checking shorthand IF statements without a semicolon in Squiz InlineIfDeclarationSniff
    - Fixed error where constants used as defulat values in function declarations were seen as type hints
    - Fixed bug #12316 : PEAR is no longer the default standard
    - Fixed bug #12321 : wrong detection of missing function docblock
   </notes>
  </release>
  <release>
   <version>
    <release>0.9.0</release>
    <api>0.9.0</api>
   </version>
   <stability>
    <release>beta</release>
    <api>beta</api>
   </stability>
   <date>2007-09-24</date>
   <license uri="https://github.com/squizlabs/PHP_CodeSniffer/blob/master/licence.txt">BSD License</license>
   <notes>
    - Added a config system for setting config data across phpcs runs
    - You can now change the default coding standard from PEAR to something else
      -- Run: phpcs --config-set default_standard [standard]
    - Added new Zend coding standard to check code against the Zend Framework standards
      -- The complete standard is not yet implemented
      -- Specify --standard=Zend to use
      -- Thanks to Johann-Peter Hartmann for the contribution of some sniffs
      -- Thanks to Holger Kral for the Code Analyzer sniff
   </notes>
  </release>
  <release>
   <version>
    <release>0.8.0</release>
    <api>0.8.0</api>
   </version>
   <stability>
    <release>beta</release>
    <api>beta</api>
   </stability>
   <date>2007-08-08</date>
   <license uri="https://github.com/squizlabs/PHP_CodeSniffer/blob/master/licence.txt">BSD License</license>
   <notes>
    - Added new XML report format; --report=xml (feature request #11535)
      -- Thanks to Brett Bieber for the patch
    - Added new command line argument --ignore to specify a list of files to skip (feature request #11556)
    - Added PHPCS and MySource coding standards into the core install
    - Scope map no longer gets confused by curly braces that act as string offsets
    - Removed CodeSniffer/SniffException.php as it is no longer used
    - Unit tests can now be run directly from a CVS checkout
    - Made private vars and functions protected in PHP_CodeSniffer class so this package can be overridden
    - Added new Metrics category to Generic coding standard
      -- Contains Cyclomatic Complexity and Nesting Level sniffs
      -- Thanks to Johann-Peter Hartmann for the contribution
    - Added new Generic DisallowTabIndentSniff to throw errors if tabs are used for indentation (feature request #11738)
      -- PEAR and Squiz standards use this new sniff to throw more specific indentation errors
    - Generic MultipleStatementAlignmentSniff has new private var to set a padding size limit (feature request #11555)
    - Generic MultipleStatementAlignmentSniff can now handle assignments that span multiple lines (feature request #11561)
    - Generic LineLengthSniff now has a max line length after which errors are thrown instead of warnings
      -- BC BREAK: Override the protected member var absoluteLineLimit and set it to zero in custom LineLength sniffs
      -- Thanks to Johann-Peter Hartmann for the contribution
    - Comment sniff errors about incorrect tag orders are now more descriptive (feature request #11693)
    - Fixed bug #11473 : Invalid CamelCaps name when numbers used in names
   </notes>
  </release>
  <release>
   <version>
    <release>0.7.0</release>
    <api>0.7.0</api>
   </version>
   <stability>
    <release>beta</release>
    <api>beta</api>
   </stability>
   <date>2007-07-02</date>
   <license uri="https://github.com/squizlabs/PHP_CodeSniffer/blob/master/licence.txt">BSD License</license>
   <notes>
    - BC BREAK: EOL character is now auto-detected and used instead of hard-coded \n
      -- Pattern sniffs must now specify "EOL" instead of "\n" or "\r\n" to use auto-detection
      -- Please use $phpcsFile->eolChar to check for newlines instead of hard-coding "\n" or "\r\n"
      -- Comment parser classes now require you to pass $phpcsFile as an additional argument
    - BC BREAK: Included and excluded sniffs now require .php extension
      -- Please update your coding standard classes and add ".php" to all sniff entries
      -- See CodeSniffer/Standards/PEAR/PEARCodingStandard.php for an example

    - Fixed error where including a directory of sniffs in a coding standard class did not work
    - Coding standard classes can now specify a list of sniffs to exclude as well as include (feature request #11056)
    - Two uppercase characters can now be placed side-by-side in class names in Squiz ValidClassNameSniff
    - SVN tags now allowed in PEAR file doc blocks (feature request #11038)
      -- Thanks to Torsten Roehr for the patch
    - Private methods in commenting sniffs and comment parser are now protected (feature request #11087)
    - Added Generic LineEndingsSniff to check the EOL character of a file
    - PEAR standard now only throws one error per file for incorrect line endings (eg. /r/n)
    - Command line arg -v now shows number of registered sniffs
    - Command line arg -vvv now shows list of registered sniffs
    - Squiz ControlStructureSpacingSniff no longer throws errors if the control structure is at the end of the script
    - Squiz FunctionCommentSniff now throws error for "return void" if function has return statement
    - Squiz FunctionCommentSniff now throws error for functions that return void but specify something else
    - Squiz ValidVariableNameSniff now allows multiple uppercase letters in a row
    - Squiz ForEachLoopDeclarationSniff now throws error for AS keyword not being lowercase
    - Squiz SwitchDeclarationSniff now throws errors for CASE/DEFAULT/BREAK keywords not being lowercase
    - Squiz ArrayDeclarationSniff now handles multi-token array values when checking alignment
    - Squiz standard now enforces a space after cast tokens
    - Generic MultipleStatementAlignmentSniff no longer gets confused by assignments inside FOR conditions
    - Generic MultipleStatementAlignmentSniff no longer gets confused by the use of list()
    - Added Generic SpaceAfterCastSniff to ensure there is a single space after a cast token
    - Added Generic NoSpaceAfterCastSniff to ensure there is no whitespace after a cast token
    - Added PEAR ClassDeclarationSniff to ensure the opening brace of a class is on the line after the keyword
    - Added Squiz ScopeClosingBraceSniff to ensure closing braces are aligned correctly
    - Added Squiz EvalSniff to discourage the use of eval()
    - Added Squiz LowercaseDeclarationSniff to ensure all declaration keywords are lowercase
    - Added Squiz LowercaseClassKeywordsSniff to ensure all class declaration keywords are lowercase
    - Added Squiz LowercaseFunctionKeywordsSniff to ensure all function declaration keywords are lowercase
    - Added Squiz LowercasePHPFunctionsSniff to ensure all calls to inbuilt PHP functions are lowercase
    - Added Squiz CastSpacingSniff to ensure cast statements dont contain whitespace
    - Errors no longer thrown when checking 0 length files with verbosity on
    - Fixed bug #11105 : getIncludedSniffs() not working anymore
      -- Thanks to Blair Robertson for the patch
    - Fixed bug #11120 : Uninitialized string offset in AbstractParser.php on line 200
   </notes>
  </release>
  <release>
   <version>
    <release>0.6.0</release>
    <api>0.6.0</api>
   </version>
   <stability>
    <release>beta</release>
    <api>beta</api>
   </stability>
   <date>2007-05-15</date>
   <license uri="https://github.com/squizlabs/PHP_CodeSniffer/blob/master/licence.txt">BSD License</license>
   <notes>
    - The number of errors and warnings found is now shown for each file while checking the file if verbosity is enabled
    - Now using PHP_EOL instead of hard-coded \n so output looks good on Windows (feature request #10761)
      - Thanks to Carsten Wiedmann for the patch.
    - phpcs now exits with status 0 (no errors) or 1 (errors found) (feature request #10348)
    - Added new -l command line argument to stop recursion into directories (feature request #10979)
    - Fixed variable name error causing incorrect error message in Squiz ValidVariableNameSniff
    - Fixed bug #10757 : Error in ControlSignatureSniff
    - Fixed bugs #10751, #10777 : Sniffer class paths handled incorrectly in Windows
      - Thanks to Carsten Wiedmann for the patch.
    - Fixed bug #10961 : Error "Last parameter comment requires a blank newline after it" thrown
    - Fixed bug #10983 : phpcs outputs notices when checking invalid PHP
    - Fixed bug #10980 : Incorrect warnings for equals sign
   </notes>
  </release>
  <release>
   <version>
    <release>0.5.0</release>
    <api>0.5.0</api>
   </version>
   <stability>
    <release>beta</release>
    <api>beta</api>
   </stability>
   <date>2007-04-17</date>
   <license uri="https://github.com/squizlabs/PHP_CodeSniffer/blob/master/licence.txt">BSD License</license>
   <notes>
    - BC BREAK: Coding standards now require a class to be added so PHP_CodeSniffer can get information from them
      - Please read the end user docs for info about the new class required for all coding standards

    - Coding standards can now include sniffs from other standards, or whole standards, without writing new sniff files
    - PHP_CodeSniffer_File::isReference() now correctly returns for references in function declarations
    - PHP_CodeSniffer_File::isReference() now returns false if you don't pass it a T_BITWISE_AND token
    - PHP_CodeSniffer_File now stores the absolute path to the file so sniffs can check file locations correctly
    - Fixed undefined index error in AbstractVariableSniff for variables inside an interface function definition
    - Added MemberVarSpacingSniff to Squiz standard to enforce one-line spacing between member vars
    - Add FunctionCommentThrowTagSniff to Squiz standard to check that @throws tags are correct
    - Fixed problems caused by references and type hints in Squiz FunctionDeclarationArgumentSpacingSniff
    - Fixed problems with errors not being thrown for some misaligned @param comments in Squiz FunctionCommentSniff
    - Fixed badly spaced comma error being thrown for "extends" class in Squiz ClassDeclarationSniff
    - Errors no longer thrown for class method names in Generic ForbiddenFunctionsSniff
    - Errors no longer thrown for type hints in front of references in Generic UpperCaseConstantNameSniff
    - Errors no longer thrown for correctly indented buffered lines in Squiz ScopeIndexSniff
    - Errors no longer thrown for user-defined functions named as forbidden functions in Generic ForbiddenFunctionsSniff
    - Errors no longer thrown on __autoload functions in PEAR ValidFunctionNameSniff
    - Errors now thrown for __autoload methods in PEAR ValidFunctionNameSniff
    - Errors now thrown if constructors or destructors have @return tags in Squiz FunctionCommentSniff
    - Errors now thrown if @throws tags dont start with a capital and end with a full stop in Squiz FunctionCommentSniff
    - Errors now thrown for invalid @var tag values in Squiz VariableCommentSniff
    - Errors now thrown for missing doc comment in Squiz VariableCommentSniff
    - Errors now thrown for unspaced operators in FOR loop declarations in Squiz OperatorSpacingSniff
    - Errors now thrown for using ob_get_clean/flush functions to end buffers in Squiz OutputBufferingIndentSniff
    - Errors now thrown for all missing member variable comments in Squiz VariableCommentSniff
   </notes>
  </release>
  <release>
   <version>
    <release>0.4.0</release>
    <api>0.4.0</api>
   </version>
   <stability>
    <release>beta</release>
    <api>beta</api>
   </stability>
   <date>2007-02-19</date>
   <license uri="https://github.com/squizlabs/PHP_CodeSniffer/blob/master/licence.txt">BSD License</license>
   <notes>
    - Standard name specified with --standard command line argument is no longer case sensitive
    - Long error and warning messages are now wrapped to 80 characters in the full error report (thanks Endre Czirbesz)
    - Shortened a lot of error and warning messages so they don't take up so much room
    - Squiz FunctionCommentSniff now checks that param comments start with a capital letter and end with a full stop
    - Squiz FunctionSpacingSniff now reports incorrect lines below function on closing brace, not function keyword
    - Squiz FileCommentSniff now checks that there are no blank lines between the open PHP tag and the comment
    - PHP_CodeSniffer_File::isReference() now returns correctly when checking refs on right side of =>
    - Fixed incorrect error with switch closing brace in Squiz SwitchDeclarationSniff
    - Fixed missing error when multiple statements are not aligned correctly with object operators
    - Fixed incorrect errors for some PHP special variables in Squiz ValidVariableNameSniff
    - Fixed incorrect errors for arrays that only contain other arrays in Squiz ArrayDeclarationSniff
    - Fixed bug #9844 : throw new Exception(\n accidently reported as error but it ain't
   </notes>
  </release>
  <release>
   <version>
    <release>0.3.0</release>
    <api>0.3.0</api>
   </version>
   <stability>
    <release>beta</release>
    <api>beta</api>
   </stability>
   <date>2007-01-11</date>
   <license uri="https://github.com/squizlabs/PHP_CodeSniffer/blob/master/licence.txt">BSD License</license>
   <notes>
    - Updated package.xml to version 2
    - Specifying coding standard on command line is now optional, even if you have multiple standards installed
      - PHP_CodeSniffer uses the PEAR coding standard by default if no standard is specified
    - New command line option, --extensions, to specify a comma separated list of file extensions to check
    - Converted all unit tests to PHPUnit 3 format
    - Added new coding standard, Squiz, that can be used as an alternative to PEAR
      - also contains more examples of sniffs
      - some may be moved into the Generic coding standard if required
    - Added MultipleStatementAlignmentSniff to Generic standard
    - Added ScopeIndentSniff to Generic standard
    - Added ForbiddenFunctionsSniff to Generic standard
    - Added FileCommentSniff to PEAR standard
    - Added ClassCommentSniff to PEAR standard
    - Added FunctionCommentSniff to PEAR standard
    - Change MultipleStatementSniff to MultipleStatementAlignmentSniff in PEAR standard
    - Replaced Methods directory with Functions directory in Generic and PEAR standards
      - also renamed some of the sniffs in those directories
    - Updated file, class and method comments for all files
    - Fixed bug #9274 : nested_parenthesis element not set for open and close parenthesis tokens
    - Fixed bug #9411 : too few pattern characters cause incorrect error report
   </notes>
  </release>
  <release>
   <version>
    <release>0.2.1</release>
    <api>0.2.1</api>
   </version>
   <stability>
    <release>alpha</release>
    <api>alpha</api>
   </stability>
   <date>2006-11-09</date>
   <license uri="https://github.com/squizlabs/PHP_CodeSniffer/blob/master/licence.txt">BSD License</license>
   <notes>
    - Fixed bug #9274 : nested_parenthesis element not set for open and close parenthesis tokens
   </notes>
  </release>
  <release>
   <version>
    <release>0.2.0</release>
    <api>0.2.0</api>
   </version>
   <stability>
    <release>alpha</release>
    <api>alpha</api>
   </stability>
   <date>2006-10-13</date>
   <license uri="https://github.com/squizlabs/PHP_CodeSniffer/blob/master/licence.txt">BSD License</license>
   <notes>
    - Added a generic standards package that will contain generic sniffs to be used in specific coding standards
      - thanks to Frederic Poeydomenge for the idea
    - Changed PEAR standard to use generic sniffs where available
    - Added LowerCaseConstantSniff to Generic standard
    - Added UpperCaseConstantSniff to Generic standard
    - Added DisallowShortOpenTagSniff to Generic standard
    - Added LineLengthSniff to Generic standard
    - Added UpperCaseConstantNameSniff to Generic standard
    - Added OpeningMethodBraceBsdAllmanSniff to Generic standard (contrib by Frederic Poeydomenge)
    - Added OpeningMethodBraceKernighanRitchieSniff to Generic standard (contrib by Frederic Poeydomenge)
    - Added framework for core PHP_CodeSniffer unit tests
    - Added unit test for PHP_CodeSniffer:isCamelCaps method
    - ScopeClosingBraceSniff now checks indentation of BREAK statements
    - Added new command line arg (-vv) to show developer debug output
    - Fixed some coding standard errors
    - Fixed bug #8834 : Massive memory consumption
    - Fixed bug #8836 : path case issues in package.xml
    - Fixed bug #8843 : confusion on nested switch()
    - Fixed bug #8841 : comments taken as whitespace
    - Fixed bug #8884 : another problem with nested switch() statements
   </notes>
  </release>
  <release>
   <version>
    <release>0.1.1</release>
    <api>0.1.1</api>
   </version>
   <stability>
    <release>alpha</release>
    <api>alpha</api>
   </stability>
   <date>2006-09-25</date>
   <license uri="https://github.com/squizlabs/PHP_CodeSniffer/blob/master/licence.txt">BSD License</license>
   <notes>
    - Added unit tests for all PEAR sniffs
    - Exception class now extends from PEAR_Exception
    - Fixed summary report so files without errors but with warnings are not shown when warnings are hidden
   </notes>
  </release>
  <release>
   <version>
    <release>0.1.0</release>
    <api>0.1.0</api>
   </version>
   <stability>
    <release>alpha</release>
    <api>alpha</api>
   </stability>
   <date>2006-09-19</date>
   <license uri="https://github.com/squizlabs/PHP_CodeSniffer/blob/master/licence.txt">BSD License</license>
   <notes>
    - Reorganised package contents to conform to PEAR standards
    - Changed version numbering to conform to PEAR standards
    - Removed duplicate require_once() of Exception.php from CodeSniffer.php
   </notes>
  </release>
  <release>
   <version>
    <release>0.0.5</release>
    <api>0.0.5</api>
   </version>
   <stability>
    <release>alpha</release>
    <api>alpha</api>
   </stability>
   <date>2006-09-18</date>
   <license uri="https://github.com/squizlabs/PHP_CodeSniffer/blob/master/licence.txt">BSD License</license>
   <notes>
    - Fixed .bat file for situation where php.ini cannot be found so include_path is not set
   </notes>
  </release>
  <release>
   <version>
    <release>0.0.4</release>
    <api>0.0.4</api>
   </version>
   <stability>
    <release>alpha</release>
    <api>alpha</api>
   </stability>
   <date>2006-08-28</date>
   <license uri="https://github.com/squizlabs/PHP_CodeSniffer/blob/master/licence.txt">BSD License</license>
   <notes>
    - Added .bat file for easier running of PHP_CodeSniffer on Windows
    - Sniff that checks method names now works for PHP4 style code where there is no scope keyword
    - Sniff that checks method names now works for PHP4 style constructors
    - Sniff that checks method names no longer incorrectly reports error with magic methods
    - Sniff that checks method names now reports errors with non-magic methods prefixed with __
    - Sniff that checks for constant names no longer incorrectly reports errors with heredoc strings
    - Sniff that checks for constant names no longer incorrectly reports errors with created objects
    - Sniff that checks indentation no longer incorrectly reports errors with heredoc strings
    - Sniff that checks indentation now correctly reports errors with improperly indented multi-line strings
    - Sniff that checks function declarations now checks for spaces before and after an equals sign for default values
    - Sniff that checks function declarations no longer incorrectly reports errors with multi-line declarations
    - Sniff that checks included code no longer incorrectly reports errors when return value is used conditionally
    - Sniff that checks opening brace of function no longer incorrectly reports errors with multi-line declarations
    - Sniff that checks spacing after commas in function calls no longer reports too many errors for some code
    - Sniff that checks control structure declarations now gives more descriptive error message
   </notes>
  </release>
  <release>
   <version>
    <release>0.0.3</release>
    <api>0.0.3</api>
   </version>
   <stability>
    <release>alpha</release>
    <api>alpha</api>
   </stability>
   <date>2006-08-22</date>
   <license uri="https://github.com/squizlabs/PHP_CodeSniffer/blob/master/licence.txt">BSD License</license>
   <notes>
    - Added sniff to check for invalid class and interface names
    - Added sniff to check for invalid function and method names
    - Added sniff to warn if line is greater than 85 characters
    - Added sniff to check that function calls are in the correct format
    - Fixed error where comments were not allowed on the same line as a control structure declaration
    - Added command line arg to print current version (--version)
   </notes>
  </release>
  <release>
   <version>
    <release>0.0.2</release>
    <api>0.0.2</api>
   </version>
   <stability>
    <release>alpha</release>
    <api>alpha</api>
   </stability>
   <date>2006-07-25</date>
   <license uri="https://github.com/squizlabs/PHP_CodeSniffer/blob/master/licence.txt">BSD License</license>
   <notes>
    - Removed the including of checked files to stop errors caused by parsing them
    - Removed the use of reflection so checked files do not have to be included
    - Memory usage has been greatly reduced
    - Much faster tokenising and checking times
    - Reworked the PEAR coding standard sniffs (much faster now)
    - Fix some bugs with the PEAR scope indentation standard
    - Better checking for installed coding standards
    - Can now accept multiple files and dirs on the command line
    - Added an option to list installed coding standards
    - Added an option to print a summary report (number of errors and warnings shown for each file)
    - Added an option to hide warnings from reports
    - Added an option to print verbose output (so you know what is going on)
    - Reordered command line args to put switches first (although order is not enforced)
    - Switches can now be specified together (eg. php -nv) as well as separately (phpcs -n -v)
   </notes>
  </release>
  <release>
   <version>
    <release>0.0.1</release>
    <api>0.0.1</api>
   </version>
   <stability>
    <release>alpha</release>
    <api>alpha</api>
   </stability>
   <date>2006-07-19</date>
   <license uri="https://github.com/squizlabs/PHP_CodeSniffer/blob/master/licence.txt">BSD License</license>
   <notes>Initial preview release.</notes>
  </release>
 </changelog>
</package><|MERGE_RESOLUTION|>--- conflicted
+++ resolved
@@ -14,19 +14,11 @@
   <email>gsherwood@squiz.net</email>
   <active>yes</active>
  </lead>
-<<<<<<< HEAD
  <date>2016-11-30</date>
  <time>15:21:00</time>
  <version>
   <release>3.0.0RC3</release>
   <api>3.0.0RC3</api>
-=======
- <date>2017-02-02</date>
- <time>14:23:00</time>
- <version>
-  <release>2.8.0</release>
-  <api>2.8.0</api>
->>>>>>> 86dd55a5
  </version>
  <stability>
   <release>beta</release>
@@ -34,7 +26,6 @@
  </stability>
  <license uri="https://github.com/squizlabs/PHP_CodeSniffer/blob/master/licence.txt">BSD 3-Clause License</license>
  <notes>
-<<<<<<< HEAD
   - Added support for ES6 class declarations
     -- Previously, these class were tokenized as JS objects but are now tokenzied as normal T_CLASS structures
   - Added support for ES6 method declarations, where the "function" keyword is not used
@@ -55,63 +46,6 @@
     -- For PHPCBF, it would produce a PHP error
   - Fixed bug #1233 : Can't set config data inside ruleset.xml file
   - Fixed bug #1241 : CodeSniffer.conf not working with 3.x PHAR file
-=======
-  - The Internal.NoCodeFound error is no longer generated for content sourced from STDIN
-    -- This should stop some Git hooks generating errors because PHPCS is trying to process the refs passed on STDIN
-  - Squiz.Commenting.DocCommentAlignment now checks comments on class properties defined using the VAR keyword
-    -- Thanks to Klaus Purer for the patch
-  - The getMethodParameters() method now recognises "self" as a valid type hint
-    -- The return array now contains a new "content" index containing the raw content of the param definition
-    -- Thanks to Juliette Reinders Folmer for the patch
-  - The getMethodParameters() method now supports nullable types
-    -- The return array now contains a new "nullable_type" index set to true or false for each method param
-    -- Thanks to Juliette Reinders Folmer for the patch
-  - The getMethodParameters() method now supports closures
-    -- Thanks to Juliette Reinders Folmer for the patch
-  - Added more guard code for JS files with syntax errors (request #1271 and request #1272)
-  - Added more guard code for CSS files with syntax errors (request #1304)
-  - PEAR.Commenting.FunctionComment fixers now correctly handle multi-line param comments
-  - AbstractVariableSniff now supports anonymous classes
-    -- Thanks to Juliette Reinders Folmer for the patch
-  - Generic.NamingConventions.ConstructorName and PEAR.NamingConventions.ValidVariable now support anonymous classes
-  - Generic.NamingConventions.CamelCapsFunctionName and PEAR.NamingConventions.ValidFunctionName now support anonymous classes
-    -- Thanks to Juliette Reinders Folmer for the patch
-  - Generic.CodeAnalysis.UnusedFunctionParameter and PEAR.Functions.ValidDefaultValue now support closures
-    -- Thanks to Juliette Reinders Folmer for the patch
-  - PEAR.NamingConventions.ValidClassName and Squiz.Classes.ValidClassName now support traits
-    -- Thanks to Juliette Reinders Folmer for the patch
-  - Generic.Functions.FunctionCallArgumentSpacing now supports closures other PHP-provided functions
-    -- Thanks to Algirdas Gurevicius for the patch
-  - Fixed an error where a nullable type character was detected as an inline then token
-    -- A new T_NULLABLE token has been added to represent the ? nullable type character
-    -- Thanks to Jaroslav Hanslík for the patch
-  - Squiz.WhiteSpace.SemicolonSpacing no longer removes comments while fixing the placement of semicolons
-    -- Thanks to Algirdas Gurevicius for the patch
-  - Fixed bug #1230 : JS tokeniser incorrectly tokenises bitwise shifts as comparison
-    -- Thanks to Ryan McCue for the patch
-  - Fixed bug #1237 : Uninitialized string offset in PHP Tokenizer on PHP 5.2
-  - Fixed bug #1239 : Warning when static method name is 'default'
-  - Fixed bug #1240 : False positive for function names starting with triple underscore
-    -- Thanks to Juliette Reinders Folmer for the patch
-  - Fixed bug #1245 : SELF is not recognised as T_SELF token in: return new self
-  - Fixed bug #1246 : A mix of USE statements with and without braces can cause the tokenizer to mismatch brace tokens
-    -- Thanks to Michał Bundyra for the patch
-  - Fixed bug #1249 : GitBlame report requires a .git directory
-  - Fixed bug #1252 : Squiz.Strings.ConcatenationSpacing fix creates syntax error when joining a number to a string
-  - Fixed bug #1253 : Generic.ControlStructures.InlineControlStructure fix creates syntax error fixing if-try/catch
-  - Fixed bug #1255 : Inconsistent indentation check results when ELSE on new line
-  - Fixed bug #1257 : Double dash in CSS class name can lead to "Named colours are forbidden" false positives
-  - Fixed bug #1260 : Syntax errors not being shown when error_prepend_string is set
-    -- Thanks to Juliette Reinders Folmer for the patch
-  - Fixed bug #1264 : Array return type hint is sometimes detected as T_ARRAY_HINT instead of T_RETURN_TYPE
-    -- Thanks to Jaroslav Hanslík for the patch
-  - Fixed bug #1265 : ES6 arrow function raises unexpected operator spacing errors
-  - Fixed bug #1267 : Fixer incorrectly handles filepaths with repeated dir names
-    -- Thanks to Sergey Ovchinnikov for the patch
-  - Fixed bug #1276 : Commenting.FunctionComment.InvalidReturnVoid conditional issue with anonymous classes
-  - Fixed bug #1277 : Squiz.PHP.DisallowMultipleAssignments.Found error when var assignment is on the same line as an open tag
-  - Fixed bug #1284 : Squiz.Arrays.ArrayBracketSpacing.SpaceBeforeBracket false positive match for short list syntax
->>>>>>> 86dd55a5
  </notes>
  <contents>
   <dir name="/">
@@ -1415,7 +1349,6 @@
         <file baseinstalldir="PHP/CodeSniffer" name="EchoedStringsUnitTest.php" role="test" />
        </dir>
        <dir name="WhiteSpace">
-<<<<<<< HEAD
         <file baseinstalldir="PHP/CodeSniffer" name="CastSpacingUnitTest.inc" role="test" />
         <file baseinstalldir="PHP/CodeSniffer" name="CastSpacingUnitTest.php" role="test" />
         <file baseinstalldir="PHP/CodeSniffer" name="ControlStructureSpacingUnitTest.inc" role="test" />
@@ -1456,7 +1389,9 @@
         <file baseinstalldir="PHP/CodeSniffer" name="ScopeKeywordSpacingUnitTest.inc" role="test" />
         <file baseinstalldir="PHP/CodeSniffer" name="ScopeKeywordSpacingUnitTest.php" role="test" />
         <file baseinstalldir="PHP/CodeSniffer" name="SemicolonSpacingUnitTest.inc" role="test" />
+        <file baseinstalldir="PHP/CodeSniffer" name="SemicolonSpacingUnitTest.inc.fixed" role="test" />
         <file baseinstalldir="PHP/CodeSniffer" name="SemicolonSpacingUnitTest.js" role="test" />
+        <file baseinstalldir="PHP/CodeSniffer" name="SemicolonSpacingUnitTest.js.fixed" role="test" />
         <file baseinstalldir="PHP/CodeSniffer" name="SemicolonSpacingUnitTest.php" role="test" />
         <file baseinstalldir="PHP/CodeSniffer" name="SuperfluousWhitespaceUnitTest.1.css" role="test" />
         <file baseinstalldir="PHP/CodeSniffer" name="SuperfluousWhitespaceUnitTest.1.css.fixed" role="test" />
@@ -1473,97 +1408,6 @@
         <file baseinstalldir="PHP/CodeSniffer" name="SuperfluousWhitespaceUnitTest.inc" role="test" />
         <file baseinstalldir="PHP/CodeSniffer" name="SuperfluousWhitespaceUnitTest.inc.fixed" role="test" />
         <file baseinstalldir="PHP/CodeSniffer" name="SuperfluousWhitespaceUnitTest.php" role="test" />
-=======
-        <file baseinstalldir="PHP" name="CastSpacingUnitTest.inc" role="test" />
-        <file baseinstalldir="PHP" name="CastSpacingUnitTest.php" role="test">
-         <tasks:replace from="@package_version@" to="version" type="package-info" />
-        </file>
-        <file baseinstalldir="PHP" name="ControlStructureSpacingUnitTest.inc" role="test" />
-        <file baseinstalldir="PHP" name="ControlStructureSpacingUnitTest.js" role="test" />
-        <file baseinstalldir="PHP" name="ControlStructureSpacingUnitTest.php" role="test">
-         <tasks:replace from="@package_version@" to="version" type="package-info" />
-        </file>
-        <file baseinstalldir="PHP" name="FunctionClosingBraceSpaceUnitTest.inc" role="test" />
-        <file baseinstalldir="PHP" name="FunctionClosingBraceSpaceUnitTest.inc.fixed" role="test" />
-        <file baseinstalldir="PHP" name="FunctionClosingBraceSpaceUnitTest.js" role="test" />
-        <file baseinstalldir="PHP" name="FunctionClosingBraceSpaceUnitTest.js.fixed" role="test" />
-        <file baseinstalldir="PHP" name="FunctionClosingBraceSpaceUnitTest.php" role="test">
-         <tasks:replace from="@package_version@" to="version" type="package-info" />
-        </file>
-        <file baseinstalldir="PHP" name="FunctionOpeningBraceSpaceUnitTest.inc" role="test" />
-        <file baseinstalldir="PHP" name="FunctionOpeningBraceSpaceUnitTest.js" role="test" />
-        <file baseinstalldir="PHP" name="FunctionOpeningBraceSpaceUnitTest.php" role="test">
-         <tasks:replace from="@package_version@" to="version" type="package-info" />
-        </file>
-        <file baseinstalldir="PHP" name="FunctionSpacingUnitTest.inc" role="test" />
-        <file baseinstalldir="PHP" name="FunctionSpacingUnitTest.inc.fixed" role="test" />
-        <file baseinstalldir="PHP" name="FunctionSpacingUnitTest.php" role="test">
-         <tasks:replace from="@package_version@" to="version" type="package-info" />
-        </file>
-        <file baseinstalldir="PHP" name="LanguageConstructSpacingUnitTest.inc" role="test" />
-        <file baseinstalldir="PHP" name="LanguageConstructSpacingUnitTest.inc.fixed" role="test" />
-        <file baseinstalldir="PHP" name="LanguageConstructSpacingUnitTest.php" role="test">
-         <tasks:replace from="@package_version@" to="version" type="package-info" />
-        </file>
-        <file baseinstalldir="PHP" name="LogicalOperatorSpacingUnitTest.inc" role="test" />
-        <file baseinstalldir="PHP" name="LogicalOperatorSpacingUnitTest.js" role="test" />
-        <file baseinstalldir="PHP" name="LogicalOperatorSpacingUnitTest.php" role="test">
-         <tasks:replace from="@package_version@" to="version" type="package-info" />
-        </file>
-        <file baseinstalldir="PHP" name="MemberVarSpacingUnitTest.inc" role="test" />
-        <file baseinstalldir="PHP" name="MemberVarSpacingUnitTest.inc.fixed" role="test" />
-        <file baseinstalldir="PHP" name="MemberVarSpacingUnitTest.php" role="test">
-         <tasks:replace from="@package_version@" to="version" type="package-info" />
-        </file>
-        <file baseinstalldir="PHP" name="ObjectOperatorSpacingUnitTest.inc" role="test" />
-        <file baseinstalldir="PHP" name="ObjectOperatorSpacingUnitTest.php" role="test">
-         <tasks:replace from="@package_version@" to="version" type="package-info" />
-        </file>
-        <file baseinstalldir="PHP" name="OperatorSpacingUnitTest.inc" role="test" />
-        <file baseinstalldir="PHP" name="OperatorSpacingUnitTest.inc.fixed" role="test" />
-        <file baseinstalldir="PHP" name="OperatorSpacingUnitTest.js" role="test" />
-        <file baseinstalldir="PHP" name="OperatorSpacingUnitTest.js.fixed" role="test" />
-        <file baseinstalldir="PHP" name="OperatorSpacingUnitTest.php" role="test">
-         <tasks:replace from="@package_version@" to="version" type="package-info" />
-        </file>
-        <file baseinstalldir="PHP" name="PropertyLabelSpacingUnitTest.js" role="test" />
-        <file baseinstalldir="PHP" name="PropertyLabelSpacingUnitTest.js.fixed" role="test" />
-        <file baseinstalldir="PHP" name="PropertyLabelSpacingUnitTest.php" role="test">
-         <tasks:replace from="@package_version@" to="version" type="package-info" />
-        </file>
-        <file baseinstalldir="PHP" name="ScopeClosingBraceUnitTest.inc" role="test" />
-        <file baseinstalldir="PHP" name="ScopeClosingBraceUnitTest.php" role="test">
-         <tasks:replace from="@package_version@" to="version" type="package-info" />
-        </file>
-        <file baseinstalldir="PHP" name="ScopeKeywordSpacingUnitTest.inc" role="test" />
-        <file baseinstalldir="PHP" name="ScopeKeywordSpacingUnitTest.php" role="test">
-         <tasks:replace from="@package_version@" to="version" type="package-info" />
-        </file>
-        <file baseinstalldir="PHP" name="SemicolonSpacingUnitTest.inc" role="test" />
-        <file baseinstalldir="PHP" name="SemicolonSpacingUnitTest.inc.fixed" role="test" />
-        <file baseinstalldir="PHP" name="SemicolonSpacingUnitTest.js" role="test" />
-        <file baseinstalldir="PHP" name="SemicolonSpacingUnitTest.js.fixed" role="test" />
-        <file baseinstalldir="PHP" name="SemicolonSpacingUnitTest.php" role="test">
-         <tasks:replace from="@package_version@" to="version" type="package-info" />
-        </file>
-        <file baseinstalldir="PHP" name="SuperfluousWhitespaceUnitTest.1.css" role="test" />
-        <file baseinstalldir="PHP" name="SuperfluousWhitespaceUnitTest.1.css.fixed" role="test" />
-        <file baseinstalldir="PHP" name="SuperfluousWhitespaceUnitTest.1.js" role="test" />
-        <file baseinstalldir="PHP" name="SuperfluousWhitespaceUnitTest.1.js.fixed" role="test" />
-        <file baseinstalldir="PHP" name="SuperfluousWhitespaceUnitTest.2.css" role="test" />
-        <file baseinstalldir="PHP" name="SuperfluousWhitespaceUnitTest.2.css.fixed" role="test" />
-        <file baseinstalldir="PHP" name="SuperfluousWhitespaceUnitTest.2.js" role="test" />
-        <file baseinstalldir="PHP" name="SuperfluousWhitespaceUnitTest.2.js.fixed" role="test" />
-        <file baseinstalldir="PHP" name="SuperfluousWhitespaceUnitTest.3.css" role="test" />
-        <file baseinstalldir="PHP" name="SuperfluousWhitespaceUnitTest.3.css.fixed" role="test" />
-        <file baseinstalldir="PHP" name="SuperfluousWhitespaceUnitTest.3.js" role="test" />
-        <file baseinstalldir="PHP" name="SuperfluousWhitespaceUnitTest.3.js.fixed" role="test" />
-        <file baseinstalldir="PHP" name="SuperfluousWhitespaceUnitTest.inc" role="test" />
-        <file baseinstalldir="PHP" name="SuperfluousWhitespaceUnitTest.inc.fixed" role="test" />
-        <file baseinstalldir="PHP" name="SuperfluousWhitespaceUnitTest.php" role="test">
-         <tasks:replace from="@package_version@" to="version" type="package-info" />
-        </file>
->>>>>>> 86dd55a5
        </dir>
       </dir>
       <file baseinstalldir="PHP/CodeSniffer" name="ruleset.xml" role="php" />
@@ -1701,7 +1545,6 @@
  <changelog>
   <release>
    <version>
-<<<<<<< HEAD
     <release>3.0.0RC2</release>
     <api>3.0.0RC2</api>
    </version>
@@ -1833,7 +1676,10 @@
       -- Running "phpcs" without any arguments from a git clone will use this ruleset
     - The included SVN pre-commit hook has been removed
       -- Hooks for version control systems will no longer be maintained within the PHPCS project
-=======
+    </notes>
+  </release>
+  <release>
+   <version>
     <release>2.8.0</release>
     <api>2.8.0</api>
    </version>
@@ -1899,7 +1745,6 @@
     - Fixed bug #1276 : Commenting.FunctionComment.InvalidReturnVoid conditional issue with anonymous classes
     - Fixed bug #1277 : Squiz.PHP.DisallowMultipleAssignments.Found error when var assignment is on the same line as an   open tag
     - Fixed bug #1284 : Squiz.Arrays.ArrayBracketSpacing.SpaceBeforeBracket false positive match for short list syntax
->>>>>>> 86dd55a5
     </notes>
   </release>
   <release>
