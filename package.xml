--- conflicted
+++ resolved
@@ -14,13 +14,8 @@
   <email>gsherwood@squiz.net</email>
   <active>yes</active>
  </lead>
-<<<<<<< HEAD
- <date>2016-07-20</date>
- <time>13:30:00</time>
-=======
  <date>2016-09-02</date>
  <time>09:44:00</time>
->>>>>>> 571e27b6
  <version>
   <release>3.0.0a2</release>
   <api>3.0.0a2</api>
@@ -1594,7 +1589,6 @@
  <changelog>
   <release>
    <version>
-<<<<<<< HEAD
     <release>3.0.0a1</release>
     <api>3.0.0a1</api>
    </version>
@@ -1677,7 +1671,10 @@
       -- Running "phpcs" without any arguments from a git clone will use this ruleset
     - The included SVN pre-commit hook has been removed
       -- Hooks for version control systems will no longer be maintained within the PHPCS project
-=======
+    </notes>
+  </release>
+  <release>
+   <version>
     <release>2.7.0</release>
     <api>2.7.0</api>
    </version>
@@ -1762,7 +1759,6 @@
     - Fixed bug #1120 : InlineControlStructureSniff does not handle auto-fixing for control structures that make function calls
     - Fixed bug #1124 : Squiz.Operators.ComparisonOperatorUsage does not detect bracketed conditions for inline IF statements
       -- Thanks to Raphael Horber for the patch
->>>>>>> 571e27b6
     </notes>
   </release>
   <release>
