--- conflicted
+++ resolved
@@ -17,13 +17,8 @@
  <date>2014-09-26</date>
  <time>08:36:00</time>
  <version>
-<<<<<<< HEAD
   <release>2.0.0RC3</release>
   <api>2.0.0RC3</api>
-=======
-  <release>1.5.6</release>
-  <api>1.5.6</api>
->>>>>>> b7f98a33
  </version>
  <stability>
   <release>beta</release>
@@ -31,24 +26,21 @@
  </stability>
  <license uri="https://github.com/squizlabs/PHP_CodeSniffer/blob/master/licence.txt">BSD 3-Clause License</license>
  <notes>
-<<<<<<< HEAD
   - Improved default output for PHPCBF and removed the options to print verbose and progress output
   - If a .fixed file is supplied for a unit test file, the auto fixes will be checked against it during testing
     -- See Generic ScopeIndentUnitTest.inc and ScopeIndentUnitTest.inc.fixed for an example
   - Fixer token replacement methods now return TRUE if the change was accepted and FALSE if rejected
+  - The --config-show command now pretty-prints the config values
+    -- Thanks to Ken Guest for the patch
+  - Setting and removing config values now catches exceptions if the config file is not writable
+    -- Thanks to Ken Guest for the patch
+  - Setting and removing config values now prints a message to confirm the action and show old values
   - Generic ScopeIndentSniff has been completly rewritten to improve fixing and embedded PHP detection
   - Generic DisallowTabIndent and DisallowSpaceIndent sniffs now detect indents at the start of block comments
   - Generic DisallowTabIndent and DisallowSpaceIndent sniffs now detect indents inside multi-line strings
   - Generic DisallowTabIndentSniff now replaces tabs inside doc block comments
   - Squiz ControlStructureSpacingSniff error codes have been corrected; they were reversed
   - Squiz EmbeddedPhpSniff now checks open and close tag indents and fixes some errors
-=======
-  - The --config-show command now pretty-prints the config values
-    -- Thanks to Ken Guest for the patch
-  - Setting and removing config values now catches exceptions if the config file is not writable
-    -- Thanks to Ken Guest for the patch
-  - Setting and removing config values now prints a message to confirm the action and show old values
->>>>>>> b7f98a33
  </notes>
  <contents>
   <dir name="/">
@@ -2233,13 +2225,10 @@
    <install as="phpcs" name="scripts/phpcs" />
    <install as="phpcbf" name="scripts/phpcbf" />
    <install as="phpcs.bat" name="scripts/phpcs.bat" />
-<<<<<<< HEAD
    <install as="phpcbf.bat" name="scripts/phpcbf.bat" />
-=======
    <install as="README" name="README.md" />
    <install as="CONTRIBUTING" name="CONTRIBUTING.md" />
    <install as="LICENCE" name="licence.txt" />
->>>>>>> b7f98a33
    <install as="AllTests.php" name="tests/AllTests.php" />
    <install as="TestSuite.php" name="tests/TestSuite.php" />
    <install as="CodeSniffer/Core/AllTests.php" name="tests/Core/AllTests.php" />
@@ -2253,13 +2242,10 @@
  <phprelease>
   <filelist>
    <install as="phpcs" name="scripts/phpcs" />
-<<<<<<< HEAD
    <install as="phpcbf" name="scripts/phpcbf" />
-=======
    <install as="README" name="README.md" />
    <install as="CONTRIBUTING" name="CONTRIBUTING.md" />
    <install as="LICENCE" name="licence.txt" />
->>>>>>> b7f98a33
    <install as="AllTests.php" name="tests/AllTests.php" />
    <install as="TestSuite.php" name="tests/TestSuite.php" />
    <install as="CodeSniffer/Core/AllTests.php" name="tests/Core/AllTests.php" />
