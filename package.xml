--- conflicted
+++ resolved
@@ -26,14 +26,11 @@
  </stability>
  <license uri="https://github.com/squizlabs/PHP_CodeSniffer/blob/master/licence.txt">BSD 3-Clause License</license>
  <notes>
-<<<<<<< HEAD
   - Multi-file sniff support has been removed because they are too memory intensive
     -- If you have a custom multi-file sniff, you can convert it into a standard sniff quite easily
     -- See CodeSniffer/Standards/Generic/Sniffs/Classes/DuplicateClassNameSniff.php for an example
-=======
   - Added support for the PHP 5.5 T_FINALLY token to detect try/catch/finally statements
   - Added empty CodeSniffer.conf to enable config settings for Composer installs
->>>>>>> 43313f3d
   - Added Generic EndFileNoNewlineSniff to ensure there is no newline at the end of a file
   - Squiz NonExecutableCodeSniff no longer throws error for multi-line RETURNs inside CASE statements
     -- Thanks to Marc Ypes for the patch
