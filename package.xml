<?xml version="1.0" encoding="UTF-8"?>
<package packagerversion="1.4.10" version="2.0" xmlns="http://pear.php.net/dtd/package-2.0" xmlns:tasks="http://pear.php.net/dtd/tasks-1.0" xmlns:xsi="http://www.w3.org/2001/XMLSchema-instance" xsi:schemaLocation="http://pear.php.net/dtd/tasks-1.0
http://pear.php.net/dtd/tasks-1.0.xsd
http://pear.php.net/dtd/package-2.0
http://pear.php.net/dtd/package-2.0.xsd">
 <name>PHP_CodeSniffer</name>
 <channel>pear.php.net</channel>
 <summary>PHP_CodeSniffer tokenises PHP, JavaScript and CSS files and detects violations of a defined set of coding standards.</summary>
 <description>PHP_CodeSniffer is a PHP5 script that tokenises PHP, JavaScript and CSS files to detect violations of a defined coding standard. It is an essential development tool that ensures your code remains clean and consistent. It can also help prevent some common semantic errors made by developers.
 </description>
 <lead>
  <name>Greg Sherwood</name>
  <user>squiz</user>
  <email>gsherwood@squiz.net</email>
  <active>yes</active>
 </lead>
 <date>2013-07-25</date>
 <time>14:04:00</time>
 <version>
  <release>1.5.0RC4</release>
  <api>1.5.0RC4</api>
 </version>
 <stability>
  <release>beta</release>
  <api>beta</api>
 </stability>
 <license uri="https://github.com/squizlabs/PHP_CodeSniffer/blob/master/licence.txt">BSD 3-Clause License</license>
 <notes>
<<<<<<< HEAD
  - You can now restrict violations to individual sniff codes using the --sniffs command line argument
   -- Previously, this only restricted violations to an entire sniff and not individual messages
   -- If you have scripts calling PHP_CodeSniffer::process() or creating PHP_CodeSniffer_File objects, you must update your code
   -- The array of restrictions passed to PHP_CodeSniffer::process() must now be an array of sniff codes instead of class names
   -- The PHP_CodeSniffer_File::__construct() method now requires an array of restrictions to be passed
  - Doc generation is now working again
  - Progress information now shows the percentage complete at the end of each line
=======
  - Added report type --report=junit to show the error list in a JUnit compatible format
    -- Thanks to Oleg Lobach for the contribution
>>>>>>> 06f8dd92
  - Added support for the PHP 5.4 callable type hint
  - Fixed problem where some file content could be ignored when checking STDIN
  - Version information is now printed when installed via composer or run from a Git clone (request #20050)
  - PEAR MultiLineConditionSniff now has a setting to specify how many spaces code should be indented
    -- Default remains at 4; override the 'indent' setting in a ruleset.xml file to change
    -- Thanks to Szabolcs Sulik for the patch
  - PEAR MultiLineAssignmentSniff now has a setting to specify how many spaces code should be indented
    -- Default remains at 4; override the 'indent' setting in a ruleset.xml file to change
    -- Thanks to Szabolcs Sulik for the patch
  - PEAR FunctionDeclarationSniff now has a setting to specify how many spaces code should be indented
    -- Default remains at 4; override the 'indent' setting in a ruleset.xml file to change
    -- Thanks to Szabolcs Sulik for the patch
  - Squiz SwitchDeclarationSniff now has a setting to specify how many spaces code should be indented
    -- Default remains at 4; override the 'indent' setting in a ruleset.xml file to change
    -- Thanks to Szabolcs Sulik for the patch
  - Squiz and MySource File and Function comment sniffs now allow all tags and don't require a particular licence
  - Squiz standard now allows lines to be 120 characters long before warning; up from 85
  - Squiz LowercaseStyleDefinitionSniff no longer throws errors for class names in nested style definitions
  - Squiz ClassFileNameSniff no longer throws errors when checking STDIN
  - Squiz CSS sniffs no longer generate errors for IE filters
  - Squiz LogicalOperatorSpacingSniff now ignores whitespace at the end of a line
  - Fixed bug #20026 : Check for multi-line arrays that should be single-line is slightly wrong
    -- Adds new error message for single-line arrays that end with a comma
  - Fixed bug #20029 : ForbiddenFunction sniff incorrectly recognizes methods in USE clauses
  - Fixed bug #20043 : Mis-interpretation of Foo::class
  - Fixed bug #20044 : PSR1 camelCase check does not ignore leading underscores
  - Fixed bug #20045 : Errors about indentation for closures with multi-line 'use' in functions
  - Fixed bug #20051 : Undefined index: scope_opener / scope_closer
    -- Thanks to Anthon Pang for the patch
 </notes>
 <contents>
  <dir name="/">
   <file baseinstalldir="PHP" name="CodeSniffer.php" role="php">
    <tasks:replace from="@package_version@" to="version" type="package-info" />
    <tasks:replace from="@data_dir@" to="data_dir" type="pear-config" />
   </file>
   <file baseinstalldir="PHP" name="CodeSniffer.conf.dist" role="data" />
   <dir name="scripts">
    <file baseinstalldir="" name="phpcs" role="script">
     <tasks:replace from="/usr/bin/env php" to="php_bin" type="pear-config" />
     <tasks:replace from="@package_version@" to="version" type="package-info" />
    </file>
    <file baseinstalldir="" name="phpcs-svn-pre-commit" role="script">
     <tasks:replace from="@php_bin@" to="php_bin" type="pear-config" />
     <tasks:replace from="@package_version@" to="version" type="package-info" />
    </file>
    <file baseinstalldir="" name="phpcs.bat" role="script">
     <tasks:replace from="@php_bin@" to="php_bin" type="pear-config" />
     <tasks:replace from="@bin_dir@" to="bin_dir" type="pear-config" />
     <tasks:replace from="@php_dir@" to="php_dir" type="pear-config" />
     <tasks:replace from="@package_version@" to="version" type="package-info" />
    </file>
   </dir>
   <dir name="tests">
    <dir name="Core">
     <dir name="File">
      <file baseinstalldir="" name="GetMethodParametersTest.php" role="test">
       <tasks:replace from="@package_version@" to="version" type="package-info" />
      </file>
     </dir>
<<<<<<< HEAD
=======
     <dir name="Reports">
      <dir name="Mock">
       <file baseinstalldir="" name="Gitblame.php" role="test">
        <tasks:replace from="@package_version@" to="version" type="package-info" />
       </file>
       <file baseinstalldir="" name="Hgblame.php" role="test">
        <tasks:replace from="@package_version@" to="version" type="package-info" />
       </file>
       <file baseinstalldir="" name="Svnblame.php" role="test">
        <tasks:replace from="@package_version@" to="version" type="package-info" />
       </file>
      </dir>
      <dir name="XSD">
       <file baseinstalldir="" name="Checkstyle.xsd" role="test">
        <tasks:replace from="@package_version@" to="version" type="package-info" />
       </file>
       <file baseinstalldir="" name="Junit.xsd" role="test">
        <tasks:replace from="@package_version@" to="version" type="package-info" />
       </file>
       <file baseinstalldir="" name="Xml.xsd" role="test">
        <tasks:replace from="@package_version@" to="version" type="package-info" />
       </file>
      </dir>
      <file baseinstalldir="" name="AbstractTestCase.php" role="test">
       <tasks:replace from="@package_version@" to="version" type="package-info" />
      </file>
      <file baseinstalldir="" name="CheckstyleTest.php" role="test">
       <tasks:replace from="@package_version@" to="version" type="package-info" />
      </file>
      <file baseinstalldir="" name="CsvTest.php" role="test">
       <tasks:replace from="@package_version@" to="version" type="package-info" />
      </file>
      <file baseinstalldir="" name="EmacsTest.php" role="test">
       <tasks:replace from="@package_version@" to="version" type="package-info" />
      </file>
      <file baseinstalldir="" name="FullTest.php" role="test">
       <tasks:replace from="@package_version@" to="version" type="package-info" />
      </file>
      <file baseinstalldir="" name="GitblameTest.php" role="test">
       <tasks:replace from="@package_version@" to="version" type="package-info" />
      </file>
      <file baseinstalldir="" name="HgblameTest.php" role="test">
       <tasks:replace from="@package_version@" to="version" type="package-info" />
      </file>
      <file baseinstalldir="" name="JsonTest.php" role="test">
       <tasks:replace from="@package_version@" to="version" type="package-info" />
      </file>
      <file baseinstalldir="" name="JunitTest.php" role="test">
       <tasks:replace from="@package_version@" to="version" type="package-info" />
      </file>
      <file baseinstalldir="" name="SourceTest.php" role="test">
       <tasks:replace from="@package_version@" to="version" type="package-info" />
      </file>
      <file baseinstalldir="" name="SummaryTest.php" role="test">
       <tasks:replace from="@package_version@" to="version" type="package-info" />
      </file>
      <file baseinstalldir="" name="SvnblameTest.php" role="test">
       <tasks:replace from="@package_version@" to="version" type="package-info" />
      </file>
      <file baseinstalldir="" name="XmlTest.php" role="test">
       <tasks:replace from="@package_version@" to="version" type="package-info" />
      </file>
     </dir>
>>>>>>> 06f8dd92
     <file baseinstalldir="" name="AllTests.php" role="test">
      <tasks:replace from="@package_version@" to="version" type="package-info" />
     </file>
     <file baseinstalldir="" name="ErrorSuppressionTest.php" role="test">
      <tasks:replace from="@package_version@" to="version" type="package-info" />
     </file>
     <file baseinstalldir="" name="IsCamelCapsTest.php" role="test">
      <tasks:replace from="@package_version@" to="version" type="package-info" />
     </file>
    </dir>
    <dir name="Standards">
     <file baseinstalldir="" name="AbstractSniffUnitTest.php" role="test">
      <tasks:replace from="@package_version@" to="version" type="package-info" />
     </file>
     <file baseinstalldir="" name="AllSniffs.php" role="test">
      <tasks:replace from="@package_version@" to="version" type="package-info" />
     </file>
    </dir>
    <file baseinstalldir="" name="AllTests.php" role="test">
     <tasks:replace from="@package_version@" to="version" type="package-info" />
    </file>
    <file baseinstalldir="" name="TestSuite.php" role="test">
     <tasks:replace from="@package_version@" to="version" type="package-info" />
    </file>
   </dir>
   <dir name="CodeSniffer">
    <dir name="CommentParser">
     <file baseinstalldir="PHP" name="AbstractDocElement.php" role="php">
      <tasks:replace from="@package_version@" to="version" type="package-info" />
     </file>
     <file baseinstalldir="PHP" name="AbstractParser.php" role="php">
      <tasks:replace from="@package_version@" to="version" type="package-info" />
     </file>
     <file baseinstalldir="PHP" name="ClassCommentParser.php" role="php">
      <tasks:replace from="@package_version@" to="version" type="package-info" />
     </file>
     <file baseinstalldir="PHP" name="CommentElement.php" role="php">
      <tasks:replace from="@package_version@" to="version" type="package-info" />
     </file>
     <file baseinstalldir="PHP" name="DocElement.php" role="php">
      <tasks:replace from="@package_version@" to="version" type="package-info" />
     </file>
     <file baseinstalldir="PHP" name="FunctionCommentParser.php" role="php">
      <tasks:replace from="@package_version@" to="version" type="package-info" />
     </file>
     <file baseinstalldir="PHP" name="MemberCommentParser.php" role="php">
      <tasks:replace from="@package_version@" to="version" type="package-info" />
     </file>
     <file baseinstalldir="PHP" name="PairElement.php" role="php">
      <tasks:replace from="@package_version@" to="version" type="package-info" />
     </file>
     <file baseinstalldir="PHP" name="ParameterElement.php" role="php">
      <tasks:replace from="@package_version@" to="version" type="package-info" />
     </file>
     <file baseinstalldir="PHP" name="ParserException.php" role="php">
      <tasks:replace from="@package_version@" to="version" type="package-info" />
     </file>
     <file baseinstalldir="PHP" name="SingleElement.php" role="php">
      <tasks:replace from="@package_version@" to="version" type="package-info" />
     </file>
    </dir>
    <dir name="DocGenerators">
     <file baseinstalldir="PHP" name="Generator.php" role="php">
      <tasks:replace from="@package_version@" to="version" type="package-info" />
     </file>
     <file baseinstalldir="PHP" name="HTML.php" role="php">
      <tasks:replace from="@package_version@" to="version" type="package-info" />
     </file>
     <file baseinstalldir="PHP" name="Text.php" role="php">
      <tasks:replace from="@package_version@" to="version" type="package-info" />
     </file>
    </dir>
    <dir name="Reports">
     <file baseinstalldir="PHP" name="Checkstyle.php" role="php">
      <tasks:replace from="@package_version@" to="version" type="package-info" />
     </file>
     <file baseinstalldir="PHP" name="Csv.php" role="php">
      <tasks:replace from="@package_version@" to="version" type="package-info" />
     </file>
     <file baseinstalldir="PHP" name="Emacs.php" role="php">
      <tasks:replace from="@package_version@" to="version" type="package-info" />
     </file>
     <file baseinstalldir="PHP" name="Full.php" role="php">
      <tasks:replace from="@package_version@" to="version" type="package-info" />
     </file>
     <file baseinstalldir="PHP" name="Gitblame.php" role="php">
      <tasks:replace from="@package_version@" to="version" type="package-info" />
     </file>
     <file baseinstalldir="PHP" name="Hgblame.php" role="php">
      <tasks:replace from="@package_version@" to="version" type="package-info" />
     </file>
     <file baseinstalldir="PHP" name="Json.php" role="php">
      <tasks:replace from="@package_version@" to="version" type="package-info" />
     </file>
     <file baseinstalldir="PHP" name="Junit.php" role="php">
      <tasks:replace from="@package_version@" to="version" type="package-info" />
     </file>
     <file baseinstalldir="PHP" name="Notifysend.php" role="php">
      <tasks:replace from="@package_version@" to="version" type="package-info" />
     </file>
     <file baseinstalldir="PHP" name="Source.php" role="php">
      <tasks:replace from="@package_version@" to="version" type="package-info" />
     </file>
     <file baseinstalldir="PHP" name="Summary.php" role="php">
      <tasks:replace from="@package_version@" to="version" type="package-info" />
     </file>
     <file baseinstalldir="PHP" name="Svnblame.php" role="php">
      <tasks:replace from="@package_version@" to="version" type="package-info" />
     </file>
     <file baseinstalldir="PHP" name="VersionControl.php" role="php">
      <tasks:replace from="@package_version@" to="version" type="package-info" />
     </file>
     <file baseinstalldir="PHP" name="Xml.php" role="php">
      <tasks:replace from="@package_version@" to="version" type="package-info" />
     </file>
    </dir>
    <dir name="Standards">
     <dir name="Generic">
      <dir name="Docs">
       <dir name="Classes">
        <file baseinstalldir="PHP" name="DuplicateClassNameStandard.xml" role="php" />
       </dir>
       <dir name="Debug">
        <file baseinstalldir="PHP" name="CSSLintStandard.xml" role="php" />
        <file baseinstalldir="PHP" name="ClosureLinterStandard.xml" role="php" />
        <file baseinstalldir="PHP" name="JSHintStandard.xml" role="php" />
       </dir>
       <dir name="Commenting">
        <file baseinstalldir="PHP" name="FixmeStandard.xml" role="php" />
        <file baseinstalldir="PHP" name="TodoStandard.xml" role="php" />
       </dir>
       <dir name="CodeAnalysis">
        <file baseinstalldir="PHP" name="JumbledIncrementerStandard.xml" role="php" />
        <file baseinstalldir="PHP" name="UnusedFunctionParameterStandard.xml" role="php" />
       </dir>
       <dir name="ControlStructures">
        <file baseinstalldir="PHP" name="InlineControlStructureStandard.xml" role="php" />
       </dir>
       <dir name="CodeAnalysis">
        <file baseinstalldir="PHP" name="EmptyStatementStandard.xml" role="php" />
        <file baseinstalldir="PHP" name="ForLoopShouldBeWhileLoopStandard.xml" role="php" />
        <file baseinstalldir="PHP" name="ForLoopWithTestFunctionCallStandard.xml" role="php" />
        <file baseinstalldir="PHP" name="UnconditionalIfStatementStandard.xml" role="php" />
        <file baseinstalldir="PHP" name="UnnecessaryFinalModifierStandard.xml" role="php" />
        <file baseinstalldir="PHP" name="UselessOverridingMethodStandard.xml" role="php" />
       </dir>
       <dir name="Files">
        <file baseinstalldir="PHP" name="ByteOrderMarkStandard.xml" role="php" />
        <file baseinstalldir="PHP" name="EndFileNewlineStandard.xml" role="php" />
        <file baseinstalldir="PHP" name="EndFileNoNewlineStandard.xml" role="php" />
        <file baseinstalldir="PHP" name="InlineHTMLStandard.xml" role="php" />
        <file baseinstalldir="PHP" name="LineEndingsStandard.xml" role="php" />
        <file baseinstalldir="PHP" name="LineLengthStandard.xml" role="php" />
        <file baseinstalldir="PHP" name="LowercasedFilenameStandard.xml" role="php" />
        <file baseinstalldir="PHP" name="OneClassPerFileStandard.xml" role="php" />
        <file baseinstalldir="PHP" name="OneInterfacePerFileStandard.xml" role="php" />
       </dir>
       <dir name="Formatting">
        <file baseinstalldir="PHP" name="DisallowMultipleStatementsStandard.xml" role="php" />
        <file baseinstalldir="PHP" name="MultipleStatementAlignmentStandard.xml" role="php" />
        <file baseinstalldir="PHP" name="NoSpaceAfterCastStandard.xml" role="php" />
        <file baseinstalldir="PHP" name="SpaceAfterCastStandard.xml" role="php" />
       </dir>
       <dir name="Functions">
        <file baseinstalldir="PHP" name="CallTimePassByReferenceStandard.xml" role="php" />
        <file baseinstalldir="PHP" name="FunctionCallArgumentSpacingStandard.xml" role="php" />
        <file baseinstalldir="PHP" name="OpeningFunctionBraceBsdAllmanStandard.xml" role="php" />
        <file baseinstalldir="PHP" name="OpeningFunctionBraceKernighanRitchieStandard.xml" role="php" />
       </dir>
       <dir name="Metrics">
        <file baseinstalldir="PHP" name="CyclomaticComplexityStandard.xml" role="php" />
        <file baseinstalldir="PHP" name="NestingLevelStandard.xml" role="php" />
       </dir>
       <dir name="NamingConventions">
        <file baseinstalldir="PHP" name="CamelCapsFunctionNameStandard.xml" role="php" />
        <file baseinstalldir="PHP" name="ConstructorNameStandard.xml" role="php" />
        <file baseinstalldir="PHP" name="UpperCaseConstantNameStandard.xml" role="php" />
       </dir>
       <dir name="PHP">
        <file baseinstalldir="PHP" name="CharacterBeforePHPOpeningTagStandard.xml" role="php" />
        <file baseinstalldir="PHP" name="ClosingPHPTagStandard.xml" role="php" />
        <file baseinstalldir="PHP" name="DeprecatedFunctionsStandard.xml" role="php" />
        <file baseinstalldir="PHP" name="DisallowShortOpenTagStandard.xml" role="php" />
        <file baseinstalldir="PHP" name="ForbiddenFunctionsStandard.xml" role="php" />
        <file baseinstalldir="PHP" name="LowerCaseConstantStandard.xml" role="php" />
        <file baseinstalldir="PHP" name="LowerCaseKeywordStandard.xml" role="php" />
        <file baseinstalldir="PHP" name="NoSilencedErrorsStandard.xml" role="php" />
        <file baseinstalldir="PHP" name="SAPIUsageStandard.xml" role="php" />
        <file baseinstalldir="PHP" name="UpperCaseConstantStandard.xml" role="php" />
       </dir>
       <dir name="Strings">
        <file baseinstalldir="PHP" name="UnnecessaryStringConcatStandard.xml" role="php" />
       </dir>
       <dir name="VersionControl">
        <file baseinstalldir="PHP" name="SubversionPropertiesStandard.xml" role="php" />
       </dir>
       <dir name="WhiteSpace">
        <file baseinstalldir="PHP" name="DisallowSpaceIndentStandard.xml" role="php" />
        <file baseinstalldir="PHP" name="DisallowTabIndentStandard.xml" role="php" />
        <file baseinstalldir="PHP" name="ScopeIndentStandard.xml" role="php" />
       </dir>
      </dir>
      <dir name="Sniffs">
       <dir name="Classes">
        <file baseinstalldir="PHP" name="DuplicateClassNameSniff.php" role="php">
         <tasks:replace from="@package_version@" to="version" type="package-info" />
        </file>
       </dir>
       <dir name="CodeAnalysis">
        <file baseinstalldir="PHP" name="EmptyStatementSniff.php" role="php">
         <tasks:replace from="@package_version@" to="version" type="package-info" />
        </file>
        <file baseinstalldir="PHP" name="ForLoopShouldBeWhileLoopSniff.php" role="php">
         <tasks:replace from="@package_version@" to="version" type="package-info" />
        </file>
        <file baseinstalldir="PHP" name="ForLoopWithTestFunctionCallSniff.php" role="php">
         <tasks:replace from="@package_version@" to="version" type="package-info" />
        </file>
        <file baseinstalldir="PHP" name="JumbledIncrementerSniff.php" role="php">
         <tasks:replace from="@package_version@" to="version" type="package-info" />
        </file>
        <file baseinstalldir="PHP" name="UnconditionalIfStatementSniff.php" role="php">
         <tasks:replace from="@package_version@" to="version" type="package-info" />
        </file>
        <file baseinstalldir="PHP" name="UnnecessaryFinalModifierSniff.php" role="php">
         <tasks:replace from="@package_version@" to="version" type="package-info" />
        </file>
        <file baseinstalldir="PHP" name="UnusedFunctionParameterSniff.php" role="php">
         <tasks:replace from="@package_version@" to="version" type="package-info" />
        </file>
        <file baseinstalldir="PHP" name="UselessOverridingMethodSniff.php" role="php">
         <tasks:replace from="@package_version@" to="version" type="package-info" />
        </file>
       </dir>
       <dir name="Commenting">
        <file baseinstalldir="PHP" name="FixmeSniff.php" role="php">
         <tasks:replace from="@package_version@" to="version" type="package-info" />
        </file>
        <file baseinstalldir="PHP" name="TodoSniff.php" role="php">
         <tasks:replace from="@package_version@" to="version" type="package-info" />
        </file>
       </dir>
       <dir name="ControlStructures">
        <file baseinstalldir="PHP" name="InlineControlStructureSniff.php" role="php">
         <tasks:replace from="@package_version@" to="version" type="package-info" />
        </file>
       </dir>
       <dir name="Debug">
        <file baseinstalldir="PHP" name="ClosureLinterSniff.php" role="php">
         <tasks:replace from="@package_version@" to="version" type="package-info" />
        </file>
        <file baseinstalldir="PHP" name="CSSLintSniff.php" role="php">
         <tasks:replace from="@package_version@" to="version" type="package-info" />
        </file>
        <file baseinstalldir="PHP" name="JSHintSniff.php" role="php">
         <tasks:replace from="@package_version@" to="version" type="package-info" />
        </file>
       </dir>
       <dir name="Files">
        <file baseinstalldir="PHP" name="ByteOrderMarkSniff.php" role="php">
         <tasks:replace from="@package_version@" to="version" type="package-info" />
        </file>
        <file baseinstalldir="PHP" name="EndFileNewlineSniff.php" role="php">
         <tasks:replace from="@package_version@" to="version" type="package-info" />
        </file>
        <file baseinstalldir="PHP" name="EndFileNoNewlineSniff.php" role="php">
         <tasks:replace from="@package_version@" to="version" type="package-info" />
        </file>
        <file baseinstalldir="PHP" name="InlineHTMLSniff.php" role="php">
         <tasks:replace from="@package_version@" to="version" type="package-info" />
        </file>
        <file baseinstalldir="PHP" name="LineEndingsSniff.php" role="php">
         <tasks:replace from="@package_version@" to="version" type="package-info" />
        </file>
        <file baseinstalldir="PHP" name="LineLengthSniff.php" role="php">
         <tasks:replace from="@package_version@" to="version" type="package-info" />
        </file>
        <file baseinstalldir="PHP" name="OneClassPerFileSniff.php" role="php">
         <tasks:replace from="@package_version@" to="version" type="package-info" />
        </file>
        <file baseinstalldir="PHP" name="OneInterfacePerFileSniff.php" role="php">
         <tasks:replace from="@package_version@" to="version" type="package-info" />
        </file>
       </dir>
       <dir name="Formatting">
        <file baseinstalldir="PHP" name="DisallowMultipleStatementsSniff.php" role="php">
         <tasks:replace from="@package_version@" to="version" type="package-info" />
        </file>
        <file baseinstalldir="PHP" name="MultipleStatementAlignmentSniff.php" role="php">
         <tasks:replace from="@package_version@" to="version" type="package-info" />
        </file>
        <file baseinstalldir="PHP" name="NoSpaceAfterCastSniff.php" role="php">
         <tasks:replace from="@package_version@" to="version" type="package-info" />
        </file>
        <file baseinstalldir="PHP" name="SpaceAfterCastSniff.php" role="php">
         <tasks:replace from="@package_version@" to="version" type="package-info" />
        </file>
       </dir>
       <dir name="Functions">
        <file baseinstalldir="PHP" name="CallTimePassByReferenceSniff.php" role="php">
         <tasks:replace from="@package_version@" to="version" type="package-info" />
        </file>
        <file baseinstalldir="PHP" name="FunctionCallArgumentSpacingSniff.php" role="php">
         <tasks:replace from="@package_version@" to="version" type="package-info" />
        </file>
        <file baseinstalldir="PHP" name="OpeningFunctionBraceBsdAllmanSniff.php" role="php">
         <tasks:replace from="@package_version@" to="version" type="package-info" />
        </file>
        <file baseinstalldir="PHP" name="OpeningFunctionBraceKernighanRitchieSniff.php" role="php">
         <tasks:replace from="@package_version@" to="version" type="package-info" />
        </file>
       </dir>
       <dir name="Metrics">
        <file baseinstalldir="PHP" name="CyclomaticComplexitySniff.php" role="php">
         <tasks:replace from="@package_version@" to="version" type="package-info" />
        </file>
        <file baseinstalldir="PHP" name="NestingLevelSniff.php" role="php">
         <tasks:replace from="@package_version@" to="version" type="package-info" />
        </file>
       </dir>
       <dir name="NamingConventions">
        <file baseinstalldir="PHP" name="CamelCapsFunctionNameSniff.php" role="php">
         <tasks:replace from="@package_version@" to="version" type="package-info" />
        </file>
        <file baseinstalldir="PHP" name="ConstructorNameSniff.php" role="php">
         <tasks:replace from="@package_version@" to="version" type="package-info" />
        </file>
        <file baseinstalldir="PHP" name="UpperCaseConstantNameSniff.php" role="php">
         <tasks:replace from="@package_version@" to="version" type="package-info" />
        </file>
       </dir>
       <dir name="PHP">
        <file baseinstalldir="PHP" name="CharacterBeforePHPOpeningTagSniff.php" role="php">
         <tasks:replace from="@package_version@" to="version" type="package-info" />
        </file>
        <file baseinstalldir="PHP" name="ClosingPHPTagSniff.php" role="php">
         <tasks:replace from="@package_version@" to="version" type="package-info" />
        </file>
        <file baseinstalldir="PHP" name="DeprecatedFunctionsSniff.php" role="php">
         <tasks:replace from="@package_version@" to="version" type="package-info" />
        </file>
        <file baseinstalldir="PHP" name="DisallowShortOpenTagSniff.php" role="php">
         <tasks:replace from="@package_version@" to="version" type="package-info" />
        </file>
        <file baseinstalldir="PHP" name="ForbiddenFunctionsSniff.php" role="php">
         <tasks:replace from="@package_version@" to="version" type="package-info" />
        </file>
        <file baseinstalldir="PHP" name="LowerCaseConstantSniff.php" role="php">
         <tasks:replace from="@package_version@" to="version" type="package-info" />
        </file>
        <file baseinstalldir="PHP" name="LowerCaseKeywordSniff.php" role="php">
         <tasks:replace from="@package_version@" to="version" type="package-info" />
        </file>
        <file baseinstalldir="PHP" name="NoSilencedErrorsSniff.php" role="php">
         <tasks:replace from="@package_version@" to="version" type="package-info" />
        </file>
        <file baseinstalldir="PHP" name="SAPIUsageSniff.php" role="php">
         <tasks:replace from="@package_version@" to="version" type="package-info" />
        </file>
        <file baseinstalldir="PHP" name="UpperCaseConstantSniff.php" role="php">
         <tasks:replace from="@package_version@" to="version" type="package-info" />
        </file>
       </dir>
       <dir name="Strings">
        <file baseinstalldir="PHP" name="UnnecessaryStringConcatSniff.php" role="php">
         <tasks:replace from="@package_version@" to="version" type="package-info" />
        </file>
       </dir>
       <dir name="VersionControl">
        <file baseinstalldir="PHP" name="SubversionPropertiesSniff.php" role="php">
         <tasks:replace from="@package_version@" to="version" type="package-info" />
        </file>
       </dir>
       <dir name="WhiteSpace">
        <file baseinstalldir="PHP" name="DisallowSpaceIndentSniff.php" role="php">
         <tasks:replace from="@package_version@" to="version" type="package-info" />
        </file>
        <file baseinstalldir="PHP" name="DisallowTabIndentSniff.php" role="php">
         <tasks:replace from="@package_version@" to="version" type="package-info" />
        </file>
        <file baseinstalldir="PHP" name="ScopeIndentSniff.php" role="php">
         <tasks:replace from="@package_version@" to="version" type="package-info" />
        </file>
       </dir>
      </dir>
      <dir name="Tests">
       <dir name="Classes">
        <file baseinstalldir="PHP" name="DuplicateClassNameUnitTest.1.inc" role="test" />
        <file baseinstalldir="PHP" name="DuplicateClassNameUnitTest.2.inc" role="test" />
        <file baseinstalldir="PHP" name="DuplicateClassNameUnitTest.3.inc" role="test" />
        <file baseinstalldir="PHP" name="DuplicateClassNameUnitTest.4.inc" role="test" />
        <file baseinstalldir="PHP" name="DuplicateClassNameUnitTest.5.inc" role="test" />
        <file baseinstalldir="PHP" name="DuplicateClassNameUnitTest.6.inc" role="test" />
        <file baseinstalldir="PHP" name="DuplicateClassNameUnitTest.php" role="test">
         <tasks:replace from="@package_version@" to="version" type="package-info" />
        </file>
       </dir>
       <dir name="CodeAnalysis">
        <file baseinstalldir="PHP" name="EmptyStatementUnitTest.inc" role="test" />
        <file baseinstalldir="PHP" name="EmptyStatementUnitTest.php" role="test">
         <tasks:replace from="@package_version@" to="version" type="package-info" />
        </file>
        <file baseinstalldir="PHP" name="ForLoopShouldBeWhileLoopUnitTest.inc" role="test" />
        <file baseinstalldir="PHP" name="ForLoopShouldBeWhileLoopUnitTest.php" role="test">
         <tasks:replace from="@package_version@" to="version" type="package-info" />
        </file>
        <file baseinstalldir="PHP" name="ForLoopWithTestFunctionCallUnitTest.inc" role="test" />
        <file baseinstalldir="PHP" name="ForLoopWithTestFunctionCallUnitTest.php" role="test">
         <tasks:replace from="@package_version@" to="version" type="package-info" />
        </file>
        <file baseinstalldir="PHP" name="JumbledIncrementerUnitTest.inc" role="test" />
        <file baseinstalldir="PHP" name="JumbledIncrementerUnitTest.php" role="test">
         <tasks:replace from="@package_version@" to="version" type="package-info" />
        </file>
        <file baseinstalldir="PHP" name="UnconditionalIfStatementUnitTest.inc" role="test" />
        <file baseinstalldir="PHP" name="UnconditionalIfStatementUnitTest.php" role="test">
         <tasks:replace from="@package_version@" to="version" type="package-info" />
        </file>
        <file baseinstalldir="PHP" name="UnnecessaryFinalModifierUnitTest.inc" role="test" />
        <file baseinstalldir="PHP" name="UnnecessaryFinalModifierUnitTest.php" role="test">
         <tasks:replace from="@package_version@" to="version" type="package-info" />
        </file>
        <file baseinstalldir="PHP" name="UnusedFunctionParameterUnitTest.inc" role="test" />
        <file baseinstalldir="PHP" name="UnusedFunctionParameterUnitTest.php" role="test">
         <tasks:replace from="@package_version@" to="version" type="package-info" />
        </file>
        <file baseinstalldir="PHP" name="UselessOverridingMethodUnitTest.inc" role="test" />
        <file baseinstalldir="PHP" name="UselessOverridingMethodUnitTest.php" role="test">
         <tasks:replace from="@package_version@" to="version" type="package-info" />
        </file>
       </dir>
       <dir name="Commenting">
        <file baseinstalldir="PHP" name="FixmeUnitTest.inc" role="test" />
        <file baseinstalldir="PHP" name="FixmeUnitTest.js" role="test" />
        <file baseinstalldir="PHP" name="FixmeUnitTest.php" role="test">
         <tasks:replace from="@package_version@" to="version" type="package-info" />
        </file>
        <file baseinstalldir="PHP" name="TodoUnitTest.inc" role="test" />
        <file baseinstalldir="PHP" name="TodoUnitTest.js" role="test" />
        <file baseinstalldir="PHP" name="TodoUnitTest.php" role="test">
         <tasks:replace from="@package_version@" to="version" type="package-info" />
        </file>
       </dir>
       <dir name="ControlStructures">
        <file baseinstalldir="PHP" name="InlineControlStructureUnitTest.inc" role="test" />
        <file baseinstalldir="PHP" name="InlineControlStructureUnitTest.js" role="test" />
        <file baseinstalldir="PHP" name="InlineControlStructureUnitTest.php" role="test">
         <tasks:replace from="@package_version@" to="version" type="package-info" />
        </file>
       </dir>
       <dir name="Files">
        <file baseinstalldir="PHP" name="ByteOrderMarkUnitTest.inc" role="test" />
        <file baseinstalldir="PHP" name="ByteOrderMarkUnitTest.php" role="test">
         <tasks:replace from="@package_version@" to="version" type="package-info" />
        </file>
        <file baseinstalldir="PHP" name="EndFileNewlineUnitTest.1.css" role="test" />
        <file baseinstalldir="PHP" name="EndFileNewlineUnitTest.1.js" role="test" />
        <file baseinstalldir="PHP" name="EndFileNewlineUnitTest.1.inc" role="test" />
        <file baseinstalldir="PHP" name="EndFileNewlineUnitTest.2.css" role="test" />
        <file baseinstalldir="PHP" name="EndFileNewlineUnitTest.2.js" role="test" />
        <file baseinstalldir="PHP" name="EndFileNewlineUnitTest.2.inc" role="test" />
        <file baseinstalldir="PHP" name="EndFileNewlineUnitTest.3.css" role="test" />
        <file baseinstalldir="PHP" name="EndFileNewlineUnitTest.3.js" role="test" />
        <file baseinstalldir="PHP" name="EndFileNewlineUnitTest.3.inc" role="test" />
        <file baseinstalldir="PHP" name="EndFileNewlineUnitTest.php" role="test">
         <tasks:replace from="@package_version@" to="version" type="package-info" />
        </file>
        <file baseinstalldir="PHP" name="EndFileNoNewlineUnitTest.1.css" role="test" />
        <file baseinstalldir="PHP" name="EndFileNoNewlineUnitTest.1.js" role="test" />
        <file baseinstalldir="PHP" name="EndFileNoNewlineUnitTest.1.inc" role="test" />
        <file baseinstalldir="PHP" name="EndFileNoNewlineUnitTest.2.css" role="test" />
        <file baseinstalldir="PHP" name="EndFileNoNewlineUnitTest.2.js" role="test" />
        <file baseinstalldir="PHP" name="EndFileNoNewlineUnitTest.2.inc" role="test" />
        <file baseinstalldir="PHP" name="EndFileNoNewlineUnitTest.3.css" role="test" />
        <file baseinstalldir="PHP" name="EndFileNoNewlineUnitTest.3.js" role="test" />
        <file baseinstalldir="PHP" name="EndFileNoNewlineUnitTest.3.inc" role="test" />
        <file baseinstalldir="PHP" name="EndFileNoNewlineUnitTest.4.inc" role="test" />
        <file baseinstalldir="PHP" name="EndFileNoNewlineUnitTest.php" role="test">
         <tasks:replace from="@package_version@" to="version" type="package-info" />
        </file>
        <file baseinstalldir="PHP" name="InlineHTMLUnitTest.1.inc" role="test" />
        <file baseinstalldir="PHP" name="InlineHTMLUnitTest.2.inc" role="test" />
        <file baseinstalldir="PHP" name="InlineHTMLUnitTest.3.inc" role="test" />
        <file baseinstalldir="PHP" name="InlineHTMLUnitTest.4.inc" role="test" />
        <file baseinstalldir="PHP" name="InlineHTMLUnitTest.php" role="test">
         <tasks:replace from="@package_version@" to="version" type="package-info" />
        </file>
        <file baseinstalldir="PHP" name="LineEndingsUnitTest.css" role="test" />
        <file baseinstalldir="PHP" name="LineEndingsUnitTest.inc" role="test" />
        <file baseinstalldir="PHP" name="LineEndingsUnitTest.js" role="test" />
        <file baseinstalldir="PHP" name="LineEndingsUnitTest.php" role="test">
         <tasks:replace from="@package_version@" to="version" type="package-info" />
        </file>
        <file baseinstalldir="PHP" name="LineLengthUnitTest.inc" role="test" />
        <file baseinstalldir="PHP" name="LineLengthUnitTest.php" role="test">
         <tasks:replace from="@package_version@" to="version" type="package-info" />
        </file>
        <file baseinstalldir="PHP" name="OneClassPerFileUnitTest.inc" role="test" />
        <file baseinstalldir="PHP" name="OneClassPerFileUnitTest.php" role="test">
         <tasks:replace from="@package_version@" to="version" type="package-info" />
        </file>
        <file baseinstalldir="PHP" name="OneInterfacePerFileUnitTest.inc" role="test" />
        <file baseinstalldir="PHP" name="OneInterfacePerFileUnitTest.php" role="test">
         <tasks:replace from="@package_version@" to="version" type="package-info" />
        </file>
       </dir>
       <dir name="Formatting">
        <file baseinstalldir="PHP" name="DisallowMultipleStatementsUnitTest.inc" role="test" />
        <file baseinstalldir="PHP" name="DisallowMultipleStatementsUnitTest.php" role="test">
         <tasks:replace from="@package_version@" to="version" type="package-info" />
        </file>
        <file baseinstalldir="PHP" name="MultipleStatementAlignmentUnitTest.inc" role="test" />
        <file baseinstalldir="PHP" name="MultipleStatementAlignmentUnitTest.js" role="test" />
        <file baseinstalldir="PHP" name="MultipleStatementAlignmentUnitTest.php" role="test">
         <tasks:replace from="@package_version@" to="version" type="package-info" />
        </file>
        <file baseinstalldir="PHP" name="NoSpaceAfterCastUnitTest.inc" role="test" />
        <file baseinstalldir="PHP" name="NoSpaceAfterCastUnitTest.php" role="test">
         <tasks:replace from="@package_version@" to="version" type="package-info" />
        </file>
        <file baseinstalldir="PHP" name="SpaceAfterCastUnitTest.inc" role="test" />
        <file baseinstalldir="PHP" name="SpaceAfterCastUnitTest.php" role="test">
         <tasks:replace from="@package_version@" to="version" type="package-info" />
        </file>
       </dir>
       <dir name="Functions">
        <file baseinstalldir="PHP" name="CallTimePassByReferenceUnitTest.inc" role="test" />
        <file baseinstalldir="PHP" name="CallTimePassByReferenceUnitTest.php" role="test">
         <tasks:replace from="@package_version@" to="version" type="package-info" />
        </file>
        <file baseinstalldir="PHP" name="FunctionCallArgumentSpacingUnitTest.inc" role="test" />
        <file baseinstalldir="PHP" name="FunctionCallArgumentSpacingUnitTest.php" role="test">
         <tasks:replace from="@package_version@" to="version" type="package-info" />
        </file>
        <file baseinstalldir="PHP" name="OpeningFunctionBraceBsdAllmanUnitTest.inc" role="test" />
        <file baseinstalldir="PHP" name="OpeningFunctionBraceBsdAllmanUnitTest.php" role="test">
         <tasks:replace from="@package_version@" to="version" type="package-info" />
        </file>
        <file baseinstalldir="PHP" name="OpeningFunctionBraceKernighanRitchieUnitTest.inc" role="test" />
        <file baseinstalldir="PHP" name="OpeningFunctionBraceKernighanRitchieUnitTest.php" role="test">
         <tasks:replace from="@package_version@" to="version" type="package-info" />
        </file>
       </dir>
       <dir name="Metrics">
        <file baseinstalldir="PHP" name="CyclomaticComplexityUnitTest.inc" role="test" />
        <file baseinstalldir="PHP" name="CyclomaticComplexityUnitTest.php" role="test">
         <tasks:replace from="@package_version@" to="version" type="package-info" />
        </file>
        <file baseinstalldir="PHP" name="NestingLevelUnitTest.inc" role="test" />
        <file baseinstalldir="PHP" name="NestingLevelUnitTest.php" role="test">
         <tasks:replace from="@package_version@" to="version" type="package-info" />
        </file>
       </dir>
       <dir name="NamingConventions">
        <file baseinstalldir="PHP" name="CamelCapsFunctionNameUnitTest.inc" role="test" />
        <file baseinstalldir="PHP" name="CamelCapsFunctionNameUnitTest.php" role="test">
         <tasks:replace from="@package_version@" to="version" type="package-info" />
        </file>
        <file baseinstalldir="PHP" name="ConstructorNameUnitTest.inc" role="test" />
        <file baseinstalldir="PHP" name="ConstructorNameUnitTest.php" role="test">
         <tasks:replace from="@package_version@" to="version" type="package-info" />
        </file>
        <file baseinstalldir="PHP" name="UpperCaseConstantNameUnitTest.inc" role="test" />
        <file baseinstalldir="PHP" name="UpperCaseConstantNameUnitTest.php" role="test">
         <tasks:replace from="@package_version@" to="version" type="package-info" />
        </file>
       </dir>
       <dir name="PHP">
        <file baseinstalldir="PHP" name="CharacterBeforePHPOpeningTagUnitTest.inc" role="test" />
        <file baseinstalldir="PHP" name="CharacterBeforePHPOpeningTagUnitTest.php" role="test">
         <tasks:replace from="@package_version@" to="version" type="package-info" />
        </file>
        <file baseinstalldir="PHP" name="ClosingPHPTagUnitTest.inc" role="test" />
        <file baseinstalldir="PHP" name="ClosingPHPTagUnitTest.php" role="test">
         <tasks:replace from="@package_version@" to="version" type="package-info" />
        </file>
        <file baseinstalldir="PHP" name="DisallowShortOpenTagUnitTest.inc" role="test" />
        <file baseinstalldir="PHP" name="DisallowShortOpenTagUnitTest.php" role="test">
         <tasks:replace from="@package_version@" to="version" type="package-info" />
        </file>
        <file baseinstalldir="PHP" name="ForbiddenFunctionsUnitTest.inc" role="test" />
        <file baseinstalldir="PHP" name="ForbiddenFunctionsUnitTest.php" role="test">
         <tasks:replace from="@package_version@" to="version" type="package-info" />
        </file>
        <file baseinstalldir="PHP" name="LowerCaseConstantUnitTest.inc" role="test" />
        <file baseinstalldir="PHP" name="LowerCaseConstantUnitTest.js" role="test" />
        <file baseinstalldir="PHP" name="LowerCaseConstantUnitTest.php" role="test">
         <tasks:replace from="@package_version@" to="version" type="package-info" />
        </file>
        <file baseinstalldir="PHP" name="LowerCaseKeywordUnitTest.inc" role="test" />
        <file baseinstalldir="PHP" name="LowerCaseKeywordUnitTest.php" role="test">
         <tasks:replace from="@package_version@" to="version" type="package-info" />
        </file>
        <file baseinstalldir="PHP" name="NoSilencedErrorsUnitTest.inc" role="test" />
        <file baseinstalldir="PHP" name="NoSilencedErrorsUnitTest.php" role="test">
         <tasks:replace from="@package_version@" to="version" type="package-info" />
        </file>
        <file baseinstalldir="PHP" name="SAPIUsageUnitTest.inc" role="test" />
        <file baseinstalldir="PHP" name="SAPIUsageUnitTest.php" role="test">
         <tasks:replace from="@package_version@" to="version" type="package-info" />
        </file>
        <file baseinstalldir="PHP" name="UpperCaseConstantUnitTest.inc" role="test" />
        <file baseinstalldir="PHP" name="UpperCaseConstantUnitTest.php" role="test">
         <tasks:replace from="@package_version@" to="version" type="package-info" />
        </file>
       </dir>
       <dir name="Strings">
        <file baseinstalldir="PHP" name="UnnecessaryStringConcatUnitTest.inc" role="test" />
        <file baseinstalldir="PHP" name="UnnecessaryStringConcatUnitTest.js" role="test" />
        <file baseinstalldir="PHP" name="UnnecessaryStringConcatUnitTest.php" role="test">
         <tasks:replace from="@package_version@" to="version" type="package-info" />
        </file>
       </dir>
       <dir name="WhiteSpace">
        <file baseinstalldir="PHP" name="DisallowSpaceIndentUnitTest.css" role="test" />
        <file baseinstalldir="PHP" name="DisallowSpaceIndentUnitTest.inc" role="test" />
        <file baseinstalldir="PHP" name="DisallowSpaceIndentUnitTest.js" role="test" />
        <file baseinstalldir="PHP" name="DisallowSpaceIndentUnitTest.php" role="test">
         <tasks:replace from="@package_version@" to="version" type="package-info" />
        </file>
        <file baseinstalldir="PHP" name="DisallowTabIndentUnitTest.css" role="test" />
        <file baseinstalldir="PHP" name="DisallowTabIndentUnitTest.inc" role="test" />
        <file baseinstalldir="PHP" name="DisallowTabIndentUnitTest.js" role="test" />
        <file baseinstalldir="PHP" name="DisallowTabIndentUnitTest.php" role="test">
         <tasks:replace from="@package_version@" to="version" type="package-info" />
        </file>
        <file baseinstalldir="PHP" name="ScopeIndentUnitTest.inc" role="test" />
        <file baseinstalldir="PHP" name="ScopeIndentUnitTest.php" role="test">
         <tasks:replace from="@package_version@" to="version" type="package-info" />
        </file>
       </dir>
      </dir>
      <file baseinstalldir="PHP" name="ruleset.xml" role="php" />
     </dir>
     <dir name="MySource">
      <dir name="Sniffs">
       <dir name="Channels">
        <file baseinstalldir="PHP" name="ChannelExceptionSniff.php" role="php">
         <tasks:replace from="@package_version@" to="version" type="package-info" />
        </file>
        <file baseinstalldir="PHP" name="DisallowSelfActionsSniff.php" role="php">
         <tasks:replace from="@package_version@" to="version" type="package-info" />
        </file>
        <file baseinstalldir="PHP" name="IncludeOwnSystemSniff.php" role="php">
         <tasks:replace from="@package_version@" to="version" type="package-info" />
        </file>
        <file baseinstalldir="PHP" name="IncludeSystemSniff.php" role="php">
         <tasks:replace from="@package_version@" to="version" type="package-info" />
        </file>
        <file baseinstalldir="PHP" name="UnusedSystemSniff.php" role="php">
         <tasks:replace from="@package_version@" to="version" type="package-info" />
        </file>
       </dir>
       <dir name="Commenting">
        <file baseinstalldir="PHP" name="FunctionCommentSniff.php" role="php">
         <tasks:replace from="@package_version@" to="version" type="package-info" />
        </file>
       </dir>
       <dir name="CSS">
        <file baseinstalldir="PHP" name="BrowserSpecificStylesSniff.php" role="php">
         <tasks:replace from="@package_version@" to="version" type="package-info" />
        </file>
       </dir>
       <dir name="Debug">
        <file baseinstalldir="PHP" name="DebugCodeSniff.php" role="php">
         <tasks:replace from="@package_version@" to="version" type="package-info" />
        </file>
        <file baseinstalldir="PHP" name="FirebugConsoleSniff.php" role="php">
         <tasks:replace from="@package_version@" to="version" type="package-info" />
        </file>
       </dir>
       <dir name="Objects">
        <file baseinstalldir="PHP" name="AssignThisSniff.php" role="php">
         <tasks:replace from="@package_version@" to="version" type="package-info" />
        </file>
        <file baseinstalldir="PHP" name="CreateWidgetTypeCallbackSniff.php" role="php">
         <tasks:replace from="@package_version@" to="version" type="package-info" />
        </file>
        <file baseinstalldir="PHP" name="DisallowNewWidgetSniff.php" role="php">
         <tasks:replace from="@package_version@" to="version" type="package-info" />
        </file>
       </dir>
       <dir name="PHP">
        <file baseinstalldir="PHP" name="AjaxNullComparisonSniff.php" role="php">
         <tasks:replace from="@package_version@" to="version" type="package-info" />
        </file>
        <file baseinstalldir="PHP" name="EvalObjectFactorySniff.php" role="php">
         <tasks:replace from="@package_version@" to="version" type="package-info" />
        </file>
        <file baseinstalldir="PHP" name="GetRequestDataSniff.php" role="php">
         <tasks:replace from="@package_version@" to="version" type="package-info" />
        </file>
        <file baseinstalldir="PHP" name="ReturnFunctionValueSniff.php" role="php">
         <tasks:replace from="@package_version@" to="version" type="package-info" />
        </file>
       </dir>
       <dir name="Strings">
        <file baseinstalldir="PHP" name="JoinStringsSniff.php" role="php">
         <tasks:replace from="@package_version@" to="version" type="package-info" />
        </file>
       </dir>
      </dir>
      <dir name="Tests">
       <dir name="Channels">
        <file baseinstalldir="PHP" name="DisallowSelfActionsUnitTest.inc" role="test" />
        <file baseinstalldir="PHP" name="DisallowSelfActionsUnitTest.php" role="test">
         <tasks:replace from="@package_version@" to="version" type="package-info" />
        </file>
        <file baseinstalldir="PHP" name="IncludeSystemUnitTest.inc" role="test" />
        <file baseinstalldir="PHP" name="IncludeSystemUnitTest.php" role="test">
         <tasks:replace from="@package_version@" to="version" type="package-info" />
        </file>
        <file baseinstalldir="PHP" name="UnusedSystemUnitTest.inc" role="test" />
        <file baseinstalldir="PHP" name="UnusedSystemUnitTest.php" role="test">
         <tasks:replace from="@package_version@" to="version" type="package-info" />
        </file>
       </dir>
       <dir name="Commenting">
        <file baseinstalldir="PHP" name="FunctionCommentUnitTest.inc" role="test" />
        <file baseinstalldir="PHP" name="FunctionCommentUnitTest.php" role="test">
         <tasks:replace from="@package_version@" to="version" type="package-info" />
        </file>
       </dir>
       <dir name="CSS">
        <file baseinstalldir="PHP" name="BrowserSpecificStylesUnitTest.css" role="test" />
        <file baseinstalldir="PHP" name="BrowserSpecificStylesUnitTest.php" role="test">
         <tasks:replace from="@package_version@" to="version" type="package-info" />
        </file>
       </dir>
       <dir name="Debug">
        <file baseinstalldir="PHP" name="DebugCodeUnitTest.inc" role="test" />
        <file baseinstalldir="PHP" name="DebugCodeUnitTest.php" role="test">
         <tasks:replace from="@package_version@" to="version" type="package-info" />
        </file>
        <file baseinstalldir="PHP" name="FirebugConsoleUnitTest.js" role="test" />
        <file baseinstalldir="PHP" name="FirebugConsoleUnitTest.php" role="test">
         <tasks:replace from="@package_version@" to="version" type="package-info" />
        </file>
       </dir>
       <dir name="Objects">
        <file baseinstalldir="PHP" name="AssignThisUnitTest.js" role="test" />
        <file baseinstalldir="PHP" name="AssignThisUnitTest.php" role="test">
         <tasks:replace from="@package_version@" to="version" type="package-info" />
        </file>
        <file baseinstalldir="PHP" name="CreateWidgetTypeCallbackUnitTest.js" role="test" />
        <file baseinstalldir="PHP" name="CreateWidgetTypeCallbackUnitTest.php" role="test">
         <tasks:replace from="@package_version@" to="version" type="package-info" />
        </file>
        <file baseinstalldir="PHP" name="DisallowNewWidgetUnitTest.inc" role="test" />
        <file baseinstalldir="PHP" name="DisallowNewWidgetUnitTest.php" role="test">
         <tasks:replace from="@package_version@" to="version" type="package-info" />
        </file>
       </dir>
       <dir name="PHP">
        <file baseinstalldir="PHP" name="AjaxNullComparisonUnitTest.inc" role="test" />
        <file baseinstalldir="PHP" name="AjaxNullComparisonUnitTest.php" role="test">
         <tasks:replace from="@package_version@" to="version" type="package-info" />
        </file>
        <file baseinstalldir="PHP" name="EvalObjectFactoryUnitTest.inc" role="test" />
        <file baseinstalldir="PHP" name="EvalObjectFactoryUnitTest.php" role="test">
         <tasks:replace from="@package_version@" to="version" type="package-info" />
        </file>
        <file baseinstalldir="PHP" name="GetRequestDataUnitTest.inc" role="test" />
        <file baseinstalldir="PHP" name="GetRequestDataUnitTest.php" role="test">
         <tasks:replace from="@package_version@" to="version" type="package-info" />
        </file>
        <file baseinstalldir="PHP" name="ReturnFunctionValueUnitTest.inc" role="test" />
        <file baseinstalldir="PHP" name="ReturnFunctionValueUnitTest.php" role="test">
         <tasks:replace from="@package_version@" to="version" type="package-info" />
        </file>
       </dir>
       <dir name="Strings">
        <file baseinstalldir="PHP" name="JoinStringsUnitTest.js" role="test" />
        <file baseinstalldir="PHP" name="JoinStringsUnitTest.php" role="test">
         <tasks:replace from="@package_version@" to="version" type="package-info" />
        </file>
       </dir>
      </dir>
      <file baseinstalldir="PHP" name="ruleset.xml" role="php" />
     </dir>
     <dir name="PEAR">
      <dir name="Docs">
       <dir name="Classes">
        <file baseinstalldir="PHP" name="ClassDeclarationStandard.xml" role="php" />
       </dir>
       <dir name="Commenting">
        <file baseinstalldir="PHP" name="ClassCommentStandard.xml" role="php" />
        <file baseinstalldir="PHP" name="FileCommentStandard.xml" role="php" />
        <file baseinstalldir="PHP" name="FunctionCommentStandard.xml" role="php" />
        <file baseinstalldir="PHP" name="InlineCommentStandard.xml" role="php" />
       </dir>
       <dir name="ControlStructures">
        <file baseinstalldir="PHP" name="ControlSignatureStandard.xml" role="php" />
        <file baseinstalldir="PHP" name="MultiLineConditionStandard.xml" role="php" />
       </dir>
       <dir name="Files">
        <file baseinstalldir="PHP" name="IncludingFileStandard.xml" role="php" />
        <file baseinstalldir="PHP" name="LineLengthStandard.xml" role="php" />
       </dir>
       <dir name="Formatting">
        <file baseinstalldir="PHP" name="MultiLineAssignmentStandard.xml" role="php" />
       </dir>
       <dir name="Functions">
        <file baseinstalldir="PHP" name="FunctionCallSignatureStandard.xml" role="php" />
        <file baseinstalldir="PHP" name="FunctionDeclarationStandard.xml" role="php" />
        <file baseinstalldir="PHP" name="ValidDefaultValueStandard.xml" role="php" />
       </dir>
       <dir name="NamingConventions">
        <file baseinstalldir="PHP" name="ValidClassNameStandard.xml" role="php" />
        <file baseinstalldir="PHP" name="ValidFunctionNameStandard.xml" role="php" />
        <file baseinstalldir="PHP" name="ValidVariableNameStandard.xml" role="php" />
       </dir>
       <dir name="WhiteSpace">
        <file baseinstalldir="PHP" name="ScopeClosingBraceStandard.xml" role="php" />
        <file baseinstalldir="PHP" name="ScopeIndentStandard.xml" role="php" />
        <file baseinstalldir="PHP" name="ObjectOperatorIndentStandard.xml" role="php" />
       </dir>
      </dir>
      <dir name="Sniffs">
       <dir name="Classes">
        <file baseinstalldir="PHP" name="ClassDeclarationSniff.php" role="php">
         <tasks:replace from="@package_version@" to="version" type="package-info" />
        </file>
       </dir>
       <dir name="Commenting">
        <file baseinstalldir="PHP" name="ClassCommentSniff.php" role="php">
         <tasks:replace from="@package_version@" to="version" type="package-info" />
        </file>
        <file baseinstalldir="PHP" name="FileCommentSniff.php" role="php">
         <tasks:replace from="@package_version@" to="version" type="package-info" />
        </file>
        <file baseinstalldir="PHP" name="FunctionCommentSniff.php" role="php">
         <tasks:replace from="@package_version@" to="version" type="package-info" />
        </file>
        <file baseinstalldir="PHP" name="InlineCommentSniff.php" role="php">
         <tasks:replace from="@package_version@" to="version" type="package-info" />
        </file>
       </dir>
       <dir name="ControlStructures">
        <file baseinstalldir="PHP" name="ControlSignatureSniff.php" role="php">
         <tasks:replace from="@package_version@" to="version" type="package-info" />
        </file>
        <file baseinstalldir="PHP" name="MultiLineConditionSniff.php" role="php">
         <tasks:replace from="@package_version@" to="version" type="package-info" />
        </file>
       </dir>
       <dir name="Files">
        <file baseinstalldir="PHP" name="IncludingFileSniff.php" role="php">
         <tasks:replace from="@package_version@" to="version" type="package-info" />
        </file>
       </dir>
       <dir name="Formatting">
        <file baseinstalldir="PHP" name="MultiLineAssignmentSniff.php" role="php">
         <tasks:replace from="@package_version@" to="version" type="package-info" />
        </file>
       </dir>
       <dir name="Functions">
        <file baseinstalldir="PHP" name="FunctionCallSignatureSniff.php" role="php">
         <tasks:replace from="@package_version@" to="version" type="package-info" />
        </file>
        <file baseinstalldir="PHP" name="FunctionDeclarationSniff.php" role="php">
         <tasks:replace from="@package_version@" to="version" type="package-info" />
        </file>
        <file baseinstalldir="PHP" name="ValidDefaultValueSniff.php" role="php">
         <tasks:replace from="@package_version@" to="version" type="package-info" />
        </file>
       </dir>
       <dir name="NamingConventions">
        <file baseinstalldir="PHP" name="ValidClassNameSniff.php" role="php">
         <tasks:replace from="@package_version@" to="version" type="package-info" />
        </file>
        <file baseinstalldir="PHP" name="ValidFunctionNameSniff.php" role="php">
         <tasks:replace from="@package_version@" to="version" type="package-info" />
        </file>
        <file baseinstalldir="PHP" name="ValidVariableNameSniff.php" role="php">
         <tasks:replace from="@package_version@" to="version" type="package-info" />
        </file>
       </dir>
       <dir name="WhiteSpace">
        <file baseinstalldir="PHP" name="ObjectOperatorIndentSniff.php" role="php">
         <tasks:replace from="@package_version@" to="version" type="package-info" />
        </file>
        <file baseinstalldir="PHP" name="ScopeClosingBraceSniff.php" role="php">
         <tasks:replace from="@package_version@" to="version" type="package-info" />
        </file>
        <file baseinstalldir="PHP" name="ScopeIndentSniff.php" role="php">
         <tasks:replace from="@package_version@" to="version" type="package-info" />
        </file>
       </dir>
      </dir>
      <dir name="Tests">
       <dir name="Classes">
        <file baseinstalldir="PHP" name="ClassDeclarationUnitTest.inc" role="test" />
        <file baseinstalldir="PHP" name="ClassDeclarationUnitTest.php" role="test">
         <tasks:replace from="@package_version@" to="version" type="package-info" />
        </file>
       </dir>
       <dir name="Commenting">
        <file baseinstalldir="PHP" name="ClassCommentUnitTest.inc" role="test" />
        <file baseinstalldir="PHP" name="ClassCommentUnitTest.php" role="test">
         <tasks:replace from="@package_version@" to="version" type="package-info" />
        </file>
        <file baseinstalldir="PHP" name="FileCommentUnitTest.inc" role="test" />
        <file baseinstalldir="PHP" name="FileCommentUnitTest.php" role="test">
         <tasks:replace from="@package_version@" to="version" type="package-info" />
        </file>
        <file baseinstalldir="PHP" name="FunctionCommentUnitTest.inc" role="test" />
        <file baseinstalldir="PHP" name="FunctionCommentUnitTest.php" role="test">
         <tasks:replace from="@package_version@" to="version" type="package-info" />
        </file>
        <file baseinstalldir="PHP" name="InlineCommentUnitTest.inc" role="test" />
        <file baseinstalldir="PHP" name="InlineCommentUnitTest.php" role="test">
         <tasks:replace from="@package_version@" to="version" type="package-info" />
        </file>
       </dir>
       <dir name="ControlStructures">
        <file baseinstalldir="PHP" name="ControlSignatureUnitTest.inc" role="test" />
        <file baseinstalldir="PHP" name="ControlSignatureUnitTest.php" role="test">
         <tasks:replace from="@package_version@" to="version" type="package-info" />
        </file>
        <file baseinstalldir="PHP" name="MultiLineConditionUnitTest.inc" role="test" />
        <file baseinstalldir="PHP" name="MultiLineConditionUnitTest.php" role="test">
         <tasks:replace from="@package_version@" to="version" type="package-info" />
        </file>
       </dir>
       <dir name="Files">
        <file baseinstalldir="PHP" name="IncludingFileUnitTest.inc" role="test" />
        <file baseinstalldir="PHP" name="IncludingFileUnitTest.php" role="test">
         <tasks:replace from="@package_version@" to="version" type="package-info" />
        </file>
       </dir>
       <dir name="Formatting">
        <file baseinstalldir="PHP" name="MultiLineAssignmentUnitTest.inc" role="test" />
        <file baseinstalldir="PHP" name="MultiLineAssignmentUnitTest.php" role="test">
         <tasks:replace from="@package_version@" to="version" type="package-info" />
        </file>
       </dir>
       <dir name="Functions">
        <file baseinstalldir="PHP" name="FunctionCallSignatureUnitTest.inc" role="test" />
        <file baseinstalldir="PHP" name="FunctionCallSignatureUnitTest.php" role="test">
         <tasks:replace from="@package_version@" to="version" type="package-info" />
        </file>
        <file baseinstalldir="PHP" name="FunctionDeclarationUnitTest.inc" role="test" />
        <file baseinstalldir="PHP" name="FunctionDeclarationUnitTest.php" role="test">
         <tasks:replace from="@package_version@" to="version" type="package-info" />
        </file>
        <file baseinstalldir="PHP" name="ValidDefaultValueUnitTest.inc" role="test" />
        <file baseinstalldir="PHP" name="ValidDefaultValueUnitTest.php" role="test">
         <tasks:replace from="@package_version@" to="version" type="package-info" />
        </file>
       </dir>
       <dir name="NamingConventions">
        <file baseinstalldir="PHP" name="ValidClassNameUnitTest.inc" role="test" />
        <file baseinstalldir="PHP" name="ValidClassNameUnitTest.php" role="test">
         <tasks:replace from="@package_version@" to="version" type="package-info" />
        </file>
        <file baseinstalldir="PHP" name="ValidFunctionNameUnitTest.inc" role="test" />
        <file baseinstalldir="PHP" name="ValidFunctionNameUnitTest.php" role="test">
         <tasks:replace from="@package_version@" to="version" type="package-info" />
        </file>
        <file baseinstalldir="PHP" name="ValidVariableNameUnitTest.inc" role="test" />
        <file baseinstalldir="PHP" name="ValidVariableNameUnitTest.php" role="test">
         <tasks:replace from="@package_version@" to="version" type="package-info" />
        </file>
       </dir>
       <dir name="WhiteSpace">
        <file baseinstalldir="PHP" name="ObjectOperatorIndentUnitTest.inc" role="test" />
        <file baseinstalldir="PHP" name="ObjectOperatorIndentUnitTest.php" role="test">
         <tasks:replace from="@package_version@" to="version" type="package-info" />
        </file>
        <file baseinstalldir="PHP" name="ScopeClosingBraceUnitTest.inc" role="test" />
        <file baseinstalldir="PHP" name="ScopeClosingBraceUnitTest.php" role="test">
         <tasks:replace from="@package_version@" to="version" type="package-info" />
        </file>
        <file baseinstalldir="PHP" name="ScopeIndentUnitTest.inc" role="test" />
        <file baseinstalldir="PHP" name="ScopeIndentUnitTest.php" role="test">
         <tasks:replace from="@package_version@" to="version" type="package-info" />
        </file>
       </dir>
      </dir>
      <file baseinstalldir="PHP" name="ruleset.xml" role="php" />
     </dir>
     <dir name="PHPCS">
      <file baseinstalldir="PHP" name="ruleset.xml" role="php" />
     </dir>
     <dir name="PSR1">
      <dir name="Docs">
       <dir name="Classes">
        <file baseinstalldir="PHP" name="ClassDeclarationStandard.xml" role="php" />
       </dir>
       <dir name="Files">
        <file baseinstalldir="PHP" name="SideEffectsStandard.xml" role="php" />
       </dir>
      </dir>
      <dir name="Sniffs">
       <dir name="Classes">
        <file baseinstalldir="PHP" name="ClassDeclarationSniff.php" role="php">
         <tasks:replace from="@package_version@" to="version" type="package-info" />
        </file>
       </dir>
       <dir name="Files">
        <file baseinstalldir="PHP" name="SideEffectsSniff.php" role="php">
         <tasks:replace from="@package_version@" to="version" type="package-info" />
        </file>
       </dir>
       <dir name="Methods">
        <file baseinstalldir="PHP" name="CamelCapsMethodNameSniff.php" role="php">
         <tasks:replace from="@package_version@" to="version" type="package-info" />
        </file>
       </dir>
      </dir>
      <dir name="Tests">
       <dir name="Classes">
        <file baseinstalldir="PHP" name="ClassDeclarationUnitTest.inc" role="test" />
        <file baseinstalldir="PHP" name="ClassDeclarationUnitTest.php" role="test">
         <tasks:replace from="@package_version@" to="version" type="package-info" />
        </file>
       </dir>
       <dir name="Files">
        <file baseinstalldir="PHP" name="SideEffectsUnitTest.1.inc" role="test" />
        <file baseinstalldir="PHP" name="SideEffectsUnitTest.2.inc" role="test" />
        <file baseinstalldir="PHP" name="SideEffectsUnitTest.3.inc" role="test" />
        <file baseinstalldir="PHP" name="SideEffectsUnitTest.4.inc" role="test" />
        <file baseinstalldir="PHP" name="SideEffectsUnitTest.php" role="test">
         <tasks:replace from="@package_version@" to="version" type="package-info" />
        </file>
       </dir>
       <dir name="Methods">
        <file baseinstalldir="PHP" name="CamelCapsMethodNameUnitTest.inc" role="test" />
        <file baseinstalldir="PHP" name="CamelCapsMethodNameUnitTest.php" role="test">
         <tasks:replace from="@package_version@" to="version" type="package-info" />
        </file>
       </dir>
      </dir>
      <file baseinstalldir="PHP" name="ruleset.xml" role="php" />
     </dir>
     <dir name="PSR2">
      <dir name="Docs">
       <dir name="Classes">
        <file baseinstalldir="PHP" name="ClassDeclarationStandard.xml" role="php" />
        <file baseinstalldir="PHP" name="PropertyDeclarationStandard.xml" role="php" />
       </dir>
       <dir name="ControlStructures">
        <file baseinstalldir="PHP" name="ControlStructureSpacingStandard.xml" role="php" />
        <file baseinstalldir="PHP" name="ElseIfDeclarationStandard.xml" role="php" />
        <file baseinstalldir="PHP" name="SwitchDeclarationStandard.xml" role="php" />
       </dir>
       <dir name="Files">
        <file baseinstalldir="PHP" name="EndFileNewlineStandard.xml" role="php" />
       </dir>
       <dir name="Methods">
        <file baseinstalldir="PHP" name="MethodDeclarationStandard.xml" role="php" />
       </dir>
       <dir name="Namespaces">
        <file baseinstalldir="PHP" name="NamespaceDeclarationStandard.xml" role="php" />
        <file baseinstalldir="PHP" name="UseDeclarationStandard.xml" role="php" />
       </dir>
      </dir>
      <dir name="Sniffs">
       <dir name="Classes">
        <file baseinstalldir="PHP" name="ClassDeclarationSniff.php" role="php">
         <tasks:replace from="@package_version@" to="version" type="package-info" />
        </file>
        <file baseinstalldir="PHP" name="PropertyDeclarationSniff.php" role="php">
         <tasks:replace from="@package_version@" to="version" type="package-info" />
        </file>
       </dir>
       <dir name="ControlStructures">
        <file baseinstalldir="PHP" name="ControlStructureSpacingSniff.php" role="php">
         <tasks:replace from="@package_version@" to="version" type="package-info" />
        </file>
        <file baseinstalldir="PHP" name="ElseIfDeclarationSniff.php" role="php">
         <tasks:replace from="@package_version@" to="version" type="package-info" />
        </file>
        <file baseinstalldir="PHP" name="SwitchDeclarationSniff.php" role="php">
         <tasks:replace from="@package_version@" to="version" type="package-info" />
        </file>
       </dir>
       <dir name="Files">
        <file baseinstalldir="PHP" name="EndFileNewlineSniff.php" role="php">
         <tasks:replace from="@package_version@" to="version" type="package-info" />
        </file>
       </dir>
       <dir name="Methods">
        <file baseinstalldir="PHP" name="MethodDeclarationSniff.php" role="php">
         <tasks:replace from="@package_version@" to="version" type="package-info" />
        </file>
       </dir>
       <dir name="Namespaces">
        <file baseinstalldir="PHP" name="NamespaceDeclarationSniff.php" role="php">
         <tasks:replace from="@package_version@" to="version" type="package-info" />
        </file>
        <file baseinstalldir="PHP" name="UseDeclarationSniff.php" role="php">
         <tasks:replace from="@package_version@" to="version" type="package-info" />
        </file>
       </dir>
      </dir>
      <dir name="Tests">
       <dir name="Classes">
        <file baseinstalldir="PHP" name="ClassDeclarationUnitTest.inc" role="test" />
        <file baseinstalldir="PHP" name="ClassDeclarationUnitTest.php" role="test">
         <tasks:replace from="@package_version@" to="version" type="package-info" />
        </file>
        <file baseinstalldir="PHP" name="PropertyDeclarationUnitTest.inc" role="test" />
        <file baseinstalldir="PHP" name="PropertyDeclarationUnitTest.php" role="test">
         <tasks:replace from="@package_version@" to="version" type="package-info" />
        </file>
       </dir>
       <dir name="ControlStructures">
        <file baseinstalldir="PHP" name="ControlStructureSpacingUnitTest.inc" role="test" />
        <file baseinstalldir="PHP" name="ControlStructureSpacingUnitTest.php" role="test">
         <tasks:replace from="@package_version@" to="version" type="package-info" />
        </file>
        <file baseinstalldir="PHP" name="ElseIfDeclarationUnitTest.inc" role="test" />
        <file baseinstalldir="PHP" name="ElseIfDeclarationUnitTest.php" role="test">
         <tasks:replace from="@package_version@" to="version" type="package-info" />
        </file>
        <file baseinstalldir="PHP" name="SwitchDeclarationUnitTest.inc" role="test" />
        <file baseinstalldir="PHP" name="SwitchDeclarationUnitTest.php" role="test">
         <tasks:replace from="@package_version@" to="version" type="package-info" />
        </file>
       </dir>
       <dir name="Files">
        <file baseinstalldir="PHP" name="EndFileNewlineUnitTest.1.inc" role="test" />
        <file baseinstalldir="PHP" name="EndFileNewlineUnitTest.2.inc" role="test" />
        <file baseinstalldir="PHP" name="EndFileNewlineUnitTest.3.inc" role="test" />
        <file baseinstalldir="PHP" name="EndFileNewlineUnitTest.4.inc" role="test" />
        <file baseinstalldir="PHP" name="EndFileNewlineUnitTest.5.inc" role="test" />
        <file baseinstalldir="PHP" name="EndFileNewlineUnitTest.php" role="test">
         <tasks:replace from="@package_version@" to="version" type="package-info" />
        </file>
       </dir>
       <dir name="Methods">
        <file baseinstalldir="PHP" name="MethodDeclarationUnitTest.inc" role="test" />
        <file baseinstalldir="PHP" name="MethodDeclarationUnitTest.php" role="test">
         <tasks:replace from="@package_version@" to="version" type="package-info" />
        </file>
       </dir>
       <dir name="Namespaces">
        <file baseinstalldir="PHP" name="NamespaceDeclarationUnitTest.inc" role="test" />
        <file baseinstalldir="PHP" name="NamespaceDeclarationUnitTest.php" role="test">
         <tasks:replace from="@package_version@" to="version" type="package-info" />
        </file>
        <file baseinstalldir="PHP" name="UseDeclarationUnitTest.1.inc" role="test" />
        <file baseinstalldir="PHP" name="UseDeclarationUnitTest.2.inc" role="test" />
        <file baseinstalldir="PHP" name="UseDeclarationUnitTest.3.inc" role="test" />
        <file baseinstalldir="PHP" name="UseDeclarationUnitTest.php" role="test">
         <tasks:replace from="@package_version@" to="version" type="package-info" />
        </file>
       </dir>
      </dir>
      <file baseinstalldir="PHP" name="ruleset.xml" role="php" />
     </dir>
     <dir name="Squiz">
      <dir name="Docs">
       <dir name="Arrays">
        <file baseinstalldir="PHP" name="ArrayBracketSpacingStandard.xml" role="php" />
        <file baseinstalldir="PHP" name="ArrayDeclarationStandard.xml" role="php" />
       </dir>
       <dir name="Classes">
        <file baseinstalldir="PHP" name="LowercaseClassKeywordsStandard.xml" role="php" />
        <file baseinstalldir="PHP" name="SelfMemberReferenceStandard.xml" role="php" />
       </dir>
       <dir name="Commenting">
        <file baseinstalldir="PHP" name="DocCommentAlignmentStandard.xml" role="php" />
        <file baseinstalldir="PHP" name="FunctionCommentThrowTagStandard.xml" role="php" />
       </dir>
       <dir name="ControlStructures">
        <file baseinstalldir="PHP" name="ForEachLoopDeclarationStandard.xml" role="php" />
        <file baseinstalldir="PHP" name="ForLoopDeclarationStandard.xml" role="php" />
        <file baseinstalldir="PHP" name="LowercaseDeclarationStandard.xml" role="php" />
       </dir>
       <dir name="Functions">
        <file baseinstalldir="PHP" name="FunctionDuplicateArgumentStandard.xml" role="php" />
        <file baseinstalldir="PHP" name="LowercaseFunctionKeywordsStandard.xml" role="php" />
       </dir>
       <dir name="Scope">
        <file baseinstalldir="PHP" name="StaticThisUsageStandard.xml" role="php" />
       </dir>
       <dir name="Strings">
        <file baseinstalldir="PHP" name="EchoedStringsStandard.xml" role="php" />
       </dir>
       <dir name="WhiteSpace">
        <file baseinstalldir="PHP" name="CastSpacingStandard.xml" role="php" />
        <file baseinstalldir="PHP" name="FunctionOpeningBraceStandard.xml" role="php" />
        <file baseinstalldir="PHP" name="LanguageConstructSpacingStandard.xml" role="php" />
        <file baseinstalldir="PHP" name="ObjectOperatorSpacingStandard.xml" role="php" />
        <file baseinstalldir="PHP" name="ScopeKeywordSpacingStandard.xml" role="php" />
        <file baseinstalldir="PHP" name="SemicolonSpacingStandard.xml" role="php" />
       </dir>
      </dir>
      <dir name="Sniffs">
       <dir name="Arrays">
        <file baseinstalldir="PHP" name="ArrayBracketSpacingSniff.php" role="php">
         <tasks:replace from="@package_version@" to="version" type="package-info" />
        </file>
        <file baseinstalldir="PHP" name="ArrayDeclarationSniff.php" role="php">
         <tasks:replace from="@package_version@" to="version" type="package-info" />
        </file>
       </dir>
       <dir name="Classes">
        <file baseinstalldir="PHP" name="ClassDeclarationSniff.php" role="php">
         <tasks:replace from="@package_version@" to="version" type="package-info" />
        </file>
        <file baseinstalldir="PHP" name="ClassFileNameSniff.php" role="php">
         <tasks:replace from="@package_version@" to="version" type="package-info" />
        </file>
        <file baseinstalldir="PHP" name="DuplicatePropertySniff.php" role="php">
         <tasks:replace from="@package_version@" to="version" type="package-info" />
        </file>
        <file baseinstalldir="PHP" name="LowercaseClassKeywordsSniff.php" role="php">
         <tasks:replace from="@package_version@" to="version" type="package-info" />
        </file>
        <file baseinstalldir="PHP" name="SelfMemberReferenceSniff.php" role="php">
         <tasks:replace from="@package_version@" to="version" type="package-info" />
        </file>
        <file baseinstalldir="PHP" name="ValidClassNameSniff.php" role="php">
         <tasks:replace from="@package_version@" to="version" type="package-info" />
        </file>
       </dir>
       <dir name="CodeAnalysis">
        <file baseinstalldir="PHP" name="EmptyStatementSniff.php" role="php">
         <tasks:replace from="@package_version@" to="version" type="package-info" />
        </file>
       </dir>
       <dir name="Commenting">
        <file baseinstalldir="PHP" name="BlockCommentSniff.php" role="php">
         <tasks:replace from="@package_version@" to="version" type="package-info" />
        </file>
        <file baseinstalldir="PHP" name="ClassCommentSniff.php" role="php">
         <tasks:replace from="@package_version@" to="version" type="package-info" />
        </file>
        <file baseinstalldir="PHP" name="ClosingDeclarationCommentSniff.php" role="php">
         <tasks:replace from="@package_version@" to="version" type="package-info" />
        </file>
        <file baseinstalldir="PHP" name="DocCommentAlignmentSniff.php" role="php">
         <tasks:replace from="@package_version@" to="version" type="package-info" />
        </file>
        <file baseinstalldir="PHP" name="EmptyCatchCommentSniff.php" role="php">
         <tasks:replace from="@package_version@" to="version" type="package-info" />
        </file>
        <file baseinstalldir="PHP" name="FileCommentSniff.php" role="php">
         <tasks:replace from="@package_version@" to="version" type="package-info" />
        </file>
        <file baseinstalldir="PHP" name="FunctionCommentThrowTagSniff.php" role="php">
         <tasks:replace from="@package_version@" to="version" type="package-info" />
        </file>
        <file baseinstalldir="PHP" name="FunctionCommentSniff.php" role="php">
         <tasks:replace from="@package_version@" to="version" type="package-info" />
        </file>
        <file baseinstalldir="PHP" name="InlineCommentSniff.php" role="php">
         <tasks:replace from="@package_version@" to="version" type="package-info" />
        </file>
        <file baseinstalldir="PHP" name="LongConditionClosingCommentSniff.php" role="php">
         <tasks:replace from="@package_version@" to="version" type="package-info" />
        </file>
        <file baseinstalldir="PHP" name="PostStatementCommentSniff.php" role="php">
         <tasks:replace from="@package_version@" to="version" type="package-info" />
        </file>
        <file baseinstalldir="PHP" name="VariableCommentSniff.php" role="php">
         <tasks:replace from="@package_version@" to="version" type="package-info" />
        </file>
       </dir>
       <dir name="ControlStructures">
        <file baseinstalldir="PHP" name="ControlSignatureSniff.php" role="php">
         <tasks:replace from="@package_version@" to="version" type="package-info" />
        </file>
        <file baseinstalldir="PHP" name="ElseIfDeclarationSniff.php" role="php">
         <tasks:replace from="@package_version@" to="version" type="package-info" />
        </file>
        <file baseinstalldir="PHP" name="ForEachLoopDeclarationSniff.php" role="php">
         <tasks:replace from="@package_version@" to="version" type="package-info" />
        </file>
        <file baseinstalldir="PHP" name="ForLoopDeclarationSniff.php" role="php">
         <tasks:replace from="@package_version@" to="version" type="package-info" />
        </file>
        <file baseinstalldir="PHP" name="InlineIfDeclarationSniff.php" role="php">
         <tasks:replace from="@package_version@" to="version" type="package-info" />
        </file>
        <file baseinstalldir="PHP" name="LowercaseDeclarationSniff.php" role="php">
         <tasks:replace from="@package_version@" to="version" type="package-info" />
        </file>
        <file baseinstalldir="PHP" name="SwitchDeclarationSniff.php" role="php">
         <tasks:replace from="@package_version@" to="version" type="package-info" />
        </file>
       </dir>
       <dir name="CSS">
        <file baseinstalldir="PHP" name="ClassDefinitionClosingBraceSpaceSniff.php" role="php">
         <tasks:replace from="@package_version@" to="version" type="package-info" />
        </file>
        <file baseinstalldir="PHP" name="ClassDefinitionNameSpacingSniff.php" role="php">
         <tasks:replace from="@package_version@" to="version" type="package-info" />
        </file>
        <file baseinstalldir="PHP" name="ClassDefinitionOpeningBraceSpaceSniff.php" role="php">
         <tasks:replace from="@package_version@" to="version" type="package-info" />
        </file>
        <file baseinstalldir="PHP" name="ColonSpacingSniff.php" role="php">
         <tasks:replace from="@package_version@" to="version" type="package-info" />
        </file>
        <file baseinstalldir="PHP" name="ColourDefinitionSniff.php" role="php">
         <tasks:replace from="@package_version@" to="version" type="package-info" />
        </file>
        <file baseinstalldir="PHP" name="DisallowMultipleStyleDefinitionsSniff.php" role="php">
         <tasks:replace from="@package_version@" to="version" type="package-info" />
        </file>
        <file baseinstalldir="PHP" name="DuplicateClassDefinitionSniff.php" role="php">
         <tasks:replace from="@package_version@" to="version" type="package-info" />
        </file>
        <file baseinstalldir="PHP" name="DuplicateStyleDefinitionSniff.php" role="php">
         <tasks:replace from="@package_version@" to="version" type="package-info" />
        </file>
        <file baseinstalldir="PHP" name="EmptyClassDefinitionSniff.php" role="php">
         <tasks:replace from="@package_version@" to="version" type="package-info" />
        </file>
        <file baseinstalldir="PHP" name="EmptyStyleDefinitionSniff.php" role="php">
         <tasks:replace from="@package_version@" to="version" type="package-info" />
        </file>
        <file baseinstalldir="PHP" name="ForbiddenStylesSniff.php" role="php">
         <tasks:replace from="@package_version@" to="version" type="package-info" />
        </file>
        <file baseinstalldir="PHP" name="IndentationSniff.php" role="php">
         <tasks:replace from="@package_version@" to="version" type="package-info" />
        </file>
        <file baseinstalldir="PHP" name="LowercaseStyleDefinitionSniff.php" role="php">
         <tasks:replace from="@package_version@" to="version" type="package-info" />
        </file>
        <file baseinstalldir="PHP" name="MissingColonSniff.php" role="php">
         <tasks:replace from="@package_version@" to="version" type="package-info" />
        </file>
        <file baseinstalldir="PHP" name="NamedColoursSniff.php" role="php">
         <tasks:replace from="@package_version@" to="version" type="package-info" />
        </file>
        <file baseinstalldir="PHP" name="OpacitySniff.php" role="php">
         <tasks:replace from="@package_version@" to="version" type="package-info" />
        </file>
        <file baseinstalldir="PHP" name="SemicolonSpacingSniff.php" role="php">
         <tasks:replace from="@package_version@" to="version" type="package-info" />
        </file>
        <file baseinstalldir="PHP" name="ShorthandSizeSniff.php" role="php">
         <tasks:replace from="@package_version@" to="version" type="package-info" />
        </file>
       </dir>
       <dir name="Debug">
        <file baseinstalldir="PHP" name="JavaScriptLintSniff.php" role="php">
         <tasks:replace from="@package_version@" to="version" type="package-info" />
        </file>
        <file baseinstalldir="PHP" name="JSLintSniff.php" role="php">
         <tasks:replace from="@package_version@" to="version" type="package-info" />
        </file>
       </dir>
       <dir name="Files">
        <file baseinstalldir="PHP" name="FileExtensionSniff.php" role="php">
         <tasks:replace from="@package_version@" to="version" type="package-info" />
        </file>
       </dir>
       <dir name="Formatting">
        <file baseinstalldir="PHP" name="OperatorBracketSniff.php" role="php">
         <tasks:replace from="@package_version@" to="version" type="package-info" />
        </file>
       </dir>
       <dir name="Functions">
        <file baseinstalldir="PHP" name="FunctionDeclarationArgumentSpacingSniff.php" role="php">
         <tasks:replace from="@package_version@" to="version" type="package-info" />
        </file>
        <file baseinstalldir="PHP" name="FunctionDeclarationSniff.php" role="php">
         <tasks:replace from="@package_version@" to="version" type="package-info" />
        </file>
        <file baseinstalldir="PHP" name="FunctionDuplicateArgumentSniff.php" role="php">
         <tasks:replace from="@package_version@" to="version" type="package-info" />
        </file>
        <file baseinstalldir="PHP" name="GlobalFunctionSniff.php" role="php">
         <tasks:replace from="@package_version@" to="version" type="package-info" />
        </file>
        <file baseinstalldir="PHP" name="LowercaseFunctionKeywordsSniff.php" role="php">
         <tasks:replace from="@package_version@" to="version" type="package-info" />
        </file>
        <file baseinstalldir="PHP" name="MultiLineFunctionDeclarationSniff.php" role="php">
         <tasks:replace from="@package_version@" to="version" type="package-info" />
        </file>
       </dir>
       <dir name="NamingConventions">
        <file baseinstalldir="PHP" name="ConstantCaseSniff.php" role="php">
         <tasks:replace from="@package_version@" to="version" type="package-info" />
        </file>
        <file baseinstalldir="PHP" name="ValidFunctionNameSniff.php" role="php">
         <tasks:replace from="@package_version@" to="version" type="package-info" />
        </file>
        <file baseinstalldir="PHP" name="ValidVariableNameSniff.php" role="php">
         <tasks:replace from="@package_version@" to="version" type="package-info" />
        </file>
       </dir>
       <dir name="Objects">
        <file baseinstalldir="PHP" name="DisallowObjectStringIndexSniff.php" role="php">
         <tasks:replace from="@package_version@" to="version" type="package-info" />
        </file>
        <file baseinstalldir="PHP" name="ObjectInstantiationSniff.php" role="php">
         <tasks:replace from="@package_version@" to="version" type="package-info" />
        </file>
        <file baseinstalldir="PHP" name="ObjectMemberCommaSniff.php" role="php">
         <tasks:replace from="@package_version@" to="version" type="package-info" />
        </file>
       </dir>
       <dir name="Operators">
        <file baseinstalldir="PHP" name="ComparisonOperatorUsageSniff.php" role="php">
         <tasks:replace from="@package_version@" to="version" type="package-info" />
        </file>
        <file baseinstalldir="PHP" name="IncrementDecrementUsageSniff.php" role="php">
         <tasks:replace from="@package_version@" to="version" type="package-info" />
        </file>
        <file baseinstalldir="PHP" name="ValidLogicalOperatorsSniff.php" role="php">
         <tasks:replace from="@package_version@" to="version" type="package-info" />
        </file>
       </dir>
       <dir name="PHP">
        <file baseinstalldir="PHP" name="CommentedOutCodeSniff.php" role="php">
         <tasks:replace from="@package_version@" to="version" type="package-info" />
        </file>
        <file baseinstalldir="PHP" name="DisallowComparisonAssignmentSniff.php" role="php">
         <tasks:replace from="@package_version@" to="version" type="package-info" />
        </file>
        <file baseinstalldir="PHP" name="DisallowInlineIfSniff.php" role="php">
         <tasks:replace from="@package_version@" to="version" type="package-info" />
        </file>
        <file baseinstalldir="PHP" name="DisallowMultipleAssignmentsSniff.php" role="php">
         <tasks:replace from="@package_version@" to="version" type="package-info" />
        </file>
        <file baseinstalldir="PHP" name="DisallowObEndFlushSniff.php" role="php">
         <tasks:replace from="@package_version@" to="version" type="package-info" />
        </file>
        <file baseinstalldir="PHP" name="DisallowSizeFunctionsInLoopsSniff.php" role="php">
         <tasks:replace from="@package_version@" to="version" type="package-info" />
        </file>
        <file baseinstalldir="PHP" name="DiscouragedFunctionsSniff.php" role="php">
         <tasks:replace from="@package_version@" to="version" type="package-info" />
        </file>
        <file baseinstalldir="PHP" name="EmbeddedPhpSniff.php" role="php">
         <tasks:replace from="@package_version@" to="version" type="package-info" />
        </file>
        <file baseinstalldir="PHP" name="EvalSniff.php" role="php">
         <tasks:replace from="@package_version@" to="version" type="package-info" />
        </file>
        <file baseinstalldir="PHP" name="ForbiddenFunctionsSniff.php" role="php">
         <tasks:replace from="@package_version@" to="version" type="package-info" />
        </file>
        <file baseinstalldir="PHP" name="GlobalKeywordSniff.php" role="php">
         <tasks:replace from="@package_version@" to="version" type="package-info" />
        </file>
        <file baseinstalldir="PHP" name="HeredocSniff.php" role="php">
         <tasks:replace from="@package_version@" to="version" type="package-info" />
        </file>
        <file baseinstalldir="PHP" name="InnerFunctionsSniff.php" role="php">
         <tasks:replace from="@package_version@" to="version" type="package-info" />
        </file>
        <file baseinstalldir="PHP" name="LowercasePHPFunctionsSniff.php" role="php">
         <tasks:replace from="@package_version@" to="version" type="package-info" />
        </file>
        <file baseinstalldir="PHP" name="NonExecutableCodeSniff.php" role="php">
         <tasks:replace from="@package_version@" to="version" type="package-info" />
        </file>
       </dir>
       <dir name="Scope">
        <file baseinstalldir="PHP" name="MemberVarScopeSniff.php" role="php">
         <tasks:replace from="@package_version@" to="version" type="package-info" />
        </file>
        <file baseinstalldir="PHP" name="MethodScopeSniff.php" role="php">
         <tasks:replace from="@package_version@" to="version" type="package-info" />
        </file>
        <file baseinstalldir="PHP" name="StaticThisUsageSniff.php" role="php">
         <tasks:replace from="@package_version@" to="version" type="package-info" />
        </file>
       </dir>
       <dir name="Strings">
        <file baseinstalldir="PHP" name="ConcatenationSpacingSniff.php" role="php">
         <tasks:replace from="@package_version@" to="version" type="package-info" />
        </file>
        <file baseinstalldir="PHP" name="DoubleQuoteUsageSniff.php" role="php">
         <tasks:replace from="@package_version@" to="version" type="package-info" />
        </file>
        <file baseinstalldir="PHP" name="EchoedStringsSniff.php" role="php">
         <tasks:replace from="@package_version@" to="version" type="package-info" />
        </file>
       </dir>
       <dir name="WhiteSpace">
        <file baseinstalldir="PHP" name="CastSpacingSniff.php" role="php">
         <tasks:replace from="@package_version@" to="version" type="package-info" />
        </file>
        <file baseinstalldir="PHP" name="ControlStructureSpacingSniff.php" role="php">
         <tasks:replace from="@package_version@" to="version" type="package-info" />
        </file>
        <file baseinstalldir="PHP" name="FunctionClosingBraceSpaceSniff.php" role="php">
         <tasks:replace from="@package_version@" to="version" type="package-info" />
        </file>
        <file baseinstalldir="PHP" name="FunctionOpeningBraceSpaceSniff.php" role="php">
         <tasks:replace from="@package_version@" to="version" type="package-info" />
        </file>
        <file baseinstalldir="PHP" name="FunctionSpacingSniff.php" role="php">
         <tasks:replace from="@package_version@" to="version" type="package-info" />
        </file>
        <file baseinstalldir="PHP" name="LanguageConstructSpacingSniff.php" role="php">
         <tasks:replace from="@package_version@" to="version" type="package-info" />
        </file>
        <file baseinstalldir="PHP" name="LogicalOperatorSpacingSniff.php" role="php">
         <tasks:replace from="@package_version@" to="version" type="package-info" />
        </file>
        <file baseinstalldir="PHP" name="MemberVarSpacingSniff.php" role="php">
         <tasks:replace from="@package_version@" to="version" type="package-info" />
        </file>
        <file baseinstalldir="PHP" name="ObjectOperatorSpacingSniff.php" role="php">
         <tasks:replace from="@package_version@" to="version" type="package-info" />
        </file>
        <file baseinstalldir="PHP" name="OperatorSpacingSniff.php" role="php">
         <tasks:replace from="@package_version@" to="version" type="package-info" />
        </file>
        <file baseinstalldir="PHP" name="PropertyLabelSpacingSniff.php" role="php">
         <tasks:replace from="@package_version@" to="version" type="package-info" />
        </file>
        <file baseinstalldir="PHP" name="ScopeClosingBraceSniff.php" role="php">
         <tasks:replace from="@package_version@" to="version" type="package-info" />
        </file>
        <file baseinstalldir="PHP" name="ScopeKeywordSpacingSniff.php" role="php">
         <tasks:replace from="@package_version@" to="version" type="package-info" />
        </file>
        <file baseinstalldir="PHP" name="SemicolonSpacingSniff.php" role="php">
         <tasks:replace from="@package_version@" to="version" type="package-info" />
        </file>
        <file baseinstalldir="PHP" name="SuperfluousWhitespaceSniff.php" role="php">
         <tasks:replace from="@package_version@" to="version" type="package-info" />
        </file>
       </dir>
      </dir>
      <dir name="Tests">
       <dir name="Arrays">
        <file baseinstalldir="PHP" name="ArrayBracketSpacingUnitTest.inc" role="test" />
        <file baseinstalldir="PHP" name="ArrayBracketSpacingUnitTest.php" role="test">
         <tasks:replace from="@package_version@" to="version" type="package-info" />
        </file>
        <file baseinstalldir="PHP" name="ArrayDeclarationUnitTest.inc" role="test" />
        <file baseinstalldir="PHP" name="ArrayDeclarationUnitTest.php" role="test">
         <tasks:replace from="@package_version@" to="version" type="package-info" />
        </file>
       </dir>
       <dir name="Classes">
        <file baseinstalldir="PHP" name="ClassDeclarationUnitTest.inc" role="test" />
        <file baseinstalldir="PHP" name="ClassDeclarationUnitTest.php" role="test">
         <tasks:replace from="@package_version@" to="version" type="package-info" />
        </file>
        <file baseinstalldir="PHP" name="ClassFileNameUnitTest.inc" role="test" />
        <file baseinstalldir="PHP" name="ClassFileNameUnitTest.php" role="test">
         <tasks:replace from="@package_version@" to="version" type="package-info" />
        </file>
        <file baseinstalldir="PHP" name="DuplicatePropertyUnitTest.js" role="test" />
        <file baseinstalldir="PHP" name="DuplicatePropertyUnitTest.php" role="test">
         <tasks:replace from="@package_version@" to="version" type="package-info" />
        </file>
        <file baseinstalldir="PHP" name="LowercaseClassKeywordsUnitTest.inc" role="test" />
        <file baseinstalldir="PHP" name="LowercaseClassKeywordsUnitTest.php" role="test">
         <tasks:replace from="@package_version@" to="version" type="package-info" />
        </file>
        <file baseinstalldir="PHP" name="SelfMemberReferenceUnitTest.inc" role="test" />
        <file baseinstalldir="PHP" name="SelfMemberReferenceUnitTest.php" role="test">
         <tasks:replace from="@package_version@" to="version" type="package-info" />
        </file>
        <file baseinstalldir="PHP" name="ValidClassNameUnitTest.inc" role="test" />
        <file baseinstalldir="PHP" name="ValidClassNameUnitTest.php" role="test">
         <tasks:replace from="@package_version@" to="version" type="package-info" />
        </file>
       </dir>
       <dir name="CodeAnalysis">
        <file baseinstalldir="PHP" name="EmptyStatementUnitTest.inc" role="test" />
        <file baseinstalldir="PHP" name="EmptyStatementUnitTest.php" role="test">
         <tasks:replace from="@package_version@" to="version" type="package-info" />
        </file>
       </dir>
       <dir name="Commenting">
        <file baseinstalldir="PHP" name="BlockCommentUnitTest.inc" role="test" />
        <file baseinstalldir="PHP" name="BlockCommentUnitTest.php" role="test">
         <tasks:replace from="@package_version@" to="version" type="package-info" />
        </file>
        <file baseinstalldir="PHP" name="ClassCommentUnitTest.inc" role="test" />
        <file baseinstalldir="PHP" name="ClassCommentUnitTest.php" role="test">
         <tasks:replace from="@package_version@" to="version" type="package-info" />
        </file>
        <file baseinstalldir="PHP" name="ClosingDeclarationCommentUnitTest.inc" role="test" />
        <file baseinstalldir="PHP" name="ClosingDeclarationCommentUnitTest.php" role="test">
         <tasks:replace from="@package_version@" to="version" type="package-info" />
        </file>
        <file baseinstalldir="PHP" name="DocCommentAlignmentUnitTest.inc" role="test" />
        <file baseinstalldir="PHP" name="DocCommentAlignmentUnitTest.php" role="test">
         <tasks:replace from="@package_version@" to="version" type="package-info" />
        </file>
        <file baseinstalldir="PHP" name="EmptyCatchCommentUnitTest.inc" role="test" />
        <file baseinstalldir="PHP" name="EmptyCatchCommentUnitTest.php" role="test">
         <tasks:replace from="@package_version@" to="version" type="package-info" />
        </file>
        <file baseinstalldir="PHP" name="FileCommentUnitTest.inc" role="test" />
        <file baseinstalldir="PHP" name="FileCommentUnitTest.js" role="test" />
        <file baseinstalldir="PHP" name="FileCommentUnitTest.php" role="test">
         <tasks:replace from="@package_version@" to="version" type="package-info" />
        </file>
        <file baseinstalldir="PHP" name="FunctionCommentThrowTagUnitTest.inc" role="test" />
        <file baseinstalldir="PHP" name="FunctionCommentThrowTagUnitTest.php" role="test">
         <tasks:replace from="@package_version@" to="version" type="package-info" />
        </file>
        <file baseinstalldir="PHP" name="FunctionCommentUnitTest.inc" role="test" />
        <file baseinstalldir="PHP" name="FunctionCommentUnitTest.php" role="test">
         <tasks:replace from="@package_version@" to="version" type="package-info" />
        </file>
        <file baseinstalldir="PHP" name="InlineCommentUnitTest.inc" role="test" />
        <file baseinstalldir="PHP" name="InlineCommentUnitTest.js" role="test" />
        <file baseinstalldir="PHP" name="InlineCommentUnitTest.php" role="test">
         <tasks:replace from="@package_version@" to="version" type="package-info" />
        </file>
        <file baseinstalldir="PHP" name="LongConditionClosingCommentUnitTest.inc" role="test" />
        <file baseinstalldir="PHP" name="LongConditionClosingCommentUnitTest.js" role="test" />
        <file baseinstalldir="PHP" name="LongConditionClosingCommentUnitTest.php" role="test">
         <tasks:replace from="@package_version@" to="version" type="package-info" />
        </file>
        <file baseinstalldir="PHP" name="PostStatementCommentUnitTest.inc" role="test" />
        <file baseinstalldir="PHP" name="PostStatementCommentUnitTest.js" role="test" />
        <file baseinstalldir="PHP" name="PostStatementCommentUnitTest.php" role="test">
         <tasks:replace from="@package_version@" to="version" type="package-info" />
        </file>
        <file baseinstalldir="PHP" name="VariableCommentUnitTest.inc" role="test" />
        <file baseinstalldir="PHP" name="VariableCommentUnitTest.php" role="test">
         <tasks:replace from="@package_version@" to="version" type="package-info" />
        </file>
       </dir>
       <dir name="ControlStructures">
        <file baseinstalldir="PHP" name="ControlSignatureUnitTest.inc" role="test" />
        <file baseinstalldir="PHP" name="ControlSignatureUnitTest.js" role="test" />
        <file baseinstalldir="PHP" name="ControlSignatureUnitTest.php" role="test">
         <tasks:replace from="@package_version@" to="version" type="package-info" />
        </file>
        <file baseinstalldir="PHP" name="ElseIfDeclarationUnitTest.inc" role="test" />
        <file baseinstalldir="PHP" name="ElseIfDeclarationUnitTest.php" role="test">
         <tasks:replace from="@package_version@" to="version" type="package-info" />
        </file>
        <file baseinstalldir="PHP" name="ForEachLoopDeclarationUnitTest.inc" role="test" />
        <file baseinstalldir="PHP" name="ForEachLoopDeclarationUnitTest.php" role="test">
         <tasks:replace from="@package_version@" to="version" type="package-info" />
        </file>
        <file baseinstalldir="PHP" name="ForLoopDeclarationUnitTest.inc" role="test" />
        <file baseinstalldir="PHP" name="ForLoopDeclarationUnitTest.js" role="test" />
        <file baseinstalldir="PHP" name="ForLoopDeclarationUnitTest.php" role="test">
         <tasks:replace from="@package_version@" to="version" type="package-info" />
        </file>
        <file baseinstalldir="PHP" name="InlineIfDeclarationUnitTest.inc" role="test" />
        <file baseinstalldir="PHP" name="InlineIfDeclarationUnitTest.php" role="test">
         <tasks:replace from="@package_version@" to="version" type="package-info" />
        </file>
        <file baseinstalldir="PHP" name="LowercaseDeclarationUnitTest.inc" role="test" />
        <file baseinstalldir="PHP" name="LowercaseDeclarationUnitTest.php" role="test">
         <tasks:replace from="@package_version@" to="version" type="package-info" />
        </file>
        <file baseinstalldir="PHP" name="SwitchDeclarationUnitTest.inc" role="test" />
        <file baseinstalldir="PHP" name="SwitchDeclarationUnitTest.js" role="test" />
        <file baseinstalldir="PHP" name="SwitchDeclarationUnitTest.php" role="test">
         <tasks:replace from="@package_version@" to="version" type="package-info" />
        </file>
       </dir>
       <dir name="CSS">
        <file baseinstalldir="PHP" name="ClassDefinitionClosingBraceSpaceUnitTest.css" role="test" />
        <file baseinstalldir="PHP" name="ClassDefinitionClosingBraceSpaceUnitTest.php" role="test">
         <tasks:replace from="@package_version@" to="version" type="package-info" />
        </file>
        <file baseinstalldir="PHP" name="ClassDefinitionNameSpacingUnitTest.css" role="test" />
        <file baseinstalldir="PHP" name="ClassDefinitionNameSpacingUnitTest.php" role="test">
         <tasks:replace from="@package_version@" to="version" type="package-info" />
        </file>
        <file baseinstalldir="PHP" name="ClassDefinitionOpeningBraceSpaceUnitTest.css" role="test" />
        <file baseinstalldir="PHP" name="ClassDefinitionOpeningBraceSpaceUnitTest.php" role="test">
         <tasks:replace from="@package_version@" to="version" type="package-info" />
        </file>
        <file baseinstalldir="PHP" name="ColonSpacingUnitTest.css" role="test" />
        <file baseinstalldir="PHP" name="ColonSpacingUnitTest.php" role="test">
         <tasks:replace from="@package_version@" to="version" type="package-info" />
        </file>
        <file baseinstalldir="PHP" name="ColourDefinitionUnitTest.css" role="test" />
        <file baseinstalldir="PHP" name="ColourDefinitionUnitTest.php" role="test">
         <tasks:replace from="@package_version@" to="version" type="package-info" />
        </file>
        <file baseinstalldir="PHP" name="DisallowMultipleStyleDefinitionsUnitTest.css" role="test" />
        <file baseinstalldir="PHP" name="DisallowMultipleStyleDefinitionsUnitTest.php" role="test">
         <tasks:replace from="@package_version@" to="version" type="package-info" />
        </file>
        <file baseinstalldir="PHP" name="DuplicateClassDefinitionUnitTest.css" role="test" />
        <file baseinstalldir="PHP" name="DuplicateClassDefinitionUnitTest.php" role="test">
         <tasks:replace from="@package_version@" to="version" type="package-info" />
        </file>
        <file baseinstalldir="PHP" name="DuplicateStyleDefinitionUnitTest.css" role="test" />
        <file baseinstalldir="PHP" name="DuplicateStyleDefinitionUnitTest.php" role="test">
         <tasks:replace from="@package_version@" to="version" type="package-info" />
        </file>
        <file baseinstalldir="PHP" name="EmptyClassDefinitionUnitTest.css" role="test" />
        <file baseinstalldir="PHP" name="EmptyClassDefinitionUnitTest.php" role="test">
         <tasks:replace from="@package_version@" to="version" type="package-info" />
        </file>
        <file baseinstalldir="PHP" name="EmptyStyleDefinitionUnitTest.css" role="test" />
        <file baseinstalldir="PHP" name="EmptyStyleDefinitionUnitTest.php" role="test">
         <tasks:replace from="@package_version@" to="version" type="package-info" />
        </file>
        <file baseinstalldir="PHP" name="ForbiddenStylesUnitTest.css" role="test" />
        <file baseinstalldir="PHP" name="ForbiddenStylesUnitTest.php" role="test">
         <tasks:replace from="@package_version@" to="version" type="package-info" />
        </file>
        <file baseinstalldir="PHP" name="IndentationUnitTest.css" role="test" />
        <file baseinstalldir="PHP" name="IndentationUnitTest.php" role="test">
         <tasks:replace from="@package_version@" to="version" type="package-info" />
        </file>
        <file baseinstalldir="PHP" name="LowercaseStyleDefinitionUnitTest.css" role="test" />
        <file baseinstalldir="PHP" name="LowercaseStyleDefinitionUnitTest.php" role="test">
         <tasks:replace from="@package_version@" to="version" type="package-info" />
        </file>
        <file baseinstalldir="PHP" name="MissingColonUnitTest.css" role="test" />
        <file baseinstalldir="PHP" name="MissingColonUnitTest.php" role="test">
         <tasks:replace from="@package_version@" to="version" type="package-info" />
        </file>
        <file baseinstalldir="PHP" name="NamedColoursUnitTest.css" role="test" />
        <file baseinstalldir="PHP" name="NamedColoursUnitTest.php" role="test">
         <tasks:replace from="@package_version@" to="version" type="package-info" />
        </file>
        <file baseinstalldir="PHP" name="OpacityUnitTest.css" role="test" />
        <file baseinstalldir="PHP" name="OpacityUnitTest.php" role="test">
         <tasks:replace from="@package_version@" to="version" type="package-info" />
        </file>
        <file baseinstalldir="PHP" name="SemicolonSpacingUnitTest.css" role="test" />
        <file baseinstalldir="PHP" name="SemicolonSpacingUnitTest.php" role="test">
         <tasks:replace from="@package_version@" to="version" type="package-info" />
        </file>
        <file baseinstalldir="PHP" name="ShorthandSizeUnitTest.css" role="test" />
        <file baseinstalldir="PHP" name="ShorthandSizeUnitTest.php" role="test">
         <tasks:replace from="@package_version@" to="version" type="package-info" />
        </file>
       </dir>
       <dir name="Debug">
        <file baseinstalldir="PHP" name="JavaScriptLintUnitTest.js" role="test" />
        <file baseinstalldir="PHP" name="JavaScriptLintUnitTest.php" role="test">
         <tasks:replace from="@package_version@" to="version" type="package-info" />
        </file>
        <file baseinstalldir="PHP" name="JSLintUnitTest.js" role="test" />
        <file baseinstalldir="PHP" name="JSLintUnitTest.php" role="test">
         <tasks:replace from="@package_version@" to="version" type="package-info" />
        </file>
       </dir>
       <dir name="Files">
        <file baseinstalldir="PHP" name="FileExtensionUnitTest.1.inc" role="test" />
        <file baseinstalldir="PHP" name="FileExtensionUnitTest.2.inc" role="test" />
        <file baseinstalldir="PHP" name="FileExtensionUnitTest.3.inc" role="test" />
        <file baseinstalldir="PHP" name="FileExtensionUnitTest.4.inc" role="test" />
        <file baseinstalldir="PHP" name="FileExtensionUnitTest.php" role="test">
         <tasks:replace from="@package_version@" to="version" type="package-info" />
        </file>
       </dir>
       <dir name="Formatting">
        <file baseinstalldir="PHP" name="OperatorBracketUnitTest.inc" role="test" />
        <file baseinstalldir="PHP" name="OperatorBracketUnitTest.js" role="test" />
        <file baseinstalldir="PHP" name="OperatorBracketUnitTest.php" role="test">
         <tasks:replace from="@package_version@" to="version" type="package-info" />
        </file>
       </dir>
       <dir name="Functions">
        <file baseinstalldir="PHP" name="FunctionDeclarationArgumentSpacingUnitTest.inc" role="test" />
        <file baseinstalldir="PHP" name="FunctionDeclarationArgumentSpacingUnitTest.php" role="test">
         <tasks:replace from="@package_version@" to="version" type="package-info" />
        </file>
        <file baseinstalldir="PHP" name="FunctionDeclarationUnitTest.inc" role="test" />
        <file baseinstalldir="PHP" name="FunctionDeclarationUnitTest.php" role="test">
         <tasks:replace from="@package_version@" to="version" type="package-info" />
        </file>
        <file baseinstalldir="PHP" name="FunctionDuplicateArgumentUnitTest.inc" role="test" />
        <file baseinstalldir="PHP" name="FunctionDuplicateArgumentUnitTest.php" role="test">
         <tasks:replace from="@package_version@" to="version" type="package-info" />
        </file>
        <file baseinstalldir="PHP" name="GlobalFunctionUnitTest.inc" role="test" />
        <file baseinstalldir="PHP" name="GlobalFunctionUnitTest.php" role="test">
         <tasks:replace from="@package_version@" to="version" type="package-info" />
        </file>
        <file baseinstalldir="PHP" name="LowercaseFunctionKeywordsUnitTest.inc" role="test" />
        <file baseinstalldir="PHP" name="LowercaseFunctionKeywordsUnitTest.php" role="test">
         <tasks:replace from="@package_version@" to="version" type="package-info" />
        </file>
        <file baseinstalldir="PHP" name="MultiLineFunctionDeclarationUnitTest.inc" role="test" />
        <file baseinstalldir="PHP" name="MultiLineFunctionDeclarationUnitTest.php" role="test">
         <tasks:replace from="@package_version@" to="version" type="package-info" />
        </file>
       </dir>
       <dir name="NamingConventions">
        <file baseinstalldir="PHP" name="ConstantCaseUnitTest.inc" role="test" />
        <file baseinstalldir="PHP" name="ConstantCaseUnitTest.js" role="test" />
        <file baseinstalldir="PHP" name="ConstantCaseUnitTest.php" role="test">
         <tasks:replace from="@package_version@" to="version" type="package-info" />
        </file>
        <file baseinstalldir="PHP" name="ValidFunctionNameUnitTest.inc" role="test" />
        <file baseinstalldir="PHP" name="ValidFunctionNameUnitTest.php" role="test">
         <tasks:replace from="@package_version@" to="version" type="package-info" />
        </file>
        <file baseinstalldir="PHP" name="ValidVariableNameUnitTest.inc" role="test" />
        <file baseinstalldir="PHP" name="ValidVariableNameUnitTest.php" role="test">
         <tasks:replace from="@package_version@" to="version" type="package-info" />
        </file>
       </dir>
       <dir name="Objects">
        <file baseinstalldir="PHP" name="DisallowObjectStringIndexUnitTest.js" role="test" />
        <file baseinstalldir="PHP" name="DisallowObjectStringIndexUnitTest.php" role="test">
         <tasks:replace from="@package_version@" to="version" type="package-info" />
        </file>
        <file baseinstalldir="PHP" name="ObjectInstantiationUnitTest.inc" role="test" />
        <file baseinstalldir="PHP" name="ObjectInstantiationUnitTest.php" role="test">
         <tasks:replace from="@package_version@" to="version" type="package-info" />
        </file>
        <file baseinstalldir="PHP" name="ObjectMemberCommaUnitTest.js" role="test" />
        <file baseinstalldir="PHP" name="ObjectMemberCommaUnitTest.php" role="test">
         <tasks:replace from="@package_version@" to="version" type="package-info" />
        </file>
       </dir>
       <dir name="Operators">
        <file baseinstalldir="PHP" name="ComparisonOperatorUsageUnitTest.inc" role="test" />
        <file baseinstalldir="PHP" name="ComparisonOperatorUsageUnitTest.js" role="test" />
        <file baseinstalldir="PHP" name="ComparisonOperatorUsageUnitTest.php" role="test">
         <tasks:replace from="@package_version@" to="version" type="package-info" />
        </file>
        <file baseinstalldir="PHP" name="IncrementDecrementUsageUnitTest.inc" role="test" />
        <file baseinstalldir="PHP" name="IncrementDecrementUsageUnitTest.php" role="test">
         <tasks:replace from="@package_version@" to="version" type="package-info" />
        </file>
        <file baseinstalldir="PHP" name="ValidLogicalOperatorsUnitTest.inc" role="test" />
        <file baseinstalldir="PHP" name="ValidLogicalOperatorsUnitTest.php" role="test">
         <tasks:replace from="@package_version@" to="version" type="package-info" />
        </file>
       </dir>
       <dir name="PHP">
        <file baseinstalldir="PHP" name="CommentedOutCodeUnitTest.css" role="test" />
        <file baseinstalldir="PHP" name="CommentedOutCodeUnitTest.inc" role="test" />
        <file baseinstalldir="PHP" name="CommentedOutCodeUnitTest.php" role="test">
         <tasks:replace from="@package_version@" to="version" type="package-info" />
        </file>
        <file baseinstalldir="PHP" name="DisallowComparisonAssignmentUnitTest.inc" role="test" />
        <file baseinstalldir="PHP" name="DisallowComparisonAssignmentUnitTest.php" role="test">
         <tasks:replace from="@package_version@" to="version" type="package-info" />
        </file>
        <file baseinstalldir="PHP" name="DisallowInlineIfUnitTest.inc" role="test" />
        <file baseinstalldir="PHP" name="DisallowInlineIfUnitTest.js" role="test" />
        <file baseinstalldir="PHP" name="DisallowInlineIfUnitTest.php" role="test">
         <tasks:replace from="@package_version@" to="version" type="package-info" />
        </file>
        <file baseinstalldir="PHP" name="DisallowMultipleAssignmentsUnitTest.inc" role="test" />
        <file baseinstalldir="PHP" name="DisallowMultipleAssignmentsUnitTest.php" role="test">
         <tasks:replace from="@package_version@" to="version" type="package-info" />
        </file>
        <file baseinstalldir="PHP" name="DisallowObEndFlushUnitTest.inc" role="test" />
        <file baseinstalldir="PHP" name="DisallowObEndFlushUnitTest.php" role="test">
         <tasks:replace from="@package_version@" to="version" type="package-info" />
        </file>
        <file baseinstalldir="PHP" name="DisallowSizeFunctionsInLoopsUnitTest.inc" role="test" />
        <file baseinstalldir="PHP" name="DisallowSizeFunctionsInLoopsUnitTest.js" role="test" />
        <file baseinstalldir="PHP" name="DisallowSizeFunctionsInLoopsUnitTest.php" role="test">
         <tasks:replace from="@package_version@" to="version" type="package-info" />
        </file>
        <file baseinstalldir="PHP" name="DiscouragedFunctionsUnitTest.inc" role="test" />
        <file baseinstalldir="PHP" name="DiscouragedFunctionsUnitTest.php" role="test">
         <tasks:replace from="@package_version@" to="version" type="package-info" />
        </file>
        <file baseinstalldir="PHP" name="EmbeddedPhpUnitTest.inc" role="test" />
        <file baseinstalldir="PHP" name="EmbeddedPhpUnitTest.php" role="test">
         <tasks:replace from="@package_version@" to="version" type="package-info" />
        </file>
        <file baseinstalldir="PHP" name="EvalUnitTest.inc" role="test" />
        <file baseinstalldir="PHP" name="EvalUnitTest.php" role="test">
         <tasks:replace from="@package_version@" to="version" type="package-info" />
        </file>
        <file baseinstalldir="PHP" name="ForbiddenFunctionsUnitTest.inc" role="test" />
        <file baseinstalldir="PHP" name="ForbiddenFunctionsUnitTest.php" role="test">
         <tasks:replace from="@package_version@" to="version" type="package-info" />
        </file>
        <file baseinstalldir="PHP" name="GlobalKeywordUnitTest.inc" role="test" />
        <file baseinstalldir="PHP" name="GlobalKeywordUnitTest.php" role="test">
         <tasks:replace from="@package_version@" to="version" type="package-info" />
        </file>
        <file baseinstalldir="PHP" name="HeredocUnitTest.inc" role="test" />
        <file baseinstalldir="PHP" name="HeredocUnitTest.php" role="test">
         <tasks:replace from="@package_version@" to="version" type="package-info" />
        </file>
        <file baseinstalldir="PHP" name="InnerFunctionsUnitTest.inc" role="test" />
        <file baseinstalldir="PHP" name="InnerFunctionsUnitTest.php" role="test">
         <tasks:replace from="@package_version@" to="version" type="package-info" />
        </file>
        <file baseinstalldir="PHP" name="LowercasePHPFunctionsUnitTest.inc" role="test" />
        <file baseinstalldir="PHP" name="LowercasePHPFunctionsUnitTest.php" role="test">
         <tasks:replace from="@package_version@" to="version" type="package-info" />
        </file>
        <file baseinstalldir="PHP" name="NonExecutableCodeUnitTest.inc" role="test" />
        <file baseinstalldir="PHP" name="NonExecutableCodeUnitTest.php" role="test">
         <tasks:replace from="@package_version@" to="version" type="package-info" />
        </file>
       </dir>
       <dir name="Scope">
        <file baseinstalldir="PHP" name="MemberVarScopeUnitTest.inc" role="test" />
        <file baseinstalldir="PHP" name="MemberVarScopeUnitTest.php" role="test">
         <tasks:replace from="@package_version@" to="version" type="package-info" />
        </file>
        <file baseinstalldir="PHP" name="MethodScopeUnitTest.inc" role="test" />
        <file baseinstalldir="PHP" name="MethodScopeUnitTest.php" role="test">
         <tasks:replace from="@package_version@" to="version" type="package-info" />
        </file>
        <file baseinstalldir="PHP" name="StaticThisUsageUnitTest.inc" role="test" />
        <file baseinstalldir="PHP" name="StaticThisUsageUnitTest.php" role="test">
         <tasks:replace from="@package_version@" to="version" type="package-info" />
        </file>
       </dir>
       <dir name="Strings">
        <file baseinstalldir="PHP" name="ConcatenationSpacingUnitTest.inc" role="test" />
        <file baseinstalldir="PHP" name="ConcatenationSpacingUnitTest.php" role="test">
         <tasks:replace from="@package_version@" to="version" type="package-info" />
        </file>
        <file baseinstalldir="PHP" name="DoubleQuoteUsageUnitTest.inc" role="test" />
        <file baseinstalldir="PHP" name="DoubleQuoteUsageUnitTest.php" role="test">
         <tasks:replace from="@package_version@" to="version" type="package-info" />
        </file>
        <file baseinstalldir="PHP" name="EchoedStringsUnitTest.inc" role="test" />
        <file baseinstalldir="PHP" name="EchoedStringsUnitTest.php" role="test">
         <tasks:replace from="@package_version@" to="version" type="package-info" />
        </file>
       </dir>
       <dir name="WhiteSpace">
        <file baseinstalldir="PHP" name="CastSpacingUnitTest.inc" role="test" />
        <file baseinstalldir="PHP" name="CastSpacingUnitTest.php" role="test">
         <tasks:replace from="@package_version@" to="version" type="package-info" />
        </file>
        <file baseinstalldir="PHP" name="ControlStructureSpacingUnitTest.inc" role="test" />
        <file baseinstalldir="PHP" name="ControlStructureSpacingUnitTest.js" role="test" />
        <file baseinstalldir="PHP" name="ControlStructureSpacingUnitTest.php" role="test">
         <tasks:replace from="@package_version@" to="version" type="package-info" />
        </file>
        <file baseinstalldir="PHP" name="FunctionClosingBraceSpaceUnitTest.inc" role="test" />
        <file baseinstalldir="PHP" name="FunctionClosingBraceSpaceUnitTest.js" role="test" />
        <file baseinstalldir="PHP" name="FunctionClosingBraceSpaceUnitTest.php" role="test">
         <tasks:replace from="@package_version@" to="version" type="package-info" />
        </file>
        <file baseinstalldir="PHP" name="FunctionOpeningBraceSpaceUnitTest.inc" role="test" />
        <file baseinstalldir="PHP" name="FunctionOpeningBraceSpaceUnitTest.js" role="test" />
        <file baseinstalldir="PHP" name="FunctionOpeningBraceSpaceUnitTest.php" role="test">
         <tasks:replace from="@package_version@" to="version" type="package-info" />
        </file>
        <file baseinstalldir="PHP" name="FunctionSpacingUnitTest.inc" role="test" />
        <file baseinstalldir="PHP" name="FunctionSpacingUnitTest.php" role="test">
         <tasks:replace from="@package_version@" to="version" type="package-info" />
        </file>
        <file baseinstalldir="PHP" name="LanguageConstructSpacingUnitTest.inc" role="test" />
        <file baseinstalldir="PHP" name="LanguageConstructSpacingUnitTest.php" role="test">
         <tasks:replace from="@package_version@" to="version" type="package-info" />
        </file>
        <file baseinstalldir="PHP" name="LogicalOperatorSpacingUnitTest.inc" role="test" />
        <file baseinstalldir="PHP" name="LogicalOperatorSpacingUnitTest.js" role="test" />
        <file baseinstalldir="PHP" name="LogicalOperatorSpacingUnitTest.php" role="test">
         <tasks:replace from="@package_version@" to="version" type="package-info" />
        </file>
        <file baseinstalldir="PHP" name="MemberVarSpacingUnitTest.inc" role="test" />
        <file baseinstalldir="PHP" name="MemberVarSpacingUnitTest.php" role="test">
         <tasks:replace from="@package_version@" to="version" type="package-info" />
        </file>
        <file baseinstalldir="PHP" name="ObjectOperatorSpacingUnitTest.inc" role="test" />
        <file baseinstalldir="PHP" name="ObjectOperatorSpacingUnitTest.php" role="test">
         <tasks:replace from="@package_version@" to="version" type="package-info" />
        </file>
        <file baseinstalldir="PHP" name="OperatorSpacingUnitTest.inc" role="test" />
        <file baseinstalldir="PHP" name="OperatorSpacingUnitTest.js" role="test" />
        <file baseinstalldir="PHP" name="OperatorSpacingUnitTest.php" role="test">
         <tasks:replace from="@package_version@" to="version" type="package-info" />
        </file>
        <file baseinstalldir="PHP" name="PropertyLabelSpacingUnitTest.js" role="test" />
        <file baseinstalldir="PHP" name="PropertyLabelSpacingUnitTest.php" role="test">
         <tasks:replace from="@package_version@" to="version" type="package-info" />
        </file>
        <file baseinstalldir="PHP" name="ScopeClosingBraceUnitTest.inc" role="test" />
        <file baseinstalldir="PHP" name="ScopeClosingBraceUnitTest.php" role="test">
         <tasks:replace from="@package_version@" to="version" type="package-info" />
        </file>
        <file baseinstalldir="PHP" name="ScopeKeywordSpacingUnitTest.inc" role="test" />
        <file baseinstalldir="PHP" name="ScopeKeywordSpacingUnitTest.php" role="test">
         <tasks:replace from="@package_version@" to="version" type="package-info" />
        </file>
        <file baseinstalldir="PHP" name="SemicolonSpacingUnitTest.inc" role="test" />
        <file baseinstalldir="PHP" name="SemicolonSpacingUnitTest.js" role="test" />
        <file baseinstalldir="PHP" name="SemicolonSpacingUnitTest.php" role="test">
         <tasks:replace from="@package_version@" to="version" type="package-info" />
        </file>
        <file baseinstalldir="PHP" name="SuperfluousWhitespaceUnitTest.1.css" role="test" />
        <file baseinstalldir="PHP" name="SuperfluousWhitespaceUnitTest.1.js" role="test" />
        <file baseinstalldir="PHP" name="SuperfluousWhitespaceUnitTest.2.css" role="test" />
        <file baseinstalldir="PHP" name="SuperfluousWhitespaceUnitTest.2.js" role="test" />
        <file baseinstalldir="PHP" name="SuperfluousWhitespaceUnitTest.3.css" role="test" />
        <file baseinstalldir="PHP" name="SuperfluousWhitespaceUnitTest.3.js" role="test" />
        <file baseinstalldir="PHP" name="SuperfluousWhitespaceUnitTest.inc" role="test" />
        <file baseinstalldir="PHP" name="SuperfluousWhitespaceUnitTest.php" role="test">
         <tasks:replace from="@package_version@" to="version" type="package-info" />
        </file>
       </dir>
      </dir>
      <file baseinstalldir="PHP" name="ruleset.xml" role="php" />
     </dir>
     <dir name="Zend">
      <dir name="Docs">
       <dir name="Debug">
        <file baseinstalldir="PHP" name="CodeAnalyzerStandard.xml" role="php" />
       </dir>
       <dir name="Files">
        <file baseinstalldir="PHP" name="ClosingTagStandard.xml" role="php" />
       </dir>
       <dir name="NamingConventions">
        <file baseinstalldir="PHP" name="ValidVariableNameStandard.xml" role="php" />
       </dir>
      </dir>
      <dir name="Sniffs">
       <dir name="Debug">
        <file baseinstalldir="PHP" name="CodeAnalyzerSniff.php" role="php">
         <tasks:replace from="@package_version@" to="version" type="package-info" />
        </file>
       </dir>
       <dir name="Files">
        <file baseinstalldir="PHP" name="ClosingTagSniff.php" role="php">
         <tasks:replace from="@package_version@" to="version" type="package-info" />
        </file>
       </dir>
       <dir name="NamingConventions">
        <file baseinstalldir="PHP" name="ValidVariableNameSniff.php" role="php">
         <tasks:replace from="@package_version@" to="version" type="package-info" />
        </file>
       </dir>
      </dir>
      <dir name="Tests">
       <dir name="Debug">
        <file baseinstalldir="PHP" name="CodeAnalyzerUnitTest.inc" role="test" />
        <file baseinstalldir="PHP" name="CodeAnalyzerUnitTest.php" role="test">
         <tasks:replace from="@package_version@" to="version" type="package-info" />
        </file>
       </dir>
       <dir name="Files">
        <file baseinstalldir="PHP" name="ClosingTagUnitTest.inc" role="test" />
        <file baseinstalldir="PHP" name="ClosingTagUnitTest.php" role="test">
         <tasks:replace from="@package_version@" to="version" type="package-info" />
        </file>
       </dir>
       <dir name="NamingConventions">
        <file baseinstalldir="PHP" name="ValidVariableNameUnitTest.inc" role="test" />
        <file baseinstalldir="PHP" name="ValidVariableNameUnitTest.php" role="test">
         <tasks:replace from="@package_version@" to="version" type="package-info" />
        </file>
       </dir>
      </dir>
      <file baseinstalldir="PHP" name="ruleset.xml" role="php" />
     </dir>
     <file baseinstalldir="PHP" name="AbstractPatternSniff.php" role="php">
      <tasks:replace from="@package_version@" to="version" type="package-info" />
     </file>
     <file baseinstalldir="PHP" name="AbstractScopeSniff.php" role="php">
      <tasks:replace from="@package_version@" to="version" type="package-info" />
     </file>
     <file baseinstalldir="PHP" name="AbstractVariableSniff.php" role="php">
      <tasks:replace from="@package_version@" to="version" type="package-info" />
     </file>
     <file baseinstalldir="PHP" name="IncorrectPatternException.php" role="php">
      <tasks:replace from="@package_version@" to="version" type="package-info" />
     </file>
    </dir>
    <dir name="Tokenizers">
     <file baseinstalldir="PHP" name="CSS.php" role="php">
      <tasks:replace from="@package_version@" to="version" type="package-info" />
     </file>
     <file baseinstalldir="PHP" name="JS.php" role="php">
      <tasks:replace from="@package_version@" to="version" type="package-info" />
     </file>
     <file baseinstalldir="PHP" name="PHP.php" role="php">
      <tasks:replace from="@package_version@" to="version" type="package-info" />
     </file>
    </dir>
    <file baseinstalldir="PHP" name="CLI.php" role="php">
     <tasks:replace from="@package_version@" to="version" type="package-info" />
    </file>
    <file baseinstalldir="PHP" name="Exception.php" role="php">
     <tasks:replace from="@package_version@" to="version" type="package-info" />
    </file>
    <file baseinstalldir="PHP" name="File.php" role="php">
     <tasks:replace from="@package_version@" to="version" type="package-info" />
    </file>
    <file baseinstalldir="PHP" name="Report.php" role="php">
     <tasks:replace from="@package_version@" to="version" type="package-info" />
    </file>
    <file baseinstalldir="PHP" name="Reporting.php" role="php">
     <tasks:replace from="@package_version@" to="version" type="package-info" />
    </file>
    <file baseinstalldir="PHP" name="Sniff.php" role="php">
     <tasks:replace from="@package_version@" to="version" type="package-info" />
    </file>
    <file baseinstalldir="PHP" name="Tokens.php" role="php">
     <tasks:replace from="@package_version@" to="version" type="package-info" />
    </file>
   </dir>
  </dir>
 </contents>
 <dependencies>
  <required>
   <php>
    <min>5.1.2</min>
   </php>
   <pearinstaller>
    <min>1.4.0b1</min>
   </pearinstaller>
  </required>
  <optional>
   <package>
    <name>PHP_Timer</name>
    <channel>pear.phpunit.de</channel>
   </package>
  </optional>
 </dependencies>
 <phprelease>
  <installconditions>
   <os>
    <name>windows</name>
   </os>
  </installconditions>
  <filelist>
   <install as="phpcs" name="scripts/phpcs" />
   <install as="phpcs.bat" name="scripts/phpcs.bat" />
   <install as="AllTests.php" name="tests/AllTests.php" />
   <install as="TestSuite.php" name="tests/TestSuite.php" />
   <install as="CodeSniffer/Core/AllTests.php" name="tests/Core/AllTests.php" />
   <install as="CodeSniffer/Core/IsCamelCapsTest.php" name="tests/Core/IsCamelCapsTest.php" />
   <install as="CodeSniffer/Core/ErrorSuppressionTest.php" name="tests/Core/ErrorSuppressionTest.php" />
   <install as="CodeSniffer/Core/File/GetMethodParametersTest.php" name="tests/Core/File/GetMethodParametersTest.php" />
   <install as="CodeSniffer/Standards/AllSniffs.php" name="tests/Standards/AllSniffs.php" />
   <install as="CodeSniffer/Standards/AbstractSniffUnitTest.php" name="tests/Standards/AbstractSniffUnitTest.php" />
  </filelist>
 </phprelease>
 <phprelease>
  <filelist>
   <install as="phpcs" name="scripts/phpcs" />
   <install as="AllTests.php" name="tests/AllTests.php" />
   <install as="TestSuite.php" name="tests/TestSuite.php" />
   <install as="CodeSniffer/Core/AllTests.php" name="tests/Core/AllTests.php" />
   <install as="CodeSniffer/Core/IsCamelCapsTest.php" name="tests/Core/IsCamelCapsTest.php" />
   <install as="CodeSniffer/Core/ErrorSuppressionTest.php" name="tests/Core/ErrorSuppressionTest.php" />
   <install as="CodeSniffer/Core/File/GetMethodParametersTest.php" name="tests/Core/File/GetMethodParametersTest.php" />
   <install as="CodeSniffer/Standards/AllSniffs.php" name="tests/Standards/AllSniffs.php" />
   <install as="CodeSniffer/Standards/AbstractSniffUnitTest.php" name="tests/Standards/AbstractSniffUnitTest.php" />
   <ignore name="scripts/phpcs.bat" />
  </filelist>
 </phprelease>
 <changelog>
  <release>
   <version>
    <release>1.5.0RC3</release>
    <api>1.5.0RC3</api>
   </version>
   <stability>
    <release>beta</release>
    <api>beta</api>
   </stability>
   <date>2013-07-25</date>
   <license uri="https://github.com/squizlabs/PHP_CodeSniffer/blob/master/licence.txt">BSD License</license>
   <notes>
    - Added report type --report=json to show the error list and total counts for all checked files
      -- Thanks to Jeffrey Fisher for the contribution
    - PHP_CodeSniffer::isCamelCaps now allows for acronyms at the start of a string if the strict flag is FALSE
      -- acronyms are defined as at least 2 uppercase characters in a row
      -- e.g., the following is now valid camel caps with strict set to FALSE: XMLParser
    - The PHP tokenizer now tokenizes goto labels as T_GOTO_LABEL instead of T_STRING followed by T_COLON
    - The JS tokenizer now has support for the T_THROW token
    - Symlinked directories inside CodeSniffer/Standards and in ruleset.xml files are now supported
      -- Only available since PHP 5.2.11 and 5.3.1
      -- Thanks to Maik Penz for the patch
    - The JS tokenizer now correctly identifies T_INLINE_ELSE tokens instead of leaving them as T_COLON
      -- Thanks to Arnout Boks for the patch
    - Explaining a standard (phpcs -e) that uses namespaces now works correctly
    - Restricting a check to specific sniffs (phpcs --sniffs=...) now works correctly with namespaced sniffs
      -- Thanks to Maik Penz for the patch
    - Docs added for the entire Generic standard, and many sniffs from other standards are now documented as well
      -- Thanks to Spencer Rinehart for the contribution
    - Clearer error message for when the sniff class name does not match the directory structure
    - Generated HTML docs now correctly show the open PHP tag in code comparison blocks
    - Added Generic InlineHTMLSniff to ensure a file only contains PHP code
    - Added Squiz ShorthandSizeSniff to check that CSS sizes are using shorthand notation only when 1 or 2 values are used
    - Added Squiz ForbiddenStylesSniff to ban the use of some deprecated browser-specific styles
    - Added Squiz NamedColoursSniff to ban the use of colour names
    - PSR2 standard no longer enforces no whitespace between the closing parenthesis of a function call and the semicolon
    - PSR2 ClassDeclarationSniff now ignores empty classes when checking the end brace position
    - PSR2 SwitchDeclarationSniff no longer reports errors for empty lines between CASE statements
    - PEAR ObjectOperatorIndentSniff now has a setting to specify how many spaces code should be indented
      -- Default remains at 4; override the indent setting in a ruleset.xml file to change
      -- Thanks to Andrey Mindubaev for the patch
    - Squiz FileExtensionSniff now supports traits
      -- Thanks to Lucas Green for the patch
    - Squiz ArrayDeclarationSniff no longer reports errors for no comma at the end of a line that contains a function call
    - Squiz SwitchDeclarationSniff now supports T_CONTINUE and T_THROW as valid case/default breaking statements
    - Squiz CommentedOutCodeSniff is now better at ignoring commented out HTML, XML and regular expressions
    - Squiz DisallowComparisonAssignmentSniff no longer throws errors for the third expression in a FOR statement
    - Squiz ColourDefinitionSniff no longer throws errors for some CSS class names
    - Squiz ControlStructureSpacingSniff now supports all types of CASE/DEFAULT breaking statements
    - Generic CallTimePassByReferenceSniff now reports errors for functions called using a variable
      -- Thanks to Maik Penz for the patch
    - Generic ConstructorNameSniff no longer throws a notice for abstract constructors inside abstract classes
      -- Thanks to Spencer Rinehart for the patch
    - Squiz ComparisonOperatorUsageSniff now checks inside elseif statements
      -- Thanks to Arnout Boks for the patch
    - Squiz OperatorSpacingSniff now reports errors for no spacing around inline then and else tokens
      -- Thanks to Arnout Boks for the patch
    - Fixed bug #19811 : Comments not ignored in all cases in AbstractPatternSniff
      -- Thanks to Erik Wiffin for the patch
    - Fixed bug #19892 : ELSE with no braces causes incorrect SWITCH break statement indentation error
    - Fixed bug #19897 : Indenting warnings in templates not consistent
    - Fixed bug #19908 : PEAR MultiLineCondition Does Not Apply elseif
    - Fixed bug #19930 : option --report-file generate an empty file
    - Fixed bug #19935 : notify-send reports do not vanish in gnome-shell
      -- Thanks to Christian Weiske for the patch
    - Fixed bug #19944 : docblock squiz sniff "return void" trips over return in lambda function
    - Fixed bug #19953 : PSR2 - Spaces before interface name for abstract class
    - Fixed bug #19956 : phpcs warns for Type Hint missing Resource
    - Fixed bug #19957 : Does not understand trait method aliasing
    - Fixed bug #19968 : Permission denied on excluded directory
    - Fixed bug #19969 : Sniffs with namespace not recognized in reports
    - Fixed bug #19997 : Class names incorrectly detected as constants
   </notes>
  </release>
  <release>
   <version>
    <release>1.5.0RC2</release>
    <api>1.5.0RC2</api>
   </version>
   <stability>
    <release>beta</release>
    <api>beta</api>
   </stability>
   <date>2013-04-04</date>
   <license uri="https://github.com/squizlabs/PHP_CodeSniffer/blob/master/licence.txt">BSD License</license>
   <notes>
    - Ruleset processing has been rewritten to be more predictable
      -- Provides much better support for relative paths inside ruleset files
      -- May mean that sniffs that were previously ignored are now being included when importing external rulesets
      -- Ruleset processing output can be seen by using the -vv command line argument
      -- Internal sniff registering functions have all changed, so please review custom scripts
    - You can now pass multiple coding standards on the command line, comma separated (request #19144)
      -- Works with built-in or custom standards and rulesets, or a mix of both
    - You can now exclude directories or whole standards in a ruleset XML file (request #19731)
      -- e.g., exclude "Generic.Commenting" or just "Generic"
      -- You can also pass in a path to a directory instead, if you know it
    - Added Generic LowerCaseKeywordSniff to ensure all PHP keywords are defined in lowercase
      -- The PSR2 and Squiz standards now use this sniff
    - Added Generic SAPIUsageSniff to ensure the PHP_SAPI constant is used instead of php_sapi_name() (request #19863)
    - Squiz FunctionSpacingSniff now has a setting to specify how many lines there should between functions (request #19843)
      -- Default remains at 2
      -- Override the "spacing" setting in a ruleset.xml file to change
    - Squiz LowercasePHPFunctionSniff no longer throws errors for the limited set of PHP keywords it was checking
      -- Add a rule for Generic.PHP.LowerCaseKeyword to your ruleset to replicate this functionality
    - Added support for the PHP 5.4 T_CALLABLE token so it can be used in lower PHP versions
    - Generic EndFileNoNewlineSniff now supports checking of CSS and JS files
    - PSR2 SwitchDeclarationSniff now has a setting to specify how many spaces code should be indented
      -- Default remains at 4; override the indent setting in a ruleset.xml file to change
      -- Thanks to Asher Snyder for the patch
    - Generic ScopeIndentSniff now has a setting to specify a list of tokens that should be ignored
      -- The first token on the line is checked and the whole line is ignored if the token is in the array
      -- Thanks to Eloy Lafuente for the patch
    - Squiz LowercaseClassKeywordsSniff now checks for the TRAIT keyword
      -- Thanks to Anthon Pang for the patch
    - If you create your own PHP_CodeSniffer object, PHPCS will no longer exit when an unknown argument is found
      -- This allows you to create wrapper scripts for PHPCS more easily
    - PSR2 MethodDeclarationSniff no longer generates a notice for methods named "_"
      -- Thanks to Bart S for the patch
    - Squiz BlockCommentSniff no longer reports that a blank line between a scope closer and block comment is invalid
    - Generic DuplicateClassNameSniff no longer reports an invalid error if multiple PHP open tags exist in a file
    - Generic DuplicateClassNameSniff no longer reports duplicate errors if multiple PHP open tags exist in a file
    - Fixed bug #19819 : Freeze with syntax error in use statement
    - Fixed bug #19820 : Wrong message level in Generic_Sniffs_CodeAnalysis_EmptyStatementSniff
    - Fixed bug #19859 : CodeSniffer::setIgnorePatterns API changed
    - Fixed bug #19871 : findExtendedClassName doesn't return FQCN on namespaced classes
    - Fixed bug #19879 : bitwise and operator interpreted as reference by value
   </notes>
  </release>
  <release>
   <version>
    <release>1.5.0RC1</release>
    <api>1.5.0RC1</api>
   </version>
   <stability>
    <release>beta</release>
    <api>beta</api>
   </stability>
   <date>2013-02-08</date>
   <license uri="https://github.com/squizlabs/PHP_CodeSniffer/blob/master/licence.txt">BSD License</license>
   <notes>
    - Reports have been completely rewritten to consume far less memory
      -- Each report is incrementally written to the file system during a run and then printed out when the run ends
      -- There is no longer a need to keep the list of errors and warnings in memory during a run
    - Multi-file sniff support has been removed because they are too memory intensive
      -- If you have a custom multi-file sniff, you can convert it into a standard sniff quite easily
      -- See CodeSniffer/Standards/Generic/Sniffs/Classes/DuplicateClassNameSniff.php for an example
   </notes>
  </release>
  <release>
   <version>
    <release>1.4.6</release>
    <api>1.4.6</api>
   </version>
   <stability>
    <release>stable</release>
    <api>stable</api>
   </stability>
   <date>2013-07-25</date>
   <license uri="https://github.com/squizlabs/PHP_CodeSniffer/blob/master/licence.txt">BSD License</license>
   <notes>
    - Added report type --report=json to show the error list and total counts for all checked files
      -- Thanks to Jeffrey Fisher for the contribution
    - The JS tokenizer now has support for the T_THROW token
    - Symlinked directories inside CodeSniffer/Standards and in ruleset.xml files are now supported
      -- Only available since PHP 5.2.11 and 5.3.1
      -- Thanks to Maik Penz for the patch
    - The JS tokenizer now correctly identifies T_INLINE_ELSE tokens instead of leaving them as T_COLON
      -- Thanks to Arnout Boks for the patch
    - Explaining a standard (phpcs -e) that uses namespaces now works correctly
    - Restricting a check to specific sniffs (phpcs --sniffs=...) now works correctly with namespaced sniffs
      -- Thanks to Maik Penz for the patch
    - Docs added for the entire Generic standard, and many sniffs from other standards are now documented as well
      -- Thanks to Spencer Rinehart for the contribution
    - Clearer error message for when the sniff class name does not match the directory structure
    - Generated HTML docs now correctly show the open PHP tag in code comparison blocks
    - Added Generic InlineHTMLSniff to ensure a file only contains PHP code
    - Added Squiz ShorthandSizeSniff to check that CSS sizes are using shorthand notation only when 1 or 2 values are used
    - Added Squiz ForbiddenStylesSniff to ban the use of some deprecated browser-specific styles
    - Added Squiz NamedColoursSniff to ban the use of colour names
    - PSR2 standard no longer enforces no whitespace between the closing parenthesis of a function call and the semicolon
    - PSR2 ClassDeclarationSniff now ignores empty classes when checking the end brace position
    - PSR2 SwitchDeclarationSniff no longer reports errors for empty lines between CASE statements
    - PEAR ObjectOperatorIndentSniff now has a setting to specify how many spaces code should be indented
      -- Default remains at 4; override the indent setting in a ruleset.xml file to change
      -- Thanks to Andrey Mindubaev for the patch
    - Squiz FileExtensionSniff now supports traits
      -- Thanks to Lucas Green for the patch
    - Squiz ArrayDeclarationSniff no longer reports errors for no comma at the end of a line that contains a function call
    - Squiz SwitchDeclarationSniff now supports T_CONTINUE and T_THROW as valid case/default breaking statements
    - Squiz CommentedOutCodeSniff is now better at ignoring commented out HTML, XML and regular expressions
    - Squiz DisallowComparisonAssignmentSniff no longer throws errors for the third expression in a FOR statement
    - Squiz ColourDefinitionSniff no longer throws errors for some CSS class names
    - Squiz ControlStructureSpacingSniff now supports all types of CASE/DEFAULT breaking statements
    - Generic CallTimePassByReferenceSniff now reports errors for functions called using a variable
      -- Thanks to Maik Penz for the patch
    - Generic ConstructorNameSniff no longer throws a notice for abstract constructors inside abstract classes
      -- Thanks to Spencer Rinehart for the patch
    - Squiz ComparisonOperatorUsageSniff now checks inside elseif statements
      -- Thanks to Arnout Boks for the patch
    - Squiz OperatorSpacingSniff now reports errors for no spacing around inline then and else tokens
      -- Thanks to Arnout Boks for the patch
    - Fixed bug #19811 : Comments not ignored in all cases in AbstractPatternSniff
      -- Thanks to Erik Wiffin for the patch
    - Fixed bug #19892 : ELSE with no braces causes incorrect SWITCH break statement indentation error
    - Fixed bug #19897 : Indenting warnings in templates not consistent
    - Fixed bug #19908 : PEAR MultiLineCondition Does Not Apply elseif
    - Fixed bug #19913 : Running phpcs in interactive mode causes warnings
      -- Thanks to Harald Franndorfer for the patch
    - Fixed bug #19935 : notify-send reports do not vanish in gnome-shell
      -- Thanks to Christian Weiske for the patch
    - Fixed bug #19944 : docblock squiz sniff "return void" trips over return in lambda function
    - Fixed bug #19953 : PSR2 - Spaces before interface name for abstract class
    - Fixed bug #19956 : phpcs warns for Type Hint missing Resource
    - Fixed bug #19957 : Does not understand trait method aliasing
    - Fixed bug #19968 : Permission denied on excluded directory
    - Fixed bug #19969 : Sniffs with namespace not recognized in reports
    - Fixed bug #19997 : Class names incorrectly detected as constants
   </notes>
  </release>
  <release>
   <version>
    <release>1.4.5</release>
    <api>1.4.5</api>
   </version>
   <stability>
    <release>stable</release>
    <api>stable</api>
   </stability>
   <date>2013-04-04</date>
   <license uri="https://github.com/squizlabs/PHP_CodeSniffer/blob/master/licence.txt">BSD License</license>
   <notes>
    - Added Generic LowerCaseKeywordSniff to ensure all PHP keywords are defined in lowercase
      -- The PSR2 and Squiz standards now use this sniff
    - Added Generic SAPIUsageSniff to ensure the PHP_SAPI constant is used instead of php_sapi_name() (request #19863)
    - Squiz FunctionSpacingSniff now has a setting to specify how many lines there should between functions (request #19843)
      -- Default remains at 2
      -- Override the "spacing" setting in a ruleset.xml file to change
    - Squiz LowercasePHPFunctionSniff no longer throws errors for the limited set of PHP keywords it was checking
      -- Add a rule for Generic.PHP.LowerCaseKeyword to your ruleset to replicate this functionality
    - Added support for the PHP 5.4 T_CALLABLE token so it can be used in lower PHP versions
    - Generic EndFileNoNewlineSniff now supports checking of CSS and JS files
    - PSR2 SwitchDeclarationSniff now has a setting to specify how many spaces code should be indented
      -- Default remains at 4; override the indent setting in a ruleset.xml file to change
      -- Thanks to Asher Snyder for the patch
    - Generic ScopeIndentSniff now has a setting to specify a list of tokens that should be ignored
      -- The first token on the line is checked and the whole line is ignored if the token is in the array
      -- Thanks to Eloy Lafuente for the patch
    - Squiz LowercaseClassKeywordsSniff now checks for the TRAIT keyword
      -- Thanks to Anthon Pang for the patch
    - If you create your own PHP_CodeSniffer object, PHPCS will no longer exit when an unknown argument is found
      -- This allows you to create wrapper scripts for PHPCS more easily
    - PSR2 MethodDeclarationSniff no longer generates a notice for methods named "_"
      -- Thanks to Bart S for the patch
    - Squiz BlockCommentSniff no longer reports that a blank line between a scope closer and block comment is invalid
    - Generic DuplicateClassNameSniff no longer reports an invalid error if multiple PHP open tags exist in a file
    - Generic DuplicateClassNameSniff no longer reports duplicate errors if multiple PHP open tags exist in a file
    - Fixed bug #19819 : Freeze with syntax error in use statement
    - Fixed bug #19820 : Wrong message level in Generic_Sniffs_CodeAnalysis_EmptyStatementSniff
    - Fixed bug #19859 : CodeSniffer::setIgnorePatterns API changed
    - Fixed bug #19871 : findExtendedClassName doesn't return FQCN on namespaced classes
    - Fixed bug #19879 : bitwise and operator interpreted as reference by value
   </notes>
  </release>
  <release>
   <version>
    <release>1.4.4</release>
    <api>1.4.4</api>
   </version>
   <stability>
    <release>stable</release>
    <api>stable</api>
   </stability>
   <date>2013-02-07</date>
   <license uri="https://github.com/squizlabs/PHP_CodeSniffer/blob/master/licence.txt">BSD License</license>
   <notes>
    - Ignored lines no longer cause the summary report to show incorrect error and warning counts
      -- Thanks to Bert Van Hauwaert for the patch
    - Added Generic CSSLintSniff to run CSSLint over a CSS file and report warnings
      -- Set full command to run CSSLint using phpcs --config-set csslint_path /path/to/csslint
      -- Thanks to Roman Levishchenko for the contribution
    - Added PSR2 ControlStructureSpacingSniff to ensure there are no spaces before and after parenthesis in control structures
      -- Fixes bug #19732 : PSR2: some control structures errors not reported
    - Squiz commenting sniffs now support non-English characters when checking for capital letters
      -- Thanks to Roman Levishchenko for the patch
    - Generic EndFileNewlineSniff now supports JS and CSS files
      -- Thanks to Denis Ryabkov for the patch
    - PSR1 SideEffectsSniff no longer reports constant declarations as side effects
    - Notifysend report now supports notify-send versions before 0.7.3
      -- Thanks to Ken Guest for the patch
    - PEAR and Squiz FunctionCommentSniffs no longer report errors for misaligned argument comments when they are blank
      -- Thanks to Thomas Peterson for the patch
    - Squiz FunctionDeclarationArgumentSpacingSniff now works correctly for equalsSpacing values greater than 0
      -- Thanks to Klaus Purer for the patch
    - Squiz SuperfluousWhitespaceSniff no longer throws errors for CSS files with no newline at the end
    - Squiz SuperfluousWhitespaceSniff now allows a single newline at the end of JS and CSS files
    - Fixed bug #19755 : Token of T_CLASS type has no scope_opener and scope_closer keys
    - Fixed bug #19759 : Squiz.PHP.NonExecutableCode fails for return function()...
    - Fixed bug #19763 : Use statements for traits not recognised correctly for PSR2 code style
    - Fixed bug #19764 : Instead of for traits throws uppercase constant name errors
    - Fixed bug #19772 : PSR2_Sniffs_Namespaces_UseDeclarationSniff does not properly recognize last use
    - Fixed bug #19775 : False positive in NonExecutableCode sniff when not using curly braces
    - Fixed bug #19782 : Invalid found size functions in loop when using object operator
    - Fixed bug #19799 : config folder is not created automatically
    - Fixed bug #19804 : JS Tokenizer wrong /**/ parsing
   </notes>
  </release>
  <release>
   <version>
    <release>1.4.3</release>
    <api>1.4.3</api>
   </version>
   <stability>
    <release>stable</release>
    <api>stable</api>
   </stability>
   <date>2012-12-04</date>
   <license uri="https://github.com/squizlabs/PHP_CodeSniffer/blob/master/licence.txt">BSD License</license>
   <notes>
    - Added support for the PHP 5.5 T_FINALLY token to detect try/catch/finally statements
    - Added empty CodeSniffer.conf to enable config settings for Composer installs
    - Added Generic EndFileNoNewlineSniff to ensure there is no newline at the end of a file
    - Autoloader can now load PSR-0 compliant classes
      -- Thanks to Maik Penz for the patch
    - Squiz NonExecutableCodeSniff no longer throws error for multi-line RETURNs inside CASE statements
      -- Thanks to Marc Ypes for the patch
    - Squiz OperatorSpacingSniff no longer reports errors for negative numbers inside inline THEN statements
      -- Thanks to Klaus Purer for the patch
    - Squiz OperatorSpacingSniff no longer reports errors for the assignment of operations involving negative numbers
    - Squiz SelfMemberReferenceSniff can no longer get into an infinite loop when checking a static call with a namespace
      -- Thanks to Andy Grunwald for the patch
    - Fixed bug #19699 : Generic.Files.LineLength giving false positives when tab-width is used
    - Fixed bug #19726 : Wrong number of spaces expected after instanceof static
  - Fixed bug #19727 : PSR2: no error reported when using } elseif {
   </notes>
  </release>
  <release>
   <version>
    <release>1.4.2</release>
    <api>1.4.2</api>
   </version>
   <stability>
    <release>stable</release>
    <api>stable</api>
   </stability>
   <date>2012-11-09</date>
   <license uri="https://github.com/squizlabs/PHP_CodeSniffer/blob/master/licence.txt">BSD License</license>
   <notes>
    - PHP_CodeSniffer can now be installed using Composer
      -- Require squizlabs/php_codesniffer in your composer.json file
      -- Thanks to Rob Bast, Stephen Rees-Carter, Stefano Kowalke and Ivan Habunek for help with this
    - Squiz BlockCommentSniff and InlineCommentSniff no longer report errors for trait block comments
    - Squiz SelfMemberReferenceSniff now supports namespaces
      -- Thanks to Andy Grunwald for the patch
    - Squiz FileCommentSniff now uses tag names inside the error codes for many messages
      -- This allows you to exclude specific missing, out of order etc., tags
    - Squiz SuperfluousWhitespaceSniff now has an option to ignore blank lines
      -- This will stop errors being reported for lines that contain only whitespace
      -- Set the ignoreBlankLines property to TRUE in your ruleset.xml file to enable this
    - PSR2 no longer reports errors for whitespace at the end of blank lines
    - Fixed gitblame report not working on Windows
      -- Thanks to Rogerio Prado de Jesus
    - Fixed an incorrect error in Squiz OperatorSpacingSniff for default values inside a closure definition
    - Fixed bug #19691 : SubversionPropertiesSniff fails to find missing properties
      -- Thanks to Kevin Winahradsky for the patch
    - Fixed bug #19692 : DisallowMultipleAssignments is triggered by a closure
    - Fixed bug #19693 : exclude-patterns no longer work on specific messages
    - Fixed bug #19694 : Squiz.PHP.LowercasePHPFunctions incorrectly matches return by ref functions
   </notes>
  </release>
  <release>
   <version>
    <release>1.4.1</release>
    <api>1.4.1</api>
   </version>
   <stability>
    <release>stable</release>
    <api>stable</api>
   </stability>
   <date>2012-11-02</date>
   <license uri="https://github.com/squizlabs/PHP_CodeSniffer/blob/master/licence.txt">BSD License</license>
   <notes>
    - All ignore patterns have been reverted to being checked against the absolute path of a file
      -- Patterns can be specified to be relative in a rulset.xml file, but nowhere else
      -- e.g., [exclude-pattern type="relative"]^tests/*[/exclude-pattern] (with angle brackets, not square brackets)
    - Added support for PHP tokenizing of T_INLINE_ELSE colons, so this token type is now available
      -- Custom sniffs that rely on looking for T_COLON tokens inside inline if statements must be changed to use the new token
      -- Fixes bug #19666 : PSR1.Files.SideEffects throws a notice Undefined index: scope_closer
    - Messages can now be changed from errors to warnings (and vice versa) inside ruleset.xml files
      -- As you would with "message" and "severity", specify a "type" tag under a "rule" tag and set the value to "error" or "warning"
    - PHP_CodeSniffer will now generate a warning on files that it detects have mixed line endings
      -- This warning has the code Internal.LineEndings.Mixed and can be overriden in a ruleset.xml file
      -- Thanks to Vit Brunner for help with this
    - Sniffs inside PHP 5.3 namespaces are now supported, along with the existing underscore-style emulated namespaces
      -- For example: namespace MyStandard\Sniffs\Arrays; class ArrayDeclarationSniff implements \PHP_CodeSniffer_Sniff { ...
      -- Thanks to Till Klampaeckel for the patch
    - Generic DuplicateClassNameSniff is no longer a multi-file sniff, so it won't max out your memory
      -- Multi-file sniff support should be considered deprecated as standard sniffs can now do the same thing
    - Added Generic DisallowSpaceIndent to check that files are indented using tabs
    - Added Generic OneClassPerFileSniff to check that only one class is defined in each file
      -- Thanks to Andy Grunwald for the contribution
    - Added Generic OneInterfacePerFileSniff to check that only one interface is defined in each file
      -- Thanks to Andy Grunwald for the contribution
    - Added Generic LowercasedFilenameSniff to check that filenames are lowercase
      -- Thanks to Andy Grunwald for the contribution
    - Added Generic ClosingPHPTagSniff to check that each open PHP tag has a corresponding close tag
      -- Thanks to Andy Grunwald for the contribution
    - Added Generic CharacterBeforePHPOpeningTagSniff to check that the open PHP tag is the first content in a file
      -- Thanks to Andy Grunwald for the contribution
    - Fixed incorrect errors in Squiz OperatorBracketSniff and OperatorSpacingSniff for negative numbers in CASE statements
      -- Thanks to Arnout Boks for the patch
    - Generic CamelCapsFunctionNameSniff no longer enforces exact case matching for PHP magic methods
    - Generic CamelCapsFunctionNameSniff no longer throws errors for overridden SOAPClient methods prefixed with double underscores
      -- Thanks to Dorian Villet for the patch
    - PEAR ValidFunctionNameSniff now supports traits
    - PSR1 ClassDeclarationSniff no longer throws an error for non-namespaced code if PHP version is less than 5.3.0
    - Fixed bug #19616 : Nested switches cause false error in PSR2
    - Fixed bug #19629 : PSR2 error for inline comments on multi-line argument lists
    - Fixed bug #19644 : Alternative syntax, e.g. if/endif triggers Inline Control Structure error
    - Fixed bug #19655 : Closures reporting as multi-line when they are not
    - Fixed bug #19675 : Improper indent of nested anonymous function bodies in a call
    - Fixed bug #19685 : PSR2 catch-22 with empty third statement in for loop
    - Fixed bug #19687 : Anonymous functions inside arrays marked as indented incorrectly in PSR2
   </notes>
  </release>
  <release>
   <version>
    <release>1.4.0</release>
    <api>1.4.0</api>
   </version>
   <stability>
    <release>stable</release>
    <api>stable</api>
   </stability>
   <date>2012-09-26</date>
   <license uri="https://github.com/squizlabs/PHP_CodeSniffer/blob/master/licence.txt">BSD License</license>
   <notes>
    - Added PSR1 and PSR2 coding standards that can be used to check your code against these guidelines
    - PHP 5.4 short array syntax is now detected and tokens are assigned to the open and close characters
      -- New tokens are T_OPEN_SHORT_ARRAY and T_CLOSE_SHORT_ARRAY as PHP does not define its own
    - Added the ability to explain a coding standard by listing the sniffs that it includes
      -- The sniff list includes all imported and native sniffs
      -- Explain a standard by using the -e and --standard=[standard] command line arguments
      -- E.g., phpcs -e --standard=Squiz
      -- Thanks to Ben Selby for the idea
    - Added report to show results using notify-send
      -- Use --report=notifysend to generate the report
      -- Thanks to Christian Weiske for the contribution
    - The JS tokenizer now recognises RETURN as a valid closer for CASE and DEFAULT inside switch statements
    - AbstractPatternSniff now sets the ignoreComments option using a public var rather than through the constructor
      -- This allows the setting to be overwritten in ruleset.xml files
      -- Old method remains for backwards compatibility
    - Generic LowerCaseConstantSniff and UpperCaseConstantSniff no longer report errors on classes named True, False or Null
    - PEAR ValidFunctionNameSniff no longer enforces exact case matching for PHP magic methods
    - Squiz SwitchDeclarationSniff now allows RETURN statements to close a CASE or DEFAULT statement
    - Squiz BlockCommentSniff now correctly reports an error for blank lines before blocks at the start of a control structure
    - Fixed a PHP notice generated when loading custom array settings from a rulset.xml file
    - Fixed bug #17908 : CodeSniffer does not recognise optional @params
      -- Thanks to Pete Walker for the patch
    - Fixed bug #19538 : Function indentation code sniffer checks inside short arrays
    - Fixed bug #19565 : Non-Executable Code Sniff Broken for Case Statements with both return and break
    - Fixed bug #19612 : Invalid @package suggestion
   </notes>
  </release>
  <release>
   <version>
    <release>1.3.6</release>
    <api>1.3.6</api>
   </version>
   <stability>
    <release>stable</release>
    <api>stable</api>
   </stability>
   <date>2012-08-08</date>
   <license uri="https://github.com/squizlabs/PHP_CodeSniffer/blob/master/licence.txt">BSD License</license>
   <notes>
    - Memory usage has been dramatically reduced when using the summary report
      -- Reduced memory is only available when displaying a single summary report to the screen
      -- PHP_CodeSniffer will not generate any messages in this case, storing only error counts instead
      -- Impact is most notable with very high error and warning counts
    - Significantly improved the performance of Squiz NonExecutableCodeSniff
    - Ignore patterns now check the relative path of a file based on the dir being checked
      -- Allows ignore patterns to become more generic as the path to the code is no longer included when checking
      -- Thanks to Kristof Coomans for the patch
    - Sniff settings can now be changed by specifying a special comment format inside a file
      -- e.g., // @codingStandardsChangeSetting PEAR.Functions.FunctionCallSignature allowMultipleArguments false
      -- If you change a setting, don't forget to change it back
    - Added Generic EndFileNewlineSniff to ensure PHP files end with a newline character
    - PEAR FunctionCallSignatureSniff now includes a setting to force one argument per line in multi-line calls
      -- Set allowMultipleArguments to false
    - Squiz standard now enforces one argument per line in multi-line function calls
    - Squiz FunctionDeclarationArgumentSpacingSniff now supports closures
    - Squiz OperatorSpacingSniff no longer throws an error for negative values inside an inline THEN statement
      -- Thanks to Klaus Purer for the patch
    - Squiz FunctionCommentSniff now throws an error for not closing a comment with */
      -- Thanks to Klaus Purer for the patch
    - Summary report no longer shows two lines of PHP_Timer output when showing sources
    - Fixed undefined variable error in PEAR FunctionCallSignatureSniff for lines with no indent
    - Fixed bug #19502 : Generic.Files.LineEndingsSniff fails if no new-lines in file
    - Fixed bug #19508 : switch+return: Closing brace indented incorrectly
    - Fixed bug #19532 : The PSR-2 standard don't recognize Null in class names
    - Fixed bug #19546 : Error thrown for __call() method in traits
   </notes>
  </release>
  <release>
   <version>
    <release>1.3.5</release>
    <api>1.3.5</api>
   </version>
   <stability>
    <release>stable</release>
    <api>stable</api>
   </stability>
   <date>2012-07-12</date>
   <license uri="https://github.com/squizlabs/PHP_CodeSniffer/blob/master/licence.txt">BSD License</license>
   <notes>
    - Added Generic CamelCapsFunctionNameSniff to just check if function and method names use camel caps
      -- Does not allow underscore prefixes for private/protected methods
      -- Defaults to strict checking, where two uppercase characters can not be next to each other
      -- Strict checking can be disabled in a ruleset.xml file
    - Squiz FunctionDeclarationArgumentSpacing now has a setting to specify how many spaces should surround equals signs
      -- Default remains at 0
      -- Override the equalsSpacing setting in a ruleset.xml file to change
    - Squiz ClassDeclarationSniff now throws errors for > 1 space before extends/implements class name with ns seperator
    - Squiz standard now warns about deprecated functions using Generic DeprecatedFunctionsSniff
    - PEAR FunctionDeclarationSniff now reports an error for multiple spaces after the FUNCTION keyword and around USE
    - PEAR FunctionDeclarationSniff now supports closures
    - Squiz MultiLineFunctionDeclarationSniff now supports closures
    - Exclude rules written for Unix systems will now work correctly on Windows
      -- Thanks to Walter Tamboer for the patch
    - The PHP tokenizer now recognises T_RETURN as a valid closer for T_CASE and T_DEFAULT inside switch statements
    - Fixed duplicate message codes in Generic OpeningFunctionBraceKernighanRitchieSniff
    - Fixed bug #18651 : PHPunit Test cases for custom standards are not working on Windows
    - Fixed bug #19416 : Shorthand arrays cause bracket spacing errors
    - Fixed bug #19421 : phpcs doesn't recognize ${x} as equivalent to $x
    - Fixed bug #19428 : PHPCS Report "hgblame" doesn't support windows paths
      -- Thanks to Justin Rovang for the patch
    - Fixed bug #19448 : Problem with detecting remote standards
    - Fixed bug #19463 : Anonymous functions incorrectly being flagged by NonExecutableCodeSniff
    - Fixed bug #19469 : PHP_CodeSniffer_File::getMemberProperties() sets wrong scope
    - Fixed bug #19471 : phpcs on Windows, when using Zend standard, doesn't catch problems
      -- Thanks to Ivan Habunek for the patch
    - Fixed bug #19478 : Incorrect indent detection in PEAR standard
      -- Thanks to Shane Auckland for the patch
    - Fixed bug #19483 : Blame Reports fail with space in directory name
   </notes>
  </release>
  <release>
   <version>
    <release>1.3.4</release>
    <api>1.3.4</api>
   </version>
   <stability>
    <release>stable</release>
    <api>stable</api>
   </stability>
   <date>2012-05-17</date>
   <license uri="https://github.com/squizlabs/PHP_CodeSniffer/blob/master/licence.txt">BSD License</license>
   <notes>
    - Added missing package.xml entries for new Generic FixmeSniff
      -- Thanks to Jaroslav Hanslík for the patch
    - Expected indents for PEAR ScopeClosingBraceSniff and FunctionCallSignatureSniff can now be set in ruleset files
      -- Both sniffs use a variable called "indent"
      -- Thanks to Thomas Despoix for the patch
    - Standards designed to be installed in the PHPCS Standards dir will now work outside this dir as well
      -- In particular, allows the Drupal CS to work without needing to symlink it into the PHPCS install
      -- Thanks to Peter Philipp for the patch
    - Rule references for standards, directories and specific sniffs can now be relative in ruleset.xml files
      -- For example: ref="../MyStandard/Sniffs/Commenting/DisallowHashCommentsSniff.php"
    - Symlinked standards now work correctly, allowing aliasing of installed standards (request #19417)
      -- Thanks to Tom Klingenberg for the patch
    - Squiz ObjectInstantiationSniff now allows objects to be returned without assinging them to a variable
    - Added Squiz.Commenting.FileComment.MissingShort error message for file comments that only contains tags
      -- Also stops undefined index errors being generated for these comments
    - Debug option -vv now shows tokenizer status for CSS files
    - Added support for new gjslint error formats
      -- Thanks to Meck for the patch
    - Generic ScopeIndentSniff now allows comment indents to not be exact even if the exact flag is set
      -- The start of the comment is still checked for exact indentation as normal
    - Fixed an issue in AbstractPatternSniff where comments were not being ignored in some cases
    - Fixed an issue in Zend ClosingTagSniff where the closing tag was not always being detected correctly
      -- Thanks to Jonathan Robson for the patch
    - Fixed an issue in Generic FunctionCallArgumentSpacingSniff where closures could cause incorrect errors
    - Fixed an issue in Generic UpperCaseConstantNameSniff where errors were incorrectly reported on goto statements
      -- Thanks to Tom Klingenberg for the patch
    - PEAR FileCommentSniff and ClassCommentSniff now support author emails with a single character in the local part
      -- E.g., a@me.com
      -- Thanks to Denis Shapkin for the patch
    - Fixed bug #19290 : Generic indent sniffer fails for anonymous functions
    - Fixed bug #19324 : Setting show_warnings configuration option does not work
    - Fixed bug #19354 : Not recognizing references passed to method
    - Fixed bug #19361 : CSS tokenzier generates errors when PHP embedded in CSS file
    - Fixed bug #19374 : HEREDOC/NOWDOC Indentation problems
    - Fixed bug #19381 : traits and indetations in traits are not handled properly
    - Fixed bug #19394 : Notice in NonExecutableCodeSniff
    - Fixed bug #19402 : Syntax error when executing phpcs on Windows with parens in PHP path
      -- Thanks to Tom Klingenberg for the patch
    - Fixed bug #19411 : magic method error on __construct()
      -- The fix required a rewrite of AbstractScopeSniff, so please test any sniffs that extend this class
    - Fixed bug #19412 : Incorrect error about assigning objects to variables when inside inline IF
    - Fixed bug #19413 : php_cs thinks I haven't used a parameter when I have
    - Fixed bug #19414 : php_cs seems to not track variables correctly in heredocs
   </notes>
  </release>
  <release>
   <version>
    <release>1.3.3</release>
    <api>1.3.3</api>
   </version>
   <stability>
    <release>stable</release>
    <api>stable</api>
   </stability>
   <date>2012-02-17</date>
   <license uri="https://github.com/squizlabs/PHP_CodeSniffer/blob/master/licence.txt">BSD License</license>
   <notes>
    - Added new Generic FixmeSniff that shows error messages for all FIXME comments left in your code
      -- Thanks to Sam Graham for the contribution
    - The maxPercentage setting in the Squiz CommentedOutCodeSniff can now be overriden in a rulset.xml file
      -- Thanks to Volker Dusch for the patch
    - The Checkstyle and XML reports now use XMLWriter
      -- Only change in output is that empty file tags are no longer produced for files with no violations
      -- Thanks to Sebastian Bergmann for the patch
    - Added PHP_CodeSniffer_Tokens::$bracketTokens to give sniff writers fast access to open and close bracket tokens
    - Fixed an issue in AbstractPatternSniff where EOL tokens were not being correctly checked in some cases
    - PHP_CodeSniffer_File::getTokensAsString() now detects incorrect length value (request #19313)
    - Fixed bug #19114 : CodeSniffer checks extension even for single file
    - Fixed bug #19171 : Show sniff codes option is ignored by some report types
      -- Thanks to Dominic Scheirlinck for the patch
    - Fixed bug #19188 : Lots of PHP Notices when analyzing the Symfony framework
      -- First issue was list-style.. lines in CSS files not properly adjusting open/close bracket positions
      -- Second issue was notices caused by bug #19137
    - Fixed bug #19208 : UpperCaseConstantName reports class members
      -- Was also a problem with LowerCaseConstantName as well
    - Fixed bug #19256 : T_DOC_COMMENT in CSS files breaks ClassDefinitionNameSpacingSniff
      -- Thanks to Klaus Purer for the patch
    - Fixed bug #19264 : Squiz.PHP.NonExecutableCode does not handle RETURN in CASE without BREAK
    - Fixed bug #19270 : DuplicateClassName does not handle namespaces correctly
    - Fixed bug #19283 : CSS @media rules cause false positives
      -- Thanks to Klaus Purer for the patch
   </notes>
  </release>
  <release>
   <version>
    <release>1.3.2</release>
    <api>1.3.2</api>
   </version>
   <stability>
    <release>stable</release>
    <api>stable</api>
   </stability>
   <date>2011-12-01</date>
   <license uri="https://github.com/squizlabs/PHP_CodeSniffer/blob/master/licence.txt">BSD License</license>
   <notes>
    - Added Generic JSHintSniff to run jshint.js over a JS file and report warnings
      -- Set jshint path using phpcs --config-set jshint_path /path/to/jshint-rhino.js
      -- Set rhino path using phpcs --config-set rhino_path /path/to/rhino
      -- Thanks to Alexander Weiß for the contribution
    - Nowdocs are now tokenized using PHP_CodeSniffer specific T_NOWDOC tokens for easier identification
    - Generic UpperCaseConstantNameSniff no longer throws errors for namespaces
      -- Thanks to Jaroslav Hanslík for the patch
    - Squiz NonExecutableCodeSniff now detects code after thrown exceptions
      -- Thanks to Jaroslav Hanslík for the patch
    - Squiz OperatorSpacingSniff now ignores references
      -- Thanks to Jaroslav Hanslík for the patch
    - Squiz FunctionCommentSniff now reports a missing function comment if it finds a standard code comment instead
    - Squiz FunctionCommentThrownTagSniff no longer reports errors if it can't find a function comment
    - Fixed unit tests not running under Windows
      -- Thanks to Jaroslav Hanslík for the patch
    - Fixed bug #18964 : "$stackPtr must be of type T_VARIABLE" on heredocs and nowdocs
    - Fixed bug #18973 : phpcs is looking for variables in a nowdoc
    - Fixed bug #18974 : Blank line causes "Multi-line function call not indented correctly"
      -- Adds new error message to ban empty lines in multi-line function calls
    - Fixed bug #18975 : "Closing parenthesis must be on a line by itself" also causes indentation error
   </notes>
  </release>
  <release>
   <version>
    <release>1.3.1</release>
    <api>1.3.1</api>
   </version>
   <stability>
    <release>stable</release>
    <api>stable</api>
   </stability>
   <date>2011-11-03</date>
   <license uri="https://github.com/squizlabs/PHP_CodeSniffer/blob/master/licence.txt">BSD License</license>
   <notes>
    - All report file command line arguments now work with relative paths (request #17240)
    - The extensions command line argument now supports multi-part file extensions (request #17227)
    - Added report type --report=hgblame to show number of errors/warnings committed by authors in a Mercurial repository
      -- Has the same functionality as the svnblame report
      -- Thanks to Ben Selby for the patch
    - Added T_BACKTICK token type to make detection of backticks easier (request #18799)
    - Added pattern matching support to Generic ForbiddenFunctionsSniff
        -- If you are extending it and overriding register() or addError() you will need to review your sniff
    - Namespaces are now recognised as scope openers, although they do not require braces (request #18043)
    - Added new ByteOrderMarkSniff to Generic standard (request #18194)
      -- Throws an error if a byte order mark is found in any PHP file
      -- Thanks to Piotr Karas for the contribution
    - PHP_Timer output is no longer included in reports when being written to a file (request #18252)
      -- Also now shown for all report types if nothing is being printed to the screen
    - Generic DeprecatedFunctionSniff now reports functions as deprecated and not simply forbidden (request #18288)
    - PHPCS now accepts file contents from STDIN (request #18447)
      -- Example usage: cat temp.php | phpcs [options]  -OR-  phpcs [options] &lt; temp.php
      -- Not every sniff will work correctly due to the lack of a valid file path
    - PHP_CodeSniffer_Exception no longer extends PEAR_Exception (request #18483)
      -- PEAR_Exception added a requirement that PEAR had to be installed
      -- PHP_CodeSniffer is not used as a library, so unlikely to have any impact
    - PEAR FileCommentSniff now allows GIT IDs in the version tag (request #14874)
    - AbstractVariableSniff now supports heredocs
      -- Also includes some variable detection fixes
      -- Thanks to Sam Graham for the patch
    - Squiz FileCommentSniff now enforces rule that package names cannot start with the word Squiz
    - MySource AssignThisSniff now allows "this" to be assigned to the private var _self
    - Fixed issue in Squiz FileCommentSniff where suggested package name was the same as the incorrect package name
    - Fixed some issues with Squiz ArrayDeclarationSniff when using function calls in array values
    - Fixed doc generation so it actually works again
      -- Also now works when being run from an SVN checkout as well as when installed as a PEAR package
      -- Should fix bug #18949 : Call to private method from static
    - PEAR ClassDeclaration sniff now supports indentation checks when using the alternate namespace syntax
      -- PEAR.Classes.ClassDeclaration.SpaceBeforeBrace message now contains 2 variables instead of 1
      -- Sniff allows overriding of the default indent level, which is set to 4
      -- Fixes bug #18933 : Alternative namespace declaration syntax confuses scope sniffs
    - Fixed bug #18465 : "self::" does not work in lambda functions
      -- Also corrects conversion of T_FUNCTION tokens to T_CLOSURE, which was not fixing token condition arrays
    - Fixed bug #18543 : CSS Tokenizer deletes too many #
    - Fixed bug #18624 : @throws namespace problem
      -- Thanks to Gavin Davies for the patch
    - Fixed bug #18628 : Generic.Files.LineLength gives incorrect results with Windows line-endings
    - Fixed bug #18633 : CSS Tokenizer doesn't replace T_LIST tokens inside some styles
    - Fixed bug #18657 : anonymous functions wrongly indented
    - Fixed bug #18670 : UpperCaseConstantNameSniff fails on dynamic retrieval of class constant
    - Fixed bug #18709 : Code sniffer sniffs file if even if it's in --ignore
      -- Thanks to Artem Lopata for the patch
    - Fixed bug #18762 : Incorrect handling of define and constant in UpperCaseConstantNameSniff
      -- Thanks to Thomas Baker for the patch
    - Fixed bug #18769 : CSS Tokenizer doesn't replace T_BREAK tokens inside some styles
    - Fixed bug #18835 : Unreachable errors of inline returns of closure functions
      -- Thanks to Patrick Schmidt for the patch
    - Fixed bug #18839 : Fix miscount of warnings in AbstractSniffUnitTest.php
      -- Thanks to Sam Graham for the patch
    - Fixed bug #18844 : Generic_Sniffs_CodeAnalysis_UnusedFunctionParameterSniff with empty body
      -- Thanks to Dmitri Medvedev for the patch
    - Fixed bug #18847 : Running Squiz_Sniffs_Classes_ClassDeclarationSniff results in PHP notice
    - Fixed bug #18868 : jslint+rhino: errors/warnings not detected
      -- Thanks to Christian Weiske for the patch
    - Fixed bug #18879 : phpcs-svn-pre-commit requires escapeshellarg
      -- Thanks to Bjorn Katuin for the patch
    - Fixed bug #18951 : weird behaviour with closures and multi-line use () params
   </notes>
  </release>
  <release>
   <version>
    <release>1.3.0</release>
    <api>1.3.0</api>
   </version>
   <stability>
    <release>stable</release>
    <api>stable</api>
   </stability>
   <date>2011-03-17</date>
   <license uri="https://github.com/squizlabs/PHP_CodeSniffer/blob/master/licence.txt">BSD License</license>
   <notes>
    - Add a new token T_CLOSURE that replaces T_FUNCTION if the function keyword is anonymous
    - Many Squiz sniffs no longer report errors when checking closures; they are now ignored
    - Fixed some error messages in PEAR MultiLineConditionSniff that were not using placeholders for message data
    - AbstractVariableSniff now correctly finds variable names wrapped with curly braces inside double quoted strings
    - PEAR FunctionDeclarationSniff now ignores arrays in argument default values when checking multi-line declarations
    - Fixed bug #18200 : Using custom named ruleset file as standard no longer works
    - Fixed bug #18196 : PEAR MultiLineCondition.SpaceBeforeOpenBrace not consistent with newline chars
    - Fixed bug #18204 : FunctionCommentThrowTag picks wrong exception type when throwing function call
    - Fixed bug #18222 : Add __invoke method to PEAR standard
    - Fixed bug #18235 : Invalid error generation in Squiz.Commenting.FunctionCommentThrowTag
    - Fixed bug #18250 : --standard with relative path skips Standards' "implicit" sniffs
    - Fixed bug #18274 : Multi-line IF and function call indent rules conflict
    - Fixed bug #18282 : Squiz doesn't handle final keyword before function comments
      -- Thanks to Dave Perrett for the patch
    - Fixed bug #18336 : Function isUnderscoreName gives php notices
   </notes>
  </release>
  <release>
   <version>
    <release>1.3.0RC2</release>
    <api>1.3.0RC2</api>
   </version>
   <stability>
    <release>beta</release>
    <api>beta</api>
   </stability>
   <date>2011-01-14</date>
   <license uri="https://github.com/squizlabs/PHP_CodeSniffer/blob/master/licence.txt">BSD License</license>
   <notes>
    - You can now print multiple reports for each run and print each to the screen or a file (request #12434)
      -- Format is --report-[report][=file] (e.g., --report-xml=out.xml)
      -- Printing to screen is done by leaving [file] empty (e.g., --report-xml)
      -- Multiple reports can be specified in this way (e.g., --report-summary --report-xml=out.xml)
      -- The standard --report and --report-file command line arguments are unchanged
    - Added -d command line argument to set php.ini settings while running (request #17244)
      -- Usage is: phpcs -d memory_limit=32M -d ...
      -- Thanks to Ben Selby for the patch
    - Added -p command line argument to show progress during a run
      -- Dot means pass, E means errors found, W means only warnings found and S means skipped file
      -- Particularly good for runs where you are checking more than 100 files
      -- Enable by default with --config-set show_progress 1
      -- Will not print anything if you are already printing verbose output
      -- This has caused a big change in the way PHP_CodeSniffer processes files (API changes around processing)
    - You can now add exclude rules for individual sniffs or error messages (request #17903)
      -- Only available when using a ruleset.xml file to specify rules
      -- Uses the same exclude-pattern tags as normal but allows them inside rule tags
    - Using the -vvv option will now print a list of sniffs executed for each file and how long they took to process
    - Added Generic ClosureLinterSniff to run Google's gjslint over your JS files
    - The XML and CSV reports now include the severity of the error (request #18165)
      -- The Severity column in the CSV report has been renamed to Type, and a new Severity column added for this
    - Fixed issue with Squiz FunctionCommentSniff reporting incorrect type hint when default value uses namespace
      -- Thanks to Anti Veeranna for the patch
    - Generic FileLengthSniff now uses iconv_strlen to check line length if an encoding is specified (request #14237)
    - Generic UnnecessaryStringConcatSniff now allows strings to be combined to form a PHP open or close tag
    - Squiz SwitchDeclarationSniff no longer reports indentation errors for BREAK statements inside IF conditions
    - Interactive mode now always prints the full error report (ignores command line)
    - Improved regular expression detection in JavaScript files
      -- Added new T_TYPEOF token that can be used to target the typeof JS operator
      -- Fixes bug #17611 : Regular expression tokens not recognised
    - Squiz ScopeIndentSniff removed
      -- Squiz standard no longer requires additional indents between ob_* methods
      -- Also removed Squiz OutputBufferingIndentSniff that was checking the same thing
    - PHP_CodeSniffer_File::getMemberProperties() performance improved significantly
      -- Improves performance of Squiz ValidVariableNameSniff significantly
    - Squiz OperatorSpacingSniff performance improved significantly
    - Squiz NonExecutableCodeSniff performance improved significantly
      -- Will throw duplicate errors in some cases now, but these should be rare
    - MySource IncludeSystemSniff performance improved significantly
    - MySource JoinStringsSniff no longer reports an error when using join() on a named JS array
    - Warnings are now reported for each file when they cannot be opened instead of stopping the script
      -- Hide warnings with the -n command line argument
      -- Can override the warnings using the code Internal.DetectLineEndings
    - Fixed bug #17693 : issue with pre-commit hook script with filenames that start with v
    - Fixed bug #17860 : isReference function fails with references in array
      -- Thanks to Lincoln Maskey for the patch
    - Fixed bug #17902 : Cannot run tests when tests are symlinked into tests dir
      -- Thanks to Matt Button for the patch
    - Fixed bug #17928 : Improve error message for Generic_Sniffs_PHP_UpperCaseConstantSniff
      -- Thanks to Stefano Kowalke for the patch
    - Fixed bug #18039 : JS Tokenizer crash when ] is last character in file
    - Fixed bug #18047 : Incorrect handling of namespace aliases as constants
      -- Thanks to Dmitri Medvedev for the patch
    - Fixed bug #18072 : Impossible to exclude path from processing when symlinked
    - Fixed bug #18073 : Squiz.PHP.NonExecutableCode fault
    - Fixed bug #18117 : PEAR coding standard: Method constructor not sniffed as a function
    - Fixed bug #18135 : Generic FunctionCallArgumentSpacingSniff reports function declaration errors
    - Fixed bug #18140 : Generic scope indent in exact mode: strange expected/found values for switch
    - Fixed bug #18145 : Sniffs are not loaded for custom ruleset file
      -- Thanks to Scott McCammon for the patch
    - Fixed bug #18152 : While and do-while with AbstractPatternSniff
    - Fixed bug #18191 : Squiz.PHP.LowercasePHPFunctions does not work with new Date()
    - Fixed bug #18193 : CodeSniffer doesn't reconize CR (\r) line endings
   </notes>
  </release>
  <release>
   <version>
    <release>1.3.0RC1</release>
    <api>1.3.0RC1</api>
   </version>
   <stability>
    <release>beta</release>
    <api>beta</api>
   </stability>
   <date>2010-09-03</date>
   <license uri="https://github.com/squizlabs/PHP_CodeSniffer/blob/master/licence.txt">BSD License</license>
   <notes>
    - Added exclude pattern support to ruleset.xml file so you can specify ignore patterns in a standard (request #17683)
      -- Use new exclude-pattern tags to include the ignore rules into your ruleset.xml file
      -- See CodeSniffer/Standards/PHPCS/ruleset.xml for an example
    - Added new --encoding command line argument to specify the encoding of the files being checked
      -- When set to utf-8, stops the XML-based reports from double-encoding
      -- When set to something else, helps the XML-based reports encode to utf-8
      -- Default value is iso-8859-1 but can be changed with --config-set encoding [value]
    - The report is no longer printed to screen when using the --report-file command line option (request #17467)
      -- If you want to print it to screen as well, use the -v command line argument
    - The SVN and GIT blame reports now also show percentage of reported errors per author (request #17606)
      -- Thanks to Ben Selby for the patch
    - Updated the SVN pre-commit hook to work with the new severity levels feature
    - Generic SubversionPropertiesSniff now allows properties to have NULL values (request #17682)
      -- A null value indicates that the property should exist but the value should not be checked
    - Generic UpperCaseConstantName Sniff now longer complains about the PHPUnit_MAIN_METHOD constant (request #17798)
    - Squiz FileComment sniff now checks JS files as well as PHP files
    - Squiz FunctionCommentSniff now supports namespaces in type hints
    - Fixed a problem in Squiz OutputBufferingIndentSniff where block comments were reported as not indented
    - Fixed bug #17092 : Problems with utf8_encode and htmlspecialchars with non-ascii chars
      -- Use the new --encoding=utf-8 command line argument if your files are utf-8 encoded
    - Fixed bug #17629 : PHP_CodeSniffer_Tokens::$booleanOperators missing T_LOGICAL_XOR
      -- Thanks to Matthew Turland for the patch
    - Fixed bug #17699 : Fatal error generating code coverage with PHPUnit 5.3.0RC1
    - Fixed bug #17718 : Namespace 'use' statement: used global class name is recognized as constant
    - Fixed bug #17734 : Generic SubversionPropertiesSniff complains on non SVN files
    - Fixed bug #17742 : EmbeddedPhpSniff reacts negatively to file without closing php tag
    - Fixed bug #17823 : Notice: Please no longer include PHPUnit/Framework.php
   </notes>
  </release>
  <release>
   <version>
    <release>1.3.0a1</release>
    <api>1.3.0a1</api>
   </version>
   <stability>
    <release>alpha</release>
    <api>alpha</api>
   </stability>
   <date>2010-07-15</date>
   <license uri="https://github.com/squizlabs/PHP_CodeSniffer/blob/master/licence.txt">BSD License</license>
   <notes>
    - All CodingStandard.php files have been replaced by ruleset.xml files
      -- Custom standards will need to be converted over to this new format to continue working
    - You can specify a path to your own custom ruleset.xml file by using the --standard command line arg
      -- e.g., phpcs --standard=/path/to/my/ruleset.xml
    - Added a new report type --report=gitblame to show how many errors and warnings were committed by each author
      -- Has the same functionality as the svnblame report
      -- Thanks to Ben Selby for the patch
    - A new token type T_DOLLAR has been added to allow you to sniff for variable variables (feature request #17095)
      -- Thanks to Ian Young for the patch
    - JS tokenizer now supports T_POWER (^) and T_MOD_EQUAL (%=) tokens (feature request #17441)
    - If you have PHP_Timer installed, you'll now get a time/memory summary at the end of a script run
      -- Only happens when printing reports that are designed to be read on the command line
    - Added Generic DeprecatedFunctionsSniff to warn about the use of deprecated functions (feature request #16694)
      -- Thanks to Sebastian Bergmann for the patch
    - Added Squiz LogicalOperatorSniff to ensure that logical operators are surrounded by single spaces
    - Added MySource ChannelExceptionSniff to ensure action files only throw ChannelException
    - Added new method getClassProperties() for sniffs to use to determine if a class is abstract and/or final
      -- Thanks to Christian Kaps for the patch
    - Generic UpperCaseConstantSniff no longer throws errors about namespaces
      -- Thanks to Christian Kaps for the patch
    - Squiz OperatorBracketSniff now correctly checks value assignmnets in arrays
    - Squiz LongConditionClosingCommentSniff now requires a comment for long CASE statements that use curly braces
    - Squiz LongConditionClosingCommentSniff now requires an exact comment match on the brace
    - MySource IncludeSystemSniff now ignores DOMDocument usage
    - MySource IncludeSystemSniff no longer requires inclusion of systems that are being implemented
    - Removed found and expected messages from Squiz ConcatenationSpacingSniff because they were messy and not helpful
    - Fixed a problem where Generic CodeAnalysisSniff could show warnings if checking multi-line strings
    - Fixed error messages in Squiz ArrayDeclarationSniff reporting incorrect number of found and expected spaces
    - Fixed bug #17048 : False positive in Squiz_WhiteSpace_ScopeKeywordSpacingSniff
    - Fixed bug #17054 : phpcs more strict than PEAR CS regarding function parameter spacing
    - Fixed bug #17096 : Notice: Undefined index: scope_condition in ScopeClosingBraceSniff.php
      -- Moved PEAR.Functions.FunctionCallArgumentSpacing to Generic.Functions.FunctionCallArgumentSpacing
    - Fixed bug #17144 : Deprecated: Function eregi() is deprecated
    - Fixed bug #17236 : PHP Warning due to token_get_all() in DoubleQuoteUsageSniff
    - Fixed bug #17243 : Alternate Switch Syntax causes endless loop of Notices in SwitchDeclaration
    - Fixed bug #17313 : Bug with switch case struture
    - Fixed bug #17331 : Possible parse error: interfaces may not include member vars
    - Fixed bug #17337 : CSS tokenizer fails on quotes urls
    - Fixed bug #17420 : Uncaught exception when comment before function brace
    - Fixed bug #17503 : closures formatting is not supported
   </notes>
  </release>
  <release>
   <version>
    <release>1.2.2</release>
    <api>1.2.2</api>
   </version>
   <stability>
    <release>stable</release>
    <api>stable</api>
   </stability>
   <date>2010-01-27</date>
   <license uri="https://github.com/squizlabs/PHP_CodeSniffer/blob/master/licence.txt">BSD License</license>
   <notes>
    - The core PHP_CodeSniffer_File methods now understand the concept of closures (feature request #16866)
      -- Thanks to Christian Kaps for the sample code
    - Sniffs can now specify violation codes for each error and warning they add
      -- Future versions will allow you to override messages and severities using these codes
      -- Specifying a code is optional, but will be required if you wish to support overriding
    - All reports have been broken into separate classes
      -- Command line usage and report output remains the same
      -- Thanks to Gabriele Santini for the patch
    - Added an interactive mode that can be enabled using the -a command line argument
      -- Scans files and stops when it finds a file with errors
      -- Waits for user input to recheck the file (hopefully you fixed the errors) or skip the file
      -- Useful for very large code bases where full rechecks take a while
    - The reports now show the correct number of errors and warnings found
    - The isCamelCaps method now allows numbers in class names
    - The JS tokenizer now correctly identifies boolean and bitwise AND and OR tokens
    - The JS tokenzier now correctly identifies regular expressions used in conditions
    - PEAR ValidFunctionNameSniff now ignores closures
    - Squiz standard now uses the PEAR setting of 85 chars for LineLengthSniff
    - Squiz ControlStructureSpacingSniff now ensure there are no spaces around parentheses
    - Squiz LongConditionClosingCommentSniff now checks for comments at the end of try/catch statements
    - Squiz LongConditionClosingCommentSniff now checks validity of comments for short structures if they exist
    - Squiz IncrementDecrementUsageSniff now has better checking to ensure it only looks at simple variable assignments
    - Squiz PostStatementCommentSniff no longer throws errors for end function comments
    - Squiz InlineCommentSniff no longer throws errors for end function comments
    - Squiz OperatorBracketSniff now allows simple arithmetic operations in SWITCH conditions
    - Squiz ValidFunctionNameSniff now ignores closures
    - Squiz MethodScopeSniff now ignores closures
    - Squiz ClosingDeclarationCommentSniff now ignores closures
    - Squiz GlobalFunctionSniff now ignores closures
    - Squiz DisallowComparisonAssignmentSniff now ignores the assigning of arrays
    - Squiz DisallowObjectStringIndexSniff now allows indexes that contain dots and reserved words
    - Squiz standard now throws nesting level and cyclomatic complexity errors at much higher levels
    - Squiz CommentedOutCodeSniff now ignores common comment framing chacacters
    - Squiz ClassCommentSniff now ensures the open comment tag is the only content on the first line
    - Squiz FileCommentSniff now ensures the open comment tag is the only content on the first line
    - Squiz FunctionCommentSniff now ensures the open comment tag is the only content on the first line
    - Squiz VariableCommentSniff now ensures the open comment tag is the only content on the first line
    - Squiz NonExecutableCodeSniff now warns about empty return statements that are not required
    - Removed ForbiddenStylesSniff from Squiz standard
      -- It is now in in the MySource standard as BrowserSpecificStylesSniff
      -- New BrowserSpecificStylesSniff ignores files with browser-specific suffixes
    - MySource IncludeSystemSniff no longer throws errors when extending the Exception class
    - MySource IncludeSystemSniff no longer throws errors for the abstract widget class
    - MySource IncludeSystemSniff and UnusedSystemSniff now allow includes inside IF statements
    - MySource IncludeSystemSniff no longer throws errors for included widgets inside methods
    - MySource GetRequestDataSniff now throws errors for using $_FILES
    - MySource CreateWidgetTypeCallbackSniff now allows return statements in nested functions
    - MySource DisallowSelfActionsSniff now ignores abstract classes
    - Fixed a problem with the SVN pre-commit hook for PHP versions without vertical whitespace regex support
    - Fixed bug #16740 : False positives for heredoc strings and unused parameter sniff
    - Fixed bug #16794 : ValidLogicalOperatorsSniff doesn't report operators not in lowercase
    - Fixed bug #16804 : Report filename is shortened too much
    - Fixed bug #16821 : Bug in Squiz_Sniffs_WhiteSpace_OperatorSpacingSniff
      -- Thanks to Jaroslav Hanslík for the patch
    - Fixed bug #16836 : Notice raised when using semicolon to open case
    - Fixed bug #16855 : Generic standard sniffs incorrectly for define() method
    - Fixed bug #16865 : Two bugs in Squiz_Sniffs_WhiteSpace_OperatorSpacingSniff
      -- Thanks to Jaroslav Hanslík for the patch
    - Fixed bug #16902 : Inline If Declaration bug
    - Fixed bug #16960 : False positive for late static binding in Squiz/ScopeKeywordSpacingSniff
      -- Thanks to Jakub Tománek for the patch
    - Fixed bug #16976 : The phpcs attempts to process symbolic links that don't resolve to files
    - Fixed bug #17017 : Including one file in the files sniffed alters errors reported for another file
   </notes>
  </release>
  <release>
   <version>
    <release>1.2.1</release>
    <api>1.2.1</api>
   </version>
   <stability>
    <release>stable</release>
    <api>stable</api>
   </stability>
   <date>2009-11-17</date>
   <license uri="https://github.com/squizlabs/PHP_CodeSniffer/blob/master/licence.txt">BSD License</license>
   <notes>
    - Added a new report type --report=svnblame to show how many errors and warnings were committed by each author
      -- Also shows the percentage of their code that are errors and warnings
      -- Requires you to have the SVN command in your path
      -- Make sure SVN is storing usernames and passwords (if required) or you will need to enter them for each file
      -- You can also use the -s command line argument to see the different types of errors authors are committing
      -- You can use the -v command line argument to see all authors, even if they have no errors or warnings
    - Added a new command line argument --report-width to allow you to set the column width of screen reports
      -- Reports wont accept values less than 70 or else they get too small
      -- Can also be set via a config var: phpcs --config-set report_width 100
    - You can now get PHP_CodeSniffer to ignore a whole file by adding @codingStandardsIgnoreFile in the content
      -- If you put it in the first two lines the file wont even be tokenized, so it will be much quicker
    - Reports now print their file lists in alphabetical order
    - PEAR FunctionDeclarationSniff now reports error for incorrect closing bracket placement in multi-line definitions
    - Added Generic CallTimePassByRefenceSniff to prohibit the passing of variables into functions by reference
      -- Thanks to Florian Grandel for the contribution
    - Added Squiz DisallowComparisonAssignmentSniff to ban the assignment of comparison values to a variable
    - Added Squiz DuplicateStyleDefinitionSniff to check for duplicate CSS styles in a single class block
    - Squiz ArrayDeclarationSniff no longer checks the case of array indexes because that is not its job
    - Squiz PostStatementCommentSniff now allows end comments for class member functions
    - Squiz InlineCommentSniff now supports the checking of JS files
    - MySource CreateWidgetTypeCallbackSniff now allows the callback to be passed to another function
    - MySource CreateWidgetTypeCallbackSniff now correctly ignores callbacks used inside conditions
    - Generic MultipleStatementAlignmentSniff now enforces a single space before equals sign if max padding is reached
    - Fixed a problem in the JS tokenizer where regular expressions containing \// were not converted correctly
    - Fixed a problem tokenizing CSS files where multiple ID targets on a line would look like comments
    - Fixed a problem tokenizing CSS files where class names containing a colon looked like style definitions
    - Fixed a problem tokenizing CSS files when style statements had empty url() calls
    - Fixed a problem tokenizing CSS colours with the letter E in first half of the code
    - Squiz ColonSpacingSniff now ensures it is only checking style definitions in CSS files and not class names
    - Squiz DisallowComparisonAssignmentSniff no longer reports errors when assigning the return value of a function
    - CSS tokenizer now correctly supports multi-line comments
    - When only the case of var names differ for function comments, the error now indicates the case is different
    - Fixed an issue with Generic UnnecessaryStringConcatSniff where it incorrectly suggested removing a concat
    - Fixed bug #16530 : ScopeIndentSniff reports false positive
    - Fixed bug #16533 : Duplicate errors and warnings
    - Fixed bug #16563 : Check file extensions problem in phpcs-svn-pre-commit
      -- Thanks to Kaijung Chen for the patch
    - Fixed bug #16592 : Object operator indentation incorrect when first operator is on a new line
    - Fixed bug #16641 : Notice output
    - Fixed bug #16682 : Squiz_Sniffs_Strings_DoubleQuoteUsageSniff reports string "\0" as invalid
    - Fixed bug #16683 : Typing error in PHP_CodeSniffer_CommentParser_AbstractParser
    - Fixed bug #16684 : Bug in Squiz_Sniffs_PHP_NonExecutableCodeSniff
    - Fixed bug #16692 : Spaces in paths in Squiz_Sniffs_Debug_JavaScriptLintSniff
      -- Thanks to Jaroslav Hanslík for the patch
    - Fixed bug #16696 : Spelling error in MultiLineConditionSniff
    - Fixed bug #16697 : MultiLineConditionSniff incorrect result with inline IF
    - Fixed bug #16698 : Notice in JavaScript Tokenizer
    - Fixed bug #16736 : Multi-files sniffs aren't processed when FILE is a single directory
      -- Thanks to Alexey Shein for the patch
    - Fixed bug #16792 : Bug in Generic_Sniffs_PHP_ForbiddenFunctionsSniff
   </notes>
  </release>
  <release>
   <version>
    <release>1.2.0</release>
    <api>1.2.0</api>
   </version>
   <stability>
    <release>stable</release>
    <api>stable</api>
   </stability>
   <date>2009-08-17</date>
   <license uri="https://github.com/squizlabs/PHP_CodeSniffer/blob/master/licence.txt">BSD License</license>
   <notes>
    - Installed standards are now favoured over custom standards when using the cmd line arg with relative paths
    - Unit tests now use a lot less memory while running
    - Squiz standard now uses Generic EmptyStatementSniff but throws errors instead of warnings
    - Squiz standard now uses Generic UnusedFunctionParameterSniff
    - Removed unused ValidArrayIndexNameSniff from the Squiz standard
    - Fixed bug #16424 : SubversionPropertiesSniff print PHP Warning
    - Fixed bug #16450 : Constant PHP_CODESNIFFER_VERBOSITY already defined (unit tests)
    - Fixed bug #16453 : function declaration long line splitted error
    - Fixed bug #16482 : phpcs-svn-pre-commit ignores extensions parameter
   </notes>
  </release>
  <release>
   <version>
    <release>1.2.0RC3</release>
    <api>1.2.0RC3</api>
   </version>
   <stability>
    <release>beta</release>
    <api>beta</api>
   </stability>
   <date>2009-07-07</date>
   <license uri="https://github.com/squizlabs/PHP_CodeSniffer/blob/master/licence.txt">BSD License</license>
   <notes>
    - You can now use @codingStandardsIgnoreStart and @...End comments to suppress messages (feature request #14002)
    - A warning is now included for files without any code when short_open_tag is set to Off (feature request #12952)
    - You can now use relative paths to your custom standards with the --standard cmd line arg (feature request #14967)
    - You can now override magic methods and functions in PEAR ValidFunctionNameSniff (feature request #15830)
    - MySource IncludeSystemSniff now recognises widget action classes
    - MySource IncludeSystemSniff now knows about unit test classes and changes rules accordingly
   </notes>
  </release>
  <release>
   <version>
    <release>1.2.0RC2</release>
    <api>1.2.0RC2</api>
   </version>
   <stability>
    <release>beta</release>
    <api>beta</api>
   </stability>
   <date>2009-05-25</date>
   <license uri="https://github.com/squizlabs/PHP_CodeSniffer/blob/master/licence.txt">BSD License</license>
   <notes>
    - Test suite can now be run using the full path to AllTests.php (feature request #16179)
    - Fixed bug #15980 : PHP_CodeSniffer change php current directory
      -- Thanks to Dolly Aswin Harahap for the patch
    - Fixed bug #16001 : Notice triggered
    - Fixed bug #16054 : phpcs-svn-pre-commit not showing any errors
    - Fixed bug #16071 : Fatal error: Uncaught PHP_CodeSniffer_Exception
    - Fixed bug #16170 : Undefined Offset -1 in MultiLineConditionSniff.php on line 68
    - Fixed bug #16175 : Bug in Squiz-IncrementDecrementUsageSniff
   </notes>
  </release>
  <release>
   <version>
    <release>1.2.0RC1</release>
    <api>1.2.0RC1</api>
   </version>
   <stability>
    <release>beta</release>
    <api>beta</api>
   </stability>
   <date>2009-03-09</date>
   <license uri="https://github.com/squizlabs/PHP_CodeSniffer/blob/master/licence.txt">BSD License</license>
   <notes>
    - Reports that are output to a file now include a trailing newline at the end of the file
    - Fixed sniff names not shown in -vvv token processing output
    - Added Generic SubversionPropertiesSniff to check that specific svn props are set for files
      -- Thanks to Jack Bates for the contribution
    - The PHP version check can now be overridden in classes that extend PEAR FileCommentSniff
      -- Thanks to Helgi Þormar Þorbjörnsson for the suggestion
    - Added Generic ConstructorNameSniff to check for PHP4 constructor name usage
      -- Thanks to Leif Wickland for the contribution
    - Squiz standard now supports multi-line function and condition sniffs from PEAR standard
    - Squiz standard now uses Generic ConstructorNameSniff
    - Added MySource GetRequestDataSniff to ensure REQUEST, GET and POST are not accessed directly
    - Squiz OperatorBracketSniff now allows square brackets in simple unbracketed operations
    - Fixed the incorrect tokenizing of multi-line block comments in CSS files
    - Fixed bug #15383 : Uncaught PHP_CodeSniffer_Exception
    - Fixed bug #15408 : An unexpected exception has been caught: Undefined offset: 2
    - Fixed bug #15519 : Uncaught PHP_CodeSniffer_Exception
    - Fixed bug #15624 : Pre-commit hook fails with PHP errors
    - Fixed bug #15661 : Uncaught PHP_CodeSniffer_Exception
    - Fixed bug #15722 : "declare(encoding = 'utf-8');" leads to "Missing file doc comment"
    - Fixed bug #15910 : Object operator indention not calculated correctly
   </notes>
  </release>
  <release>
   <version>
    <release>1.2.0a1</release>
    <api>1.2.0a1</api>
   </version>
   <stability>
    <release>alpha</release>
    <api>alpha</api>
   </stability>
   <date>2008-12-18</date>
   <license uri="https://github.com/squizlabs/PHP_CodeSniffer/blob/master/licence.txt">BSD License</license>
   <notes>
    - PHP_CodeSniffer now has a CSS tokenizer for checking CSS files
    - Added support for a new multi-file sniff that sniffs all processed files at once
    - Added new output format --report=emacs to output errors using the emacs standard compile output format
      -- Thanks to Len Trigg for the contribution
    - Reports can now be written to a file using the --report-file command line argument (feature request #14953)
      -- The report is also written to screen when using this argument
    - The CheckStyle, CSV and XML reports now include a source for each error and warning (feature request #13242)
      -- A new report type --report=source can be used to show you the most common errors in your files
    - Added new command line argument -s to show error sources in all reports
    - Added new command line argument --sniffs to specify a list of sniffs to restrict checking to
      -- Uses the sniff source codes that are optionally displayed in reports
    - Changed the max width of error lines from 80 to 79 chars to stop blank lines in the default windows cmd window
    - PHP_CodeSniffer now has a token for an asperand (@ symbol) so sniffs can listen for them
      -- Thanks to Andy Brockhurst for the patch
    - Added Generic DuplicateClassNameSniff that will warn if the same class name is used in multiple files
      -- Not currently used by any standard; more of a multi-file sniff sample than anything useful
    - Added Generic NoSilencedErrorsSniff that warns if PHP errors are being silenced using the @ symbol
      -- Thanks to Andy Brockhurst for the contribution
    - Added Generic UnnecessaryStringConcatSniff that checks for two strings being concatenated
    - Added PEAR FunctionDeclarationSniff to enforce the new multi-line function declaration PEAR standard
    - Added PEAR MultiLineAssignmentSniff to enforce the correct indentation of multi-line assignments
    - Added PEAR MultiLineConditionSniff to enforce the new multi-line condition PEAR standard
    - Added PEAR ObjectOperatorIndentSniff to enforce the new chained function call PEAR standard
    - Added MySource DisallowSelfActionSniff to ban the use of self::method() calls in Action classes
    - Added MySource DebugCodeSniff to ban the use of Debug::method() calls
    - Added MySource CreateWidgetTypeCallback sniff to check callback usage in widget type create methods
    - Added Squiz DisallowObjectStringIndexSniff that forces object dot notation in JavaScript files
      -- Thanks to Sertan Danis for the contribution
    - Added Squiz DiscouragedFunctionsSniff to warn when using debug functions
    - Added Squiz PropertyLabelSniff to check whitespace around colons in JS property and label declarations
    - Added Squiz DuplicatePropertySniff to check for duplicate property names in JS classes
    - Added Squiz ColonSpacingSniff to check for spacing around colons in CSS style definitions
    - Added Squiz SemicolonSpacingSniff to check for spacing around semicolons in CSS style definitions
    - Added Squiz IdentationSniff to check for correct indentation of CSS files
    - Added Squiz ColourDefinitionSniff to check that CSS colours are defined in uppercase and using shorthand
    - Added Squiz EmptyStyleDefinitionSniff to check for CSS style definitions without content
    - Added Squiz EmptyClassDefinitionSniff to check for CSS class definitions without content
    - Added Squiz ClassDefinitionOpeningBraceSpaceSniff to check for spaces around opening brace of CSS class definitions
    - Added Squiz ClassDefinitionClosingBraceSpaceSniff to check for a single blank line after CSS class definitions
    - Added Squiz ClassDefinitionNameSpacingSniff to check for a blank lines inside CSS class definition names
    - Added Squiz DisallowMultipleStyleDefinitionsSniff to check for multiple style definitions on a single line
    - Added Squiz DuplicateClassDefinitionSniff to check for duplicate CSS class blocks that can be merged
    - Added Squiz ForbiddenStylesSniff to check for usage of browser specific styles
    - Added Squiz OpacitySniff to check for incorrect opacity values in CSS
    - Added Squiz LowercaseStyleDefinitionSniff to check for styles that are not defined in lowercase
    - Added Squiz MissingColonSniff to check for style definitions where the colon has been forgotten
    - Added Squiz MultiLineFunctionDeclarationSniff to check that multi-line declarations contain one param per line
    - Added Squiz JSLintSniff to check for JS errors using the jslint.js script through Rhino
      -- Set jslint path using phpcs --config-set jslint_path /path/to/jslint.js
      -- Set rhino path using phpcs --config-set rhino_path /path/to/rhino
    - Added Generic TodoSniff that warns about comments that contain the word TODO
    - Removed MultipleStatementAlignmentSniff from the PEAR standard as alignment is now optional
    - Generic ForbiddenFunctionsSniff now has protected member var to specify if it should use errors or warnings
    - Generic MultipleStatementAlignmentSniff now has correct error message if assignment is on a new line
    - Generic MultipleStatementAlignmentSniff now has protected member var to allow it to ignore multi-line assignments
    - Generic LineEndingsSniff now supports checking of JS files
    - Generic LineEndingsSniff now supports checking of CSS files
    - Generic DisallowTabIndentSniff now supports checking of CSS files
    - Squiz DoubleQuoteUsageSniff now bans the use of variables in double quoted strings in favour of concatenation
    - Squiz SuperfluousWhitespaceSniff now supports checking of JS files
    - Squiz SuperfluousWhitespaceSniff now supports checking of CSS files
    - Squiz DisallowInlineIfSniff now supports checking of JS files
    - Squiz SemicolonSpacingSniff now supports checking of JS files
    - Squiz PostStatementCommentSniff now supports checking of JS files
    - Squiz FunctionOpeningBraceSpacingSniff now supports checking of JS files
    - Squiz FunctionClosingBraceSpacingSniff now supports checking of JS files
      -- Empty JS functions must have their opening and closing braces next to each other
    - Squiz ControlStructureSpacingSniff now supports checking of JS files
    - Squiz LongConditionClosingCommentSniff now supports checking of JS files
    - Squiz OperatorSpacingSniff now supports checking of JS files
    - Squiz SwitchDeclarationSniff now supports checking of JS files
    - Squiz CommentedOutCodeSniff now supports checking of CSS files
    - Squiz DisallowSizeFunctionsInLoopsSniff now supports checking of JS files for the use of object.length
    - Squiz DisallowSizeFunctionsInLoopsSniff no longer complains about size functions outside of the FOR condition
    - Squiz ControlStructureSpacingSniff now bans blank lines at the end of a control structure
    - Squiz ForLoopDeclarationSniff no longer throws errors for JS FOR loops without semicolons
    - Squiz MultipleStatementAlignmentSniff no longer throws errors if a statement would take more than 8 spaces to align
    - Squiz standard now uses Genric TodoSniff
    - Squiz standard now uses Genric UnnecessaryStringConcatSniff
    - Squiz standard now uses PEAR MultiLineAssignmentSniff
    - Squiz standard now uses PEAR MultiLineConditionSniff
    - Zend standard now uses OpeningFunctionBraceBsdAllmanSniff (feature request #14647)
    - MySource JoinStringsSniff now bans the use of inline array joins and suggests the + operator
    - Fixed incorrect errors that can be generated from abstract scope sniffs when moving to a new file
    - Core tokenizer now matches orphaned curly braces in the same way as square brackets
    - Whitespace tokens at the end of JS files are now added to the token stack
    - JavaScript tokenizer now identifies properties and labels as new token types
    - JavaScript tokenizer now identifies object definitions as a new token type and matches curly braces for them
    - JavaScript tokenizer now identifies DIV_EQUAL and MUL_EQUAL tokens
    - Improved regular expression detection in the JavaScript tokenizer
    - Improve AbstractPatternSniff support so it can listen for any token type, not just weighted tokens
    - Fixed Squiz DoubleQuoteUsageSniff so it works correctly with short_open_tag=Off
    - Fixed bug #14409 : Output of warnings to log file
    - Fixed bug #14520 : Notice: Undefined offset: 1 in /usr/share/php/PHP/CodeSniffer/File.php on line
    - Fixed bug #14637 : Call to processUnknownArguments() misses second parameter $pos
      -- Thanks to Peter Buri for the patch
    - Fixed bug #14889 : Lack of clarity: licence or license
    - Fixed bug #15008 : Nested Parentheses in Control Structure Sniffs
    - Fixed bug #15091 : pre-commit hook attempts to sniff folders
      -- Thanks to Bruce Weirdan for the patch
    - Fixed bug #15124 : AbstractParser.php uses deprecated split() function
      -- Thanks to Sebastian Bergmann for the patch
    - Fixed bug #15188 : PHPCS vs HEREDOC strings
    - Fixed bug #15231 : Notice: Uninitialized string offset: 0 in FileCommentSniff.php on line 555
    - Fixed bug #15336 : Notice: Undefined offset: 2 in /usr/share/php/PHP/CodeSniffer/File.php on line
   </notes>
  </release>
  <release>
   <version>
    <release>1.1.0</release>
    <api>1.1.0</api>
   </version>
   <stability>
    <release>stable</release>
    <api>stable</api>
   </stability>
   <date>2008-07-14</date>
   <license uri="https://github.com/squizlabs/PHP_CodeSniffer/blob/master/licence.txt">BSD License</license>
   <notes>
    - PEAR FileCommentSniff now allows tag orders to be overridden in child classes
      -- Thanks to Jeff Hodsdon for the patch
    - Added Generic DisallowMultipleStatementsSniff to ensure there is only one statement per line
    - Squiz standard now uses DisallowMultipleStatementsSniff
    - Fixed error in Zend ValidVariableNameSniff when checking vars in form: $class->{$var}
    - Fixed bug #14077 : Fatal error: Uncaught PHP_CodeSniffer_Exception: $stackPtr is not a class member
    - Fixed bug #14168 : Global Function -> Static Method and __autoload()
    - Fixed bug #14238 : Line length not checket at last line of a file
    - Fixed bug #14249 : wrong detection of scope_opener
    - Fixed bug #14250 : ArrayDeclarationSniff emit warnings at malformed array
    - Fixed bug #14251 : --extensions option doesn't work
   </notes>
  </release>
  <release>
   <version>
    <release>1.1.0RC3</release>
    <api>1.1.0RC3</api>
   </version>
   <stability>
    <release>beta</release>
    <api>beta</api>
   </stability>
   <date>2008-07-03</date>
   <license uri="https://github.com/squizlabs/PHP_CodeSniffer/blob/master/licence.txt">BSD License</license>
   <notes>
    - PEAR FileCommentSniff now allows tag orders to be overridden in child classes
      -- Thanks to Jeff Hodsdon for the patch
    - Added Generic DisallowMultipleStatementsSniff to ensure there is only one statement per line
    - Squiz standard now uses DisallowMultipleStatementsSniff
    - Fixed error in Zend ValidVariableNameSniff when checking vars in form: $class->{$var}
    - Fixed bug #14077 : Fatal error: Uncaught PHP_CodeSniffer_Exception: $stackPtr is not a class member
    - Fixed bug #14168 : Global Function -> Static Method and __autoload()
    - Fixed bug #14238 : Line length not checket at last line of a file
    - Fixed bug #14249 : wrong detection of scope_opener
    - Fixed bug #14250 : ArrayDeclarationSniff emit warnings at malformed array
    - Fixed bug #14251 : --extensions option doesn't work
   </notes>
  </release>
  <release>
   <version>
    <release>1.1.0RC2</release>
    <api>1.1.0RC2</api>
   </version>
   <stability>
    <release>beta</release>
    <api>beta</api>
   </stability>
   <date>2008-06-13</date>
   <license uri="https://github.com/squizlabs/PHP_CodeSniffer/blob/master/licence.txt">BSD License</license>
   <notes>
    - Permission denied errors now stop script execution but still display current errors (feature request #14076)
    - Added Squiz ValidArrayIndexNameSniff to ensure array indexes do not use camel case
    - Squiz ArrayDeclarationSniff now ensures arrays are not declared with camel case index values
    - PEAR ValidVariableNameSniff now alerts about a possible parse error for member vars inside an interface
    - Fixed bug #13921 : js parsing fails for comments on last line of file
    - Fixed bug #13922 : crash in case of malformed (but tokenized) php file
      -- PEAR and Squiz ClassDeclarationSniff now throw warnings for possible parse errors
      -- Squiz ValidClassNameSniff now throws warning for possible parse errors
      -- Squiz ClosingDeclarationCommentSniff now throws additonal warnings for parse errors
   </notes>
  </release>
  <release>
   <version>
    <release>1.1.0RC1</release>
    <api>1.1.0RC1</api>
   </version>
   <stability>
    <release>beta</release>
    <api>beta</api>
   </stability>
   <date>2008-05-13</date>
   <license uri="https://github.com/squizlabs/PHP_CodeSniffer/blob/master/licence.txt">BSD License</license>
   <notes>
    - Added support for multiple tokenizers so PHP_CodeSniffer can check more than just PHP files
      -- PHP_CodeSniffer now has a JS tokenizer for checking JavaScript files
      -- Sniffs need to be updated to work with additional tokenizers, or new sniffs written for them
   - phpcs now exits with status 2 if the tokenier extension has been disabled (feature request #13269)
   - Added scripts/phpcs-svn-pre-commit that can be used as an SVN pre-commit hook
     -- Also reworked the way the phpcs script works to make it easier to wrap it with other functionality
     -- Thanks to Jack Bates for the contribution
   - Fixed error in phpcs error message when a supplied file does not exist
   - Fixed a cosmetic error in AbstractPatternSniff where the "found" string was missing some content
   - Added sniffs that implement part of the PMD rule catalog to the Generic standard
     -- Thanks to Manuel Pichler for the contribution of all these sniffs.
   - Squiz FunctionCommentThrowTagSniff no longer throws errors for function that only throw variables
   - Generic ScopeIndentSniff now has private member to enforce exact indent matching
   - Replaced Squiz DisallowCountInLoopsSniff with Squiz DisallowSizeFunctionsInLoopsSniff
     -- Thanks to Jan Miczaika for the sniff
   - Squiz BlockCommentSniff now checks inline doc block comments
   - Squiz InlineCommentSniff now checks inline doc block comments
   - Squiz BlockCommentSniff now checks for no blank line before first comment in a function
   - Squiz DocCommentAlignmentSniff now ignores inline doc block comments
   - Squiz ControlStructureSpacingSniff now ensures no blank lines at the start of control structures
   - Squiz ControlStructureSpacingSniff now ensures no blank lines between control structure closing braces
   - Squiz IncrementDecrementUsageSniff now ensures inc/dec ops are bracketed in string concats
   - Squiz IncrementDecrementUsageSniff now ensures inc/dec ops are not used in arithmetic operations
   - Squiz FunctionCommentSniff no longer throws errors if return value is mixed but function returns void somewhere
   - Squiz OperatorBracketSniff no allows function call brackets to count as operator brackets
   - Squiz DoubleQuoteUsageSniff now supports \x \f and \v (feature request #13365)
   - Squiz ComparisonOperatorUsageSniff now supports JS files
   - Squiz ControlSignatureSniff now supports JS files
   - Squiz ForLoopDeclarationSniff now supports JS files
   - Squiz OperatorBracketSniff now supports JS files
   - Squiz InlineControlStructureSniff now supports JS files
   - Generic LowerCaseConstantSniff now supports JS files
   - Generic DisallowTabIndentSniff now supports JS files
   - Generic MultipleStatementAlignmentSniff now supports JS files
   - Added Squiz ObjectMemberCommaSniff to ensure the last member of a JS object is not followed by a comma
   - Added Squiz ConstantCaseSniff to ensure the PHP constants are uppercase and JS lowercase
   - Added Squiz JavaScriptLintSniff to check JS files with JSL
     -- Set path using phpcs --config-set jsl_path /path/to/jsl
   - Added MySource FirebugConsoleSniff to ban the use of "console" for JS variable and function names
   - Added MySource JoinStringsSniff to enforce the use of join() to concatenate JS strings
   - Added MySource AssignThisSniff to ensure this is only assigned to a var called self
   - Added MySource DisallowNewWidgetSniff to ban manual creation of widget objects
   - Removed warning shown in Zend CodeAnalyzerSniff when the ZCA path is not set
   - Fixed error in Squiz ValidVariableNameSniff when checking vars in the form $obj->$var
   - Fixed error in Squiz DisallowMultipleAssignmentsSniff when checking vars in the form $obj->$var
   - Fixed error in Squiz InlineCommentSniff where comments for class constants were seen as inline
   - Fixed error in Squiz BlockCommentSniff where comments for class constants were not ignored
   - Fixed error in Squiz OperatorBracketSniff where negative numbers were ignored during comparisons
   - Fixed error in Squiz FunctionSpacingSniff where functions after member vars reported incorrect spacing
   - Fixed bug #13062 : Interface comments aren't handled in PEAR standard
     -- Thanks to Manuel Pichler for the path
   - Fixed bug #13119 : php minimum requirement need to be fix
   - Fixed bug #13156 : Bug in Squiz_Sniffs_PHP_NonExecutableCodeSniff
   - Fixed bug #13158 : Strange behaviour in AbstractPatternSniff
   - Fixed bug #13169 : Undefined variables
   - Fixed bug #13178 : Catch exception in File.php
   - Fixed bug #13254 : Notices output in checkstyle report causes XML issues
   - Fixed bug #13446 : crash with src of phpMyAdmin
     -- Thanks to Manuel Pichler for the path
   </notes>
  </release>
  <release>
   <version>
    <release>1.1.0a1</release>
    <api>1.1.0a1</api>
   </version>
   <stability>
    <release>alpha</release>
    <api>alpha</api>
   </stability>
   <date>2008-04-21</date>
   <license uri="https://github.com/squizlabs/PHP_CodeSniffer/blob/master/licence.txt">BSD License</license>
   <notes>
    - Fixed error in PEAR ValidClassNameSniff when checking class names with double underscores
    - Moved Squiz InlineControlStructureSniff into Generic standard
    - PEAR standard now throws warnings for inline control structures
    - Squiz OutputBufferingIndentSniff now ignores the indentation of inline HTML
    - MySource IncludeSystemSniff now ignores usage of ZipArchive
    - Removed "function" from error messages for Generic function brace sniffs (feature request #13820)
    - Generic UpperCaseConstantSniff no longer throws errors for delcare(ticks = ...)
      -- Thanks to Josh Snyder for the patch
    - Squiz ClosingDeclarationCommentSniff and AbstractVariableSniff now throw warnings for possible parse errors
    - Fixed bug #13827 : AbstractVariableSniff throws "undefined index"
    - Fixed bug #13846 : Bug in Squiz.NonExecutableCodeSniff
    - Fixed bug #13849 : infinite loop in PHP_CodeSniffer_File::findNext()
   </notes>
  </release>
  <release>
   <version>
    <release>1.0.1</release>
    <api>1.0.1</api>
   </version>
   <stability>
    <release>stable</release>
    <api>stable</api>
   </stability>
   <date>2008-02-04</date>
   <license uri="https://github.com/squizlabs/PHP_CodeSniffer/blob/master/licence.txt">BSD License</license>
   <notes>
    - Squiz ArrayDeclarationSniff now throws error if the array keyword is followed by a space
    - Squiz ArrayDeclarationSniff now throws error for empty multi-line arrays
    - Squiz ArrayDeclarationSniff now throws error for multi-line arrays with a single value
    - Squiz DocCommentAlignmentSniff now checks for a single space before tags inside docblocks
    - Squiz ForbiddenFunctionsSniff now disallows is_null() to force use of (=== NULL) instead
    - Squiz VariableCommentSniff now continues throwing errors after the first one is found
    - Squiz SuperfluousWhitespaceSniff now throws errors for multiple blank lines inside functions
    - MySource IncludedSystemSniff now checks extended class names
    - MySource UnusedSystemSniff now checks extended and implemented class names
    - MySource IncludedSystemSniff now supports includeWidget()
    - MySource UnusedSystemSniff now supports includeWidget()
    - Added PEAR ValidVariableNameSniff to check that only private member vars are prefixed with an underscore
    - Added Squiz DisallowCountInLoopsSniff to check for the use of count() in FOR and WHILE loop conditions
    - Added MySource UnusedSystemSniff to check for included classes that are never used
    - Fixed a problem that caused the parentheses map to sometimes contain incorrect values
    - Fixed bug #12767 : Cant run phpcs from dir with PEAR subdir
    - Fixed bug #12773 : Reserved variables are not detected in strings
      -- Thanks to Wilfried Loche for the patch
    - Fixed bug #12832 : Tab to space conversion does not work
    - Fixed bug #12888 : extra space indentation = Notice: Uninitialized string offset...
    - Fixed bug #12909 : Default generateDocs function does not work under linux
      -- Thanks to Paul Smith for the patch
    - Fixed bug #12957 : PHP 5.3 magic method __callStatic
      -- Thanks to Manuel Pichler for the patch
   </notes>
  </release>
  <release>
   <version>
    <release>1.0.0</release>
    <api>1.0.0</api>
   </version>
   <stability>
    <release>stable</release>
    <api>stable</api>
   </stability>
   <date>2007-12-21</date>
   <license uri="https://github.com/squizlabs/PHP_CodeSniffer/blob/master/licence.txt">BSD License</license>
   <notes>
    - You can now specify the full path to a coding standard on the command line (feature request #11886)
      -- This allows you to use standards that are stored outside of PHP_CodeSniffer's own Standard dir
      -- You can also specify full paths in the CodingStandard.php include and exclude methods
      -- Classes, dirs and files need to be names as if the standard was part of PHP_CodeSniffer
      -- Thanks to Dirk Thomas for the doc generator patch and testing
    - Modified the scope map to keep checking after 3 lines for some tokens (feature request #12561)
      -- Those tokens that must have an opener (like T_CLASS) now keep looking until EOF
      -- Other tokens (like T_FUNCTION) still stop after 3 lines for performance
    - You can now esacpe commas in ignore patterns so they can be matched in file names
      -- Thanks to Carsten Wiedmann for the patch
    - Config data is now cached in a global var so the file system is not hit so often
      -- You can also set config data temporarily for the script if you are using your own external script
      -- Pass TRUE as the third argument to PHP_CodeSniffer::setConfigData()
    - PEAR ClassDeclarationSniff no longer throws errors for multi-line class declarations
    - Squiz ClassDeclarationSniff now ensures there is one blank line after a class closing brace
    - Squiz ClassDeclarationSniff now throws errors for a missing end PHP tag after the end class tag
    - Squiz IncrementDecrementUsageSniff no longer throws errors when -= and += are being used with vars
    - Squiz SwitchDeclarationSniff now throws errors for switch statements that do not contain a case statement
      -- Thanks to Sertan Danis for the patch
    - MySource IncludeSystemSniff no longer throws errors for the Util package
    - Fixed bug #12621 : "space after AS" check is wrong
      -- Thanks to Satoshi Oikawa for the patch
    - Fixed bug #12645 : error message is wrong
      -- Thanks to Renoiv for the patch
    - Fixed bug #12651 : Increment/Decrement Operators Usage at -1
   </notes>
  </release>
  <release>
   <version>
    <release>1.0.0RC3</release>
    <api>1.0.0RC3</api>
   </version>
   <stability>
    <release>beta</release>
    <api>beta</api>
   </stability>
   <date>2007-11-30</date>
   <license uri="https://github.com/squizlabs/PHP_CodeSniffer/blob/master/licence.txt">BSD License</license>
   <notes>
    - Added new command line argument --tab-width that will convert tabs to spaces before testing
      -- This allows you to use the existing sniffs that check for spaces even when you use tabs
      -- Can also be set via a config var: phpcs --config-set tab_width 4
      -- A value of zero (the default) tells PHP_CodeSniffer not to replace tabs with spaces
    - You can now change the default report format from "full" to something else
        -- Run: phpcs --config-set report_format [format]
    - Improved performance by optimising the way the scope map is created during tokenising
    - Added new Squiz DisallowInlineIfSniff to disallow the usage of inline IF statements
    - Fixed incorrect errors being thrown for nested switches in Squiz SwitchDeclarationSniff
    - PEAR FunctionCommentSniff no longer complains about missing comments for @throws tags
    - PEAR FunctionCommentSniff now throws error for missing exception class name for @throws tags
    - PHP_CodeSniffer_File::isReference() now correctly returns for functions that return references
    - Generic LineLengthSniff no longer warns about @version lines with CVS or SVN id tags
    - Generic LineLengthSniff no longer warns about @license lines with long URLs
    - Squiz FunctionCommentThrowTagSniff no longer complains about throwing variables
    - Squiz ComparisonOperatorUsageSniff no longer throws incorrect errors for inline IF statements
    - Squiz DisllowMultipleAssignmentsSniff no longer throws errors for assignments in inline IF statements
    - Fixed bug #12455 : CodeSniffer treats content inside heredoc as PHP code
    - Fixed bug #12471 : Checkstyle report is broken
    - Fixed bug #12476 : PHP4 destructors are reported as error
    - Fixed bug #12513 : Checkstyle XML messages need to be utf8_encode()d
      -- Thanks to Sebastian Bergmann for the patch.
    - Fixed bug #12517 : getNewlineAfter() and dos files
   </notes>
  </release>
  <release>
   <version>
    <release>1.0.0RC2</release>
    <api>1.0.0RC2</api>
   </version>
   <stability>
    <release>beta</release>
    <api>beta</api>
   </stability>
   <date>2007-11-14</date>
   <license uri="https://github.com/squizlabs/PHP_CodeSniffer/blob/master/licence.txt">BSD License</license>
   <notes>
    - Added a new Checkstyle report format
      -- Like the current XML format but modified to look like Checkstyle output
      -- Thanks to Manuel Pichler for helping get the format correct
    - You can now hide warnings by default
        -- Run: phpcs --config-set show_warnings 0
        -- If warnings are hidden by default, use the new -w command line argument to override
    - Added new command line argument --config-delete to delete a config value and revert to the default
    - Improved overall performance by optimising tokenising and next/prev methods (feature request #12421)
      -- Thanks to Christian Weiske for the patch
    - Added FunctionCallSignatureSniff to Squiz standard
    - Added @subpackage support to file and class comment sniffs in PEAR standard (feature request #12382)
      -- Thanks to Carsten Wiedmann for the patch
    - An error is now displayed if you use a PHP version less than 5.1.0 (feature request #12380)
      -- Thanks to Carsten Wiedmann for the patch
    - phpcs now exits with status 2 if it receives invalid input (feature request #12380)
      -- This is distinct from status 1, which indicates errors or warnings were found
    - Added new Squiz LanguageConstructSpacingSniff to throw errors for additional whitespace after echo etc.
    - Removed Squiz ValidInterfaceNameSniff
    - PEAR FunctionCommentSniff no longer complains about unknown tags
    - Fixed incorrect errors about missing function comments in PEAR FunctionCommentSniff
    - Fixed incorrect function docblock detection in Squiz FunctionCommentSniff
    - Fixed incorrect errors for list() in Squiz DisallowMultipleAssignmentsSniff
    - Errors no longer thrown if control structure is followed by a CASE's BREAK in Squiz ControlStructureSpacingSniff
    - Fixed bug #12368 : Autoloader cannot be found due to include_path override
      -- Thanks to Richard Quadling for the patch
    - Fixed bug #12378 : equal sign alignments problem with while()
   </notes>
  </release>
  <release>
   <version>
    <release>1.0.0RC1</release>
    <api>1.0.0RC1</api>
   </version>
   <stability>
    <release>beta</release>
    <api>beta</api>
   </stability>
   <date>2007-11-01</date>
   <license uri="https://github.com/squizlabs/PHP_CodeSniffer/blob/master/licence.txt">BSD License</license>
   <notes>
    - Main phpcs script can now be run from a CVS checkout without installing the package
    - Added a new CSV report format
      -- Header row indicates what position each element is in
      -- Always use the header row to determine positions rather than assuming the format, as it may change
    - XML and CSV report formats now contain information about which column the error occurred at
      -- Useful if you want to highlight the token that caused the error in a custom application
    - Square bracket tokens now have bracket_opener and bracket_closer set
    - Added new Squiz SemicolonSpacingSniff to throw errors if whitespace is found before a semicolon
    - Added new Squiz ArrayBracketSpacingSniff to throw errors if whitespace is found around square brackets
    - Added new Squiz ObjectOperatorSpacingSniff to throw errors if whitespace is found around object operators
    - Added new Squiz DisallowMultipleAssignmentsSniff to throw errors if multiple assignments are on the same line
    - Added new Squiz ScopeKeywordSpacingSniff to throw errors if there is not a single space after a scope modifier
    - Added new Squiz ObjectInstantiationSniff to throw errors if new objects are not assigned to a variable
    - Added new Squiz FunctionDuplicateArgumentSniff to throw errors if argument is declared multiple times in a function
    - Added new Squiz FunctionOpeningBraceSpaceSniff to ensure there are no blank lines after a function open brace
    - Added new Squiz CommentedOutCodeSniff to warn about comments that looks like they are commented out code blocks
    - Added CyclomaticComplexitySniff to Squiz standard
    - Added NestingLevelSniff to Squiz standard
    - Squiz ForbiddenFunctionsSniff now recommends echo() instead of print()
    - Squiz ValidLogicalOperatorsSniff now recommends ^ instead of xor
    - Squiz SwitchDeclarationSniff now contains more checks
      -- A single space is required after the case keyword
      -- No space is allowed before the colon in a case or default statement
      -- All switch statements now require a default case
      -- Default case must contain a break statement
      -- Empty default case must contain a comment describing why the default is ignored
      -- Empty case statements are not allowed
      -- Case and default statements must not be followed by a blank line
      -- Break statements must be followed by a blank line or the closing brace
      -- There must be no blank line before a break statement
    - Squiz standard is now using the PEAR IncludingFileSniff
    - PEAR ClassCommentSniff no longer complains about unknown tags
    - PEAR FileCommentSniff no longer complains about unknown tags
    - PEAR FileCommentSniff now accepts multiple @copyright tags
    - Squiz BlockCommentSniff now checks that comment starts with a capital letter
    - Squiz InlineCommentSniff now has better checking to ensure comment starts with a capital letter
    - Squiz ClassCommentSniff now checks that short and long comments start with a capital letter
    - Squiz FunctionCommentSniff now checks that short, long and param comments start with a capital letter
    - Squiz VariableCommentSniff now checks that short and long comments start with a capital letter
    - Fixed error with multi-token array indexes in Squiz ArrayDeclarationSniff
    - Fixed error with checking shorthand IF statements without a semicolon in Squiz InlineIfDeclarationSniff
    - Fixed error where constants used as defulat values in function declarations were seen as type hints
    - Fixed bug #12316 : PEAR is no longer the default standard
    - Fixed bug #12321 : wrong detection of missing function docblock
   </notes>
  </release>
  <release>
   <version>
    <release>0.9.0</release>
    <api>0.9.0</api>
   </version>
   <stability>
    <release>beta</release>
    <api>beta</api>
   </stability>
   <date>2007-09-24</date>
   <license uri="https://github.com/squizlabs/PHP_CodeSniffer/blob/master/licence.txt">BSD License</license>
   <notes>
    - Added a config system for setting config data across phpcs runs
    - You can now change the default coding standard from PEAR to something else
      -- Run: phpcs --config-set default_standard [standard]
    - Added new Zend coding standard to check code against the Zend Framework standards
      -- The complete standard is not yet implemented
      -- Specify --standard=Zend to use
      -- Thanks to Johann-Peter Hartmann for the contribution of some sniffs
      -- Thanks to Holger Kral for the Code Analyzer sniff
   </notes>
  </release>
  <release>
   <version>
    <release>0.8.0</release>
    <api>0.8.0</api>
   </version>
   <stability>
    <release>beta</release>
    <api>beta</api>
   </stability>
   <date>2007-08-08</date>
   <license uri="https://github.com/squizlabs/PHP_CodeSniffer/blob/master/licence.txt">BSD License</license>
   <notes>
    - Added new XML report format; --report=xml (feature request #11535)
      -- Thanks to Brett Bieber for the patch
    - Added new command line argument --ignore to specify a list of files to skip (feature request #11556)
    - Added PHPCS and MySource coding standards into the core install
    - Scope map no longer gets confused by curly braces that act as string offsets
    - Removed CodeSniffer/SniffException.php as it is no longer used
    - Unit tests can now be run directly from a CVS checkout
    - Made private vars and functions protected in PHP_CodeSniffer class so this package can be overridden
    - Added new Metrics category to Generic coding standard
      -- Contains Cyclomatic Complexity and Nesting Level sniffs
      -- Thanks to Johann-Peter Hartmann for the contribution
    - Added new Generic DisallowTabIndentSniff to throw errors if tabs are used for indentation (feature request #11738)
      -- PEAR and Squiz standards use this new sniff to throw more specific indentation errors
    - Generic MultipleStatementAlignmentSniff has new private var to set a padding size limit (feature request #11555)
    - Generic MultipleStatementAlignmentSniff can now handle assignments that span multiple lines (feature request #11561)
    - Generic LineLengthSniff now has a max line length after which errors are thrown instead of warnings
      -- BC BREAK: Override the protected member var absoluteLineLimit and set it to zero in custom LineLength sniffs
      -- Thanks to Johann-Peter Hartmann for the contribution
    - Comment sniff errors about incorrect tag orders are now more descriptive (feature request #11693)
    - Fixed bug #11473 : Invalid CamelCaps name when numbers used in names
   </notes>
  </release>
  <release>
   <version>
    <release>0.7.0</release>
    <api>0.7.0</api>
   </version>
   <stability>
    <release>beta</release>
    <api>beta</api>
   </stability>
   <date>2007-07-02</date>
   <license uri="https://github.com/squizlabs/PHP_CodeSniffer/blob/master/licence.txt">BSD License</license>
   <notes>
    - BC BREAK: EOL character is now auto-detected and used instead of hard-coded \n
      -- Pattern sniffs must now specify "EOL" instead of "\n" or "\r\n" to use auto-detection
      -- Please use $phpcsFile->eolChar to check for newlines instead of hard-coding "\n" or "\r\n"
      -- Comment parser classes now require you to pass $phpcsFile as an additional argument
    - BC BREAK: Included and excluded sniffs now require .php extension
      -- Please update your coding standard classes and add ".php" to all sniff entries
      -- See CodeSniffer/Standards/PEAR/PEARCodingStandard.php for an example

    - Fixed error where including a directory of sniffs in a coding standard class did not work
    - Coding standard classes can now specify a list of sniffs to exclude as well as include (feature request #11056)
    - Two uppercase characters can now be placed side-by-side in class names in Squiz ValidClassNameSniff
    - SVN tags now allowed in PEAR file doc blocks (feature request #11038)
      -- Thanks to Torsten Roehr for the patch
    - Private methods in commenting sniffs and comment parser are now protected (feature request #11087)
    - Added Generic LineEndingsSniff to check the EOL character of a file
    - PEAR standard now only throws one error per file for incorrect line endings (eg. /r/n)
    - Command line arg -v now shows number of registered sniffs
    - Command line arg -vvv now shows list of registered sniffs
    - Squiz ControlStructureSpacingSniff no longer throws errors if the control structure is at the end of the script
    - Squiz FunctionCommentSniff now throws error for "return void" if function has return statement
    - Squiz FunctionCommentSniff now throws error for functions that return void but specify something else
    - Squiz ValidVariableNameSniff now allows multiple uppercase letters in a row
    - Squiz ForEachLoopDeclarationSniff now throws error for AS keyword not being lowercase
    - Squiz SwitchDeclarationSniff now throws errors for CASE/DEFAULT/BREAK keywords not being lowercase
    - Squiz ArrayDeclarationSniff now handles multi-token array values when checking alignment
    - Squiz standard now enforces a space after cast tokens
    - Generic MultipleStatementAlignmentSniff no longer gets confused by assignments inside FOR conditions
    - Generic MultipleStatementAlignmentSniff no longer gets confused by the use of list()
    - Added Generic SpaceAfterCastSniff to ensure there is a single space after a cast token
    - Added Generic NoSpaceAfterCastSniff to ensure there is no whitespace after a cast token
    - Added PEAR ClassDeclarationSniff to ensure the opening brace of a class is on the line after the keyword
    - Added Squiz ScopeClosingBraceSniff to ensure closing braces are aligned correctly
    - Added Squiz EvalSniff to discourage the use of eval()
    - Added Squiz LowercaseDeclarationSniff to ensure all declaration keywords are lowercase
    - Added Squiz LowercaseClassKeywordsSniff to ensure all class declaration keywords are lowercase
    - Added Squiz LowercaseFunctionKeywordsSniff to ensure all function declaration keywords are lowercase
    - Added Squiz LowercasePHPFunctionsSniff to ensure all calls to inbuilt PHP functions are lowercase
    - Added Squiz CastSpacingSniff to ensure cast statements dont contain whitespace
    - Errors no longer thrown when checking 0 length files with verbosity on
    - Fixed bug #11105 : getIncludedSniffs() not working anymore
      -- Thanks to Blair Robertson for the patch
    - Fixed bug #11120 : Uninitialized string offset in AbstractParser.php on line 200
   </notes>
  </release>
  <release>
   <version>
    <release>0.6.0</release>
    <api>0.6.0</api>
   </version>
   <stability>
    <release>beta</release>
    <api>beta</api>
   </stability>
   <date>2007-05-15</date>
   <license uri="https://github.com/squizlabs/PHP_CodeSniffer/blob/master/licence.txt">BSD License</license>
   <notes>
    - The number of errors and warnings found is now shown for each file while checking the file if verbosity is enabled
    - Now using PHP_EOL instead of hard-coded \n so output looks good on Windows (feature request #10761)
      - Thanks to Carsten Wiedmann for the patch.
    - phpcs now exits with status 0 (no errors) or 1 (errors found) (feature request #10348)
    - Added new -l command line argument to stop recursion into directories (feature request #10979)
    - Fixed variable name error causing incorrect error message in Squiz ValidVariableNameSniff
    - Fixed bug #10757 : Error in ControlSignatureSniff
    - Fixed bugs #10751, #10777 : Sniffer class paths handled incorrectly in Windows
      - Thanks to Carsten Wiedmann for the patch.
    - Fixed bug #10961 : Error "Last parameter comment requires a blank newline after it" thrown
    - Fixed bug #10983 : phpcs outputs notices when checking invalid PHP
    - Fixed bug #10980 : Incorrect warnings for equals sign
   </notes>
  </release>
  <release>
   <version>
    <release>0.5.0</release>
    <api>0.5.0</api>
   </version>
   <stability>
    <release>beta</release>
    <api>beta</api>
   </stability>
   <date>2007-04-17</date>
   <license uri="https://github.com/squizlabs/PHP_CodeSniffer/blob/master/licence.txt">BSD License</license>
   <notes>
    - BC BREAK: Coding standards now require a class to be added so PHP_CodeSniffer can get information from them
      - Please read the end user docs for info about the new class required for all coding standards

    - Coding standards can now include sniffs from other standards, or whole standards, without writing new sniff files
    - PHP_CodeSniffer_File::isReference() now correctly returns for references in function declarations
    - PHP_CodeSniffer_File::isReference() now returns false if you don't pass it a T_BITWISE_AND token
    - PHP_CodeSniffer_File now stores the absolute path to the file so sniffs can check file locations correctly
    - Fixed undefined index error in AbstractVariableSniff for variables inside an interface function definition
    - Added MemberVarSpacingSniff to Squiz standard to enforce one-line spacing between member vars
    - Add FunctionCommentThrowTagSniff to Squiz standard to check that @throws tags are correct
    - Fixed problems caused by references and type hints in Squiz FunctionDeclarationArgumentSpacingSniff
    - Fixed problems with errors not being thrown for some misaligned @param comments in Squiz FunctionCommentSniff
    - Fixed badly spaced comma error being thrown for "extends" class in Squiz ClassDeclarationSniff
    - Errors no longer thrown for class method names in Generic ForbiddenFunctionsSniff
    - Errors no longer thrown for type hints in front of references in Generic UpperCaseConstantNameSniff
    - Errors no longer thrown for correctly indented buffered lines in Squiz ScopeIndexSniff
    - Errors no longer thrown for user-defined functions named as forbidden functions in Generic ForbiddenFunctionsSniff
    - Errors no longer thrown on __autoload functions in PEAR ValidFunctionNameSniff
    - Errors now thrown for __autoload methods in PEAR ValidFunctionNameSniff
    - Errors now thrown if constructors or destructors have @return tags in Squiz FunctionCommentSniff
    - Errors now thrown if @throws tags dont start with a capital and end with a full stop in Squiz FunctionCommentSniff
    - Errors now thrown for invalid @var tag values in Squiz VariableCommentSniff
    - Errors now thrown for missing doc comment in Squiz VariableCommentSniff
    - Errors now thrown for unspaced operators in FOR loop declarations in Squiz OperatorSpacingSniff
    - Errors now thrown for using ob_get_clean/flush functions to end buffers in Squiz OutputBufferingIndentSniff
    - Errors now thrown for all missing member variable comments in Squiz VariableCommentSniff
   </notes>
  </release>
  <release>
   <version>
    <release>0.4.0</release>
    <api>0.4.0</api>
   </version>
   <stability>
    <release>beta</release>
    <api>beta</api>
   </stability>
   <date>2007-02-19</date>
   <license uri="https://github.com/squizlabs/PHP_CodeSniffer/blob/master/licence.txt">BSD License</license>
   <notes>
    - Standard name specified with --standard command line argument is no longer case sensitive
    - Long error and warning messages are now wrapped to 80 characters in the full error report (thanks Endre Czirbesz)
    - Shortened a lot of error and warning messages so they don't take up so much room
    - Squiz FunctionCommentSniff now checks that param comments start with a capital letter and end with a full stop
    - Squiz FunctionSpacingSniff now reports incorrect lines below function on closing brace, not function keyword
    - Squiz FileCommentSniff now checks that there are no blank lines between the open PHP tag and the comment
    - PHP_CodeSniffer_File::isReference() now returns correctly when checking refs on right side of =>
    - Fixed incorrect error with switch closing brace in Squiz SwitchDeclarationSniff
    - Fixed missing error when multiple statements are not aligned correctly with object operators
    - Fixed incorrect errors for some PHP special variables in Squiz ValidVariableNameSniff
    - Fixed incorrect errors for arrays that only contain other arrays in Squiz ArrayDeclarationSniff
    - Fixed bug #9844 : throw new Exception(\n accidently reported as error but it ain't
   </notes>
  </release>
  <release>
   <version>
    <release>0.3.0</release>
    <api>0.3.0</api>
   </version>
   <stability>
    <release>beta</release>
    <api>beta</api>
   </stability>
   <date>2007-01-11</date>
   <license uri="https://github.com/squizlabs/PHP_CodeSniffer/blob/master/licence.txt">BSD License</license>
   <notes>
    - Updated package.xml to version 2
    - Specifying coding standard on command line is now optional, even if you have multiple standards installed
      - PHP_CodeSniffer uses the PEAR coding standard by default if no standard is specified
    - New command line option, --extensions, to specify a comma separated list of file extensions to check
    - Converted all unit tests to PHPUnit 3 format
    - Added new coding standard, Squiz, that can be used as an alternative to PEAR
      - also contains more examples of sniffs
      - some may be moved into the Generic coding standard if required
    - Added MultipleStatementAlignmentSniff to Generic standard
    - Added ScopeIndentSniff to Generic standard
    - Added ForbiddenFunctionsSniff to Generic standard
    - Added FileCommentSniff to PEAR standard
    - Added ClassCommentSniff to PEAR standard
    - Added FunctionCommentSniff to PEAR standard
    - Change MultipleStatementSniff to MultipleStatementAlignmentSniff in PEAR standard
    - Replaced Methods directory with Functions directory in Generic and PEAR standards
      - also renamed some of the sniffs in those directories
    - Updated file, class and method comments for all files
    - Fixed bug #9274 : nested_parenthesis element not set for open and close parenthesis tokens
    - Fixed bug #9411 : too few pattern characters cause incorrect error report
   </notes>
  </release>
  <release>
   <version>
    <release>0.2.1</release>
    <api>0.2.1</api>
   </version>
   <stability>
    <release>alpha</release>
    <api>alpha</api>
   </stability>
   <date>2006-11-09</date>
   <license uri="https://github.com/squizlabs/PHP_CodeSniffer/blob/master/licence.txt">BSD License</license>
   <notes>
    - Fixed bug #9274 : nested_parenthesis element not set for open and close parenthesis tokens
   </notes>
  </release>
  <release>
   <version>
    <release>0.2.0</release>
    <api>0.2.0</api>
   </version>
   <stability>
    <release>alpha</release>
    <api>alpha</api>
   </stability>
   <date>2006-10-13</date>
   <license uri="https://github.com/squizlabs/PHP_CodeSniffer/blob/master/licence.txt">BSD License</license>
   <notes>
    - Added a generic standards package that will contain generic sniffs to be used in specific coding standards
      - thanks to Frederic Poeydomenge for the idea
    - Changed PEAR standard to use generic sniffs where available
    - Added LowerCaseConstantSniff to Generic standard
    - Added UpperCaseConstantSniff to Generic standard
    - Added DisallowShortOpenTagSniff to Generic standard
    - Added LineLengthSniff to Generic standard
    - Added UpperCaseConstantNameSniff to Generic standard
    - Added OpeningMethodBraceBsdAllmanSniff to Generic standard (contrib by Frederic Poeydomenge)
    - Added OpeningMethodBraceKernighanRitchieSniff to Generic standard (contrib by Frederic Poeydomenge)
    - Added framework for core PHP_CodeSniffer unit tests
    - Added unit test for PHP_CodeSniffer:isCamelCaps method
    - ScopeClosingBraceSniff now checks indentation of BREAK statements
    - Added new command line arg (-vv) to show developer debug output
    - Fixed some coding standard errors
    - Fixed bug #8834 : Massive memory consumption
    - Fixed bug #8836 : path case issues in package.xml
    - Fixed bug #8843 : confusion on nested switch()
    - Fixed bug #8841 : comments taken as whitespace
    - Fixed bug #8884 : another problem with nested switch() statements
   </notes>
  </release>
  <release>
   <version>
    <release>0.1.1</release>
    <api>0.1.1</api>
   </version>
   <stability>
    <release>alpha</release>
    <api>alpha</api>
   </stability>
   <date>2006-09-25</date>
   <license uri="https://github.com/squizlabs/PHP_CodeSniffer/blob/master/licence.txt">BSD License</license>
   <notes>
    - Added unit tests for all PEAR sniffs
    - Exception class now extends from PEAR_Exception
    - Fixed summary report so files without errors but with warnings are not shown when warnings are hidden
   </notes>
  </release>
  <release>
   <version>
    <release>0.1.0</release>
    <api>0.1.0</api>
   </version>
   <stability>
    <release>alpha</release>
    <api>alpha</api>
   </stability>
   <date>2006-09-19</date>
   <license uri="https://github.com/squizlabs/PHP_CodeSniffer/blob/master/licence.txt">BSD License</license>
   <notes>
    - Reorganised package contents to conform to PEAR standards
    - Changed version numbering to conform to PEAR standards
    - Removed duplicate require_once() of Exception.php from CodeSniffer.php
   </notes>
  </release>
  <release>
   <version>
    <release>0.0.5</release>
    <api>0.0.5</api>
   </version>
   <stability>
    <release>alpha</release>
    <api>alpha</api>
   </stability>
   <date>2006-09-18</date>
   <license uri="https://github.com/squizlabs/PHP_CodeSniffer/blob/master/licence.txt">BSD License</license>
   <notes>
    - Fixed .bat file for situation where php.ini cannot be found so include_path is not set
   </notes>
  </release>
  <release>
   <version>
    <release>0.0.4</release>
    <api>0.0.4</api>
   </version>
   <stability>
    <release>alpha</release>
    <api>alpha</api>
   </stability>
   <date>2006-08-28</date>
   <license uri="https://github.com/squizlabs/PHP_CodeSniffer/blob/master/licence.txt">BSD License</license>
   <notes>
    - Added .bat file for easier running of PHP_CodeSniffer on Windows
    - Sniff that checks method names now works for PHP4 style code where there is no scope keyword
    - Sniff that checks method names now works for PHP4 style constructors
    - Sniff that checks method names no longer incorrectly reports error with magic methods
    - Sniff that checks method names now reports errors with non-magic methods prefixed with __
    - Sniff that checks for constant names no longer incorrectly reports errors with heredoc strings
    - Sniff that checks for constant names no longer incorrectly reports errors with created objects
    - Sniff that checks indentation no longer incorrectly reports errors with heredoc strings
    - Sniff that checks indentation now correctly reports errors with improperly indented multi-line strings
    - Sniff that checks function declarations now checks for spaces before and after an equals sign for default values
    - Sniff that checks function declarations no longer incorrectly reports errors with multi-line declarations
    - Sniff that checks included code no longer incorrectly reports errors when return value is used conditionally
    - Sniff that checks opening brace of function no longer incorrectly reports errors with multi-line declarations
    - Sniff that checks spacing after commas in function calls no longer reports too many errors for some code
    - Sniff that checks control structure declarations now gives more descriptive error message
   </notes>
  </release>
  <release>
   <version>
    <release>0.0.3</release>
    <api>0.0.3</api>
   </version>
   <stability>
    <release>alpha</release>
    <api>alpha</api>
   </stability>
   <date>2006-08-22</date>
   <license uri="https://github.com/squizlabs/PHP_CodeSniffer/blob/master/licence.txt">BSD License</license>
   <notes>
    - Added sniff to check for invalid class and interface names
    - Added sniff to check for invalid function and method names
    - Added sniff to warn if line is greater than 85 characters
    - Added sniff to check that function calls are in the correct format
    - Fixed error where comments were not allowed on the same line as a control structure declaration
    - Added command line arg to print current version (--version)
   </notes>
  </release>
  <release>
   <version>
    <release>0.0.2</release>
    <api>0.0.2</api>
   </version>
   <stability>
    <release>alpha</release>
    <api>alpha</api>
   </stability>
   <date>2006-07-25</date>
   <license uri="https://github.com/squizlabs/PHP_CodeSniffer/blob/master/licence.txt">BSD License</license>
   <notes>
    - Removed the including of checked files to stop errors caused by parsing them
    - Removed the use of reflection so checked files do not have to be included
    - Memory usage has been greatly reduced
    - Much faster tokenising and checking times
    - Reworked the PEAR coding standard sniffs (much faster now)
    - Fix some bugs with the PEAR scope indentation standard
    - Better checking for installed coding standards
    - Can now accept multiple files and dirs on the command line
    - Added an option to list installed coding standards
    - Added an option to print a summary report (number of errors and warnings shown for each file)
    - Added an option to hide warnings from reports
    - Added an option to print verbose output (so you know what is going on)
    - Reordered command line args to put switches first (although order is not enforced)
    - Switches can now be specified together (eg. php -nv) as well as separately (phpcs -n -v)
   </notes>
  </release>
  <release>
   <version>
    <release>0.0.1</release>
    <api>0.0.1</api>
   </version>
   <stability>
    <release>alpha</release>
    <api>alpha</api>
   </stability>
   <date>2006-07-19</date>
   <license uri="https://github.com/squizlabs/PHP_CodeSniffer/blob/master/licence.txt">BSD License</license>
   <notes>Initial preview release.</notes>
  </release>
 </changelog>
</package><|MERGE_RESOLUTION|>--- conflicted
+++ resolved
@@ -26,7 +26,6 @@
  </stability>
  <license uri="https://github.com/squizlabs/PHP_CodeSniffer/blob/master/licence.txt">BSD 3-Clause License</license>
  <notes>
-<<<<<<< HEAD
   - You can now restrict violations to individual sniff codes using the --sniffs command line argument
    -- Previously, this only restricted violations to an entire sniff and not individual messages
    -- If you have scripts calling PHP_CodeSniffer::process() or creating PHP_CodeSniffer_File objects, you must update your code
@@ -34,10 +33,8 @@
    -- The PHP_CodeSniffer_File::__construct() method now requires an array of restrictions to be passed
   - Doc generation is now working again
   - Progress information now shows the percentage complete at the end of each line
-=======
   - Added report type --report=junit to show the error list in a JUnit compatible format
     -- Thanks to Oleg Lobach for the contribution
->>>>>>> 06f8dd92
   - Added support for the PHP 5.4 callable type hint
   - Fixed problem where some file content could be ignored when checking STDIN
   - Version information is now printed when installed via composer or run from a Git clone (request #20050)
@@ -98,72 +95,6 @@
        <tasks:replace from="@package_version@" to="version" type="package-info" />
       </file>
      </dir>
-<<<<<<< HEAD
-=======
-     <dir name="Reports">
-      <dir name="Mock">
-       <file baseinstalldir="" name="Gitblame.php" role="test">
-        <tasks:replace from="@package_version@" to="version" type="package-info" />
-       </file>
-       <file baseinstalldir="" name="Hgblame.php" role="test">
-        <tasks:replace from="@package_version@" to="version" type="package-info" />
-       </file>
-       <file baseinstalldir="" name="Svnblame.php" role="test">
-        <tasks:replace from="@package_version@" to="version" type="package-info" />
-       </file>
-      </dir>
-      <dir name="XSD">
-       <file baseinstalldir="" name="Checkstyle.xsd" role="test">
-        <tasks:replace from="@package_version@" to="version" type="package-info" />
-       </file>
-       <file baseinstalldir="" name="Junit.xsd" role="test">
-        <tasks:replace from="@package_version@" to="version" type="package-info" />
-       </file>
-       <file baseinstalldir="" name="Xml.xsd" role="test">
-        <tasks:replace from="@package_version@" to="version" type="package-info" />
-       </file>
-      </dir>
-      <file baseinstalldir="" name="AbstractTestCase.php" role="test">
-       <tasks:replace from="@package_version@" to="version" type="package-info" />
-      </file>
-      <file baseinstalldir="" name="CheckstyleTest.php" role="test">
-       <tasks:replace from="@package_version@" to="version" type="package-info" />
-      </file>
-      <file baseinstalldir="" name="CsvTest.php" role="test">
-       <tasks:replace from="@package_version@" to="version" type="package-info" />
-      </file>
-      <file baseinstalldir="" name="EmacsTest.php" role="test">
-       <tasks:replace from="@package_version@" to="version" type="package-info" />
-      </file>
-      <file baseinstalldir="" name="FullTest.php" role="test">
-       <tasks:replace from="@package_version@" to="version" type="package-info" />
-      </file>
-      <file baseinstalldir="" name="GitblameTest.php" role="test">
-       <tasks:replace from="@package_version@" to="version" type="package-info" />
-      </file>
-      <file baseinstalldir="" name="HgblameTest.php" role="test">
-       <tasks:replace from="@package_version@" to="version" type="package-info" />
-      </file>
-      <file baseinstalldir="" name="JsonTest.php" role="test">
-       <tasks:replace from="@package_version@" to="version" type="package-info" />
-      </file>
-      <file baseinstalldir="" name="JunitTest.php" role="test">
-       <tasks:replace from="@package_version@" to="version" type="package-info" />
-      </file>
-      <file baseinstalldir="" name="SourceTest.php" role="test">
-       <tasks:replace from="@package_version@" to="version" type="package-info" />
-      </file>
-      <file baseinstalldir="" name="SummaryTest.php" role="test">
-       <tasks:replace from="@package_version@" to="version" type="package-info" />
-      </file>
-      <file baseinstalldir="" name="SvnblameTest.php" role="test">
-       <tasks:replace from="@package_version@" to="version" type="package-info" />
-      </file>
-      <file baseinstalldir="" name="XmlTest.php" role="test">
-       <tasks:replace from="@package_version@" to="version" type="package-info" />
-      </file>
-     </dir>
->>>>>>> 06f8dd92
      <file baseinstalldir="" name="AllTests.php" role="test">
       <tasks:replace from="@package_version@" to="version" type="package-info" />
      </file>
