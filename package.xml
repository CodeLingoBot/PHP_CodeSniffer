<?xml version="1.0" encoding="UTF-8"?>
<package packagerversion="1.4.10" version="2.0" xmlns="http://pear.php.net/dtd/package-2.0" xmlns:tasks="http://pear.php.net/dtd/tasks-1.0" xmlns:xsi="http://www.w3.org/2001/XMLSchema-instance" xsi:schemaLocation="http://pear.php.net/dtd/tasks-1.0
http://pear.php.net/dtd/tasks-1.0.xsd
http://pear.php.net/dtd/package-2.0
http://pear.php.net/dtd/package-2.0.xsd">
 <name>PHP_CodeSniffer</name>
 <channel>pear.php.net</channel>
 <summary>PHP_CodeSniffer tokenizes PHP, JavaScript and CSS files to detect and fix violations of a defined set of coding standards.</summary>
 <description>PHP_CodeSniffer is a set of two PHP scripts; the main phpcs script that tokenizes PHP, JavaScript and CSS files to detect violations of a defined coding standard, and a second phpcbf script to automatically correct coding standard violations. PHP_CodeSniffer is an essential development tool that ensures your code remains clean and consistent.
 </description>
 <lead>
  <name>Greg Sherwood</name>
  <user>squiz</user>
  <email>gsherwood@squiz.net</email>
  <active>yes</active>
 </lead>
 <date>2015-09-09</date>
 <time>10:15:00</time>
 <version>
  <release>2.3.5</release>
  <api>2.3.5</api>
 </version>
 <stability>
  <release>stable</release>
  <api>stable</api>
 </stability>
 <license uri="https://github.com/squizlabs/PHP_CodeSniffer/blob/master/licence.txt">BSD 3-Clause License</license>
 <notes>
<<<<<<< HEAD
  - Caching between runs (--cache, --no-cache and "cache" config var) (request #530)
  - Check files in parallel (--parallel=1 for off, --parallel=100 etc) (request #421)
  - Automatic discovery of executable paths (request #571)
    -- Thanks to Sergey Morozov for the patch
  - All sniff errors are now exceptions and caught to stop infinite loops
  - Sniff codes are no longer optional - use them with addError/Warning/Fixable
  - installed_paths config setting can now point directly to a standard instead of the dir above
  - --report=full,summary,info instead of --report=full --report=summary --report=info
  - can now set severity, message type and exclude patterns for entire sniff, category or standard
  - can include a single sniff code, which will exclude all other codes from that sniff
    -- if the sniff is already included by an imported standard, set sniff severity to 0 and include the specific message you want
=======
  - Added support for PHP 7 function return type declarations
    - Return types are now tokenized as T_RETURN_TYPE
>>>>>>> 71d0292d
  - PEAR FunctionCallSignatureSniff now properly detects indents in more mixed HTML/PHP code blocks
  - Fixed bug #601 : Expected type hint int[]; found array in Squiz FunctionCommentSniff
    -- Thanks to Scato Eggen for the patch
  - Fixed bug #625 : Consider working around T_HASHBANG in HHVM 3.5.x and 3.6.x
    -- Thanks to Kunal Mehta for the patch
  - Fixed bug #692 : Comment tokenizer can break when using mbstring function overloading
  - Fixed bug #694 : Long sniff codes can cause PHP warnings in source report when showing error codes
  - Fixed bug #698 : PSR2.Methods.FunctionCallSignature.Indent forces exact indent of ternary operator parameters
  - Fixed bug #704 : ScopeIndent can fail when an opening parenthesis is on a line by itself
  - Fixed bug #707 : Squiz MethodScopeSniff doesn't handle nested functions
  - Fixed bug #709 : Squiz.Sniffs.Whitespace.ScopeClosingBraceSniff marking indented endif in mixed inline HTML blocks
  - Fixed bug #711 : Sniffing from STDIN shows Generic.Files.LowercasedFilename.NotFound error
  - Fixed bug #714 : Fixes suppression of errors using docblocks
    -- Thanks to Andrzej Karmazyn for the patch
  - Fixed bug #723 : ScopeIndent can fail when multiple array closers are on the same line
  - Fixed bug #730 : ScopeIndent can fail when a short array opening square bracket is on a line by itself
  - Fixed bug #732 : PHP Notice if @package name is made up of all invalid characters
    -- Adds new error code PEAR.Commenting.FileComment.InvalidPackageValue
 </notes>
 <contents>
  <dir name="/">
   <file baseinstalldir="PHP" name="CodeSniffer.php" role="php">
    <tasks:replace from="@package_version@" to="version" type="package-info" />
    <tasks:replace from="@data_dir@" to="data_dir" type="pear-config" />
   </file>
   <file baseinstalldir="PHP" name="CodeSniffer.conf.dist" role="data" />
   <file baseinstalldir="PHP" name="README.md" role="doc" />
   <file baseinstalldir="PHP" name="CONTRIBUTING.md" role="doc" />
   <file baseinstalldir="PHP" name="licence.txt" role="doc" />
   <dir name="scripts">
    <file baseinstalldir="" name="phpcbf" role="script">
     <tasks:replace from="/usr/bin/env php" to="php_bin" type="pear-config" />
    </file>
    <file baseinstalldir="" name="phpcs" role="script">
     <tasks:replace from="/usr/bin/env php" to="php_bin" type="pear-config" />
    </file>
    <file baseinstalldir="" name="phpcs-svn-pre-commit" role="script">
     <tasks:replace from="@php_bin@" to="php_bin" type="pear-config" />
     <tasks:replace from="@package_version@" to="version" type="package-info" />
    </file>
    <file baseinstalldir="" name="phpcs.bat" role="script">
     <tasks:replace from="@php_bin@" to="php_bin" type="pear-config" />
     <tasks:replace from="@bin_dir@" to="bin_dir" type="pear-config" />
     <tasks:replace from="@php_dir@" to="php_dir" type="pear-config" />
    </file>
    <file baseinstalldir="" name="phpcbf.bat" role="script">
     <tasks:replace from="@php_bin@" to="php_bin" type="pear-config" />
     <tasks:replace from="@bin_dir@" to="bin_dir" type="pear-config" />
     <tasks:replace from="@php_dir@" to="php_dir" type="pear-config" />
    </file>
   </dir>
   <dir name="tests">
    <dir name="Core">
     <dir name="File">
      <file baseinstalldir="" name="GetMethodParametersTest.php" role="test">
       <tasks:replace from="@package_version@" to="version" type="package-info" />
      </file>
     </dir>
     <file baseinstalldir="" name="AllTests.php" role="test">
      <tasks:replace from="@package_version@" to="version" type="package-info" />
     </file>
     <file baseinstalldir="" name="ErrorSuppressionTest.php" role="test">
      <tasks:replace from="@package_version@" to="version" type="package-info" />
     </file>
     <file baseinstalldir="" name="IsCamelCapsTest.php" role="test">
      <tasks:replace from="@package_version@" to="version" type="package-info" />
     </file>
    </dir>
    <dir name="Standards">
     <file baseinstalldir="" name="AbstractSniffUnitTest.php" role="test">
      <tasks:replace from="@package_version@" to="version" type="package-info" />
     </file>
     <file baseinstalldir="" name="AllSniffs.php" role="test">
      <tasks:replace from="@package_version@" to="version" type="package-info" />
     </file>
    </dir>
    <file baseinstalldir="" name="AllTests.php" role="test">
     <tasks:replace from="@package_version@" to="version" type="package-info" />
    </file>
    <file baseinstalldir="" name="TestSuite.php" role="test">
     <tasks:replace from="@package_version@" to="version" type="package-info" />
    </file>
   </dir>
   <dir name="CodeSniffer">
    <dir name="DocGenerators">
     <file baseinstalldir="PHP" name="Generator.php" role="php">
      <tasks:replace from="@package_version@" to="version" type="package-info" />
     </file>
     <file baseinstalldir="PHP" name="HTML.php" role="php">
      <tasks:replace from="@package_version@" to="version" type="package-info" />
     </file>
     <file baseinstalldir="PHP" name="Markdown.php" role="php">
      <tasks:replace from="@package_version@" to="version" type="package-info" />
     </file>
     <file baseinstalldir="PHP" name="Text.php" role="php">
      <tasks:replace from="@package_version@" to="version" type="package-info" />
     </file>
    </dir>
    <dir name="Reports">
     <file baseinstalldir="PHP" name="Cbf.php" role="php">
      <tasks:replace from="@package_version@" to="version" type="package-info" />
     </file>
     <file baseinstalldir="PHP" name="Checkstyle.php" role="php">
      <tasks:replace from="@package_version@" to="version" type="package-info" />
     </file>
     <file baseinstalldir="PHP" name="Csv.php" role="php">
      <tasks:replace from="@package_version@" to="version" type="package-info" />
     </file>
     <file baseinstalldir="PHP" name="Diff.php" role="php">
      <tasks:replace from="@package_version@" to="version" type="package-info" />
     </file>
     <file baseinstalldir="PHP" name="Emacs.php" role="php">
      <tasks:replace from="@package_version@" to="version" type="package-info" />
     </file>
     <file baseinstalldir="PHP" name="Full.php" role="php">
      <tasks:replace from="@package_version@" to="version" type="package-info" />
     </file>
     <file baseinstalldir="PHP" name="Gitblame.php" role="php">
      <tasks:replace from="@package_version@" to="version" type="package-info" />
     </file>
     <file baseinstalldir="PHP" name="Hgblame.php" role="php">
      <tasks:replace from="@package_version@" to="version" type="package-info" />
     </file>
     <file baseinstalldir="PHP" name="Info.php" role="php">
      <tasks:replace from="@package_version@" to="version" type="package-info" />
     </file>
     <file baseinstalldir="PHP" name="Json.php" role="php">
      <tasks:replace from="@package_version@" to="version" type="package-info" />
     </file>
     <file baseinstalldir="PHP" name="Junit.php" role="php">
      <tasks:replace from="@package_version@" to="version" type="package-info" />
     </file>
     <file baseinstalldir="PHP" name="Notifysend.php" role="php">
      <tasks:replace from="@package_version@" to="version" type="package-info" />
     </file>
     <file baseinstalldir="PHP" name="Source.php" role="php">
      <tasks:replace from="@package_version@" to="version" type="package-info" />
     </file>
     <file baseinstalldir="PHP" name="Summary.php" role="php">
      <tasks:replace from="@package_version@" to="version" type="package-info" />
     </file>
     <file baseinstalldir="PHP" name="Svnblame.php" role="php">
      <tasks:replace from="@package_version@" to="version" type="package-info" />
     </file>
     <file baseinstalldir="PHP" name="VersionControl.php" role="php">
      <tasks:replace from="@package_version@" to="version" type="package-info" />
     </file>
     <file baseinstalldir="PHP" name="Xml.php" role="php">
      <tasks:replace from="@package_version@" to="version" type="package-info" />
     </file>
    </dir>
    <dir name="Standards">
     <dir name="Generic">
      <dir name="Docs">
       <dir name="Classes">
        <file baseinstalldir="PHP" name="DuplicateClassNameStandard.xml" role="php" />
       </dir>
       <dir name="Debug">
        <file baseinstalldir="PHP" name="CSSLintStandard.xml" role="php" />
        <file baseinstalldir="PHP" name="ClosureLinterStandard.xml" role="php" />
        <file baseinstalldir="PHP" name="JSHintStandard.xml" role="php" />
       </dir>
       <dir name="Commenting">
        <file baseinstalldir="PHP" name="FixmeStandard.xml" role="php" />
        <file baseinstalldir="PHP" name="TodoStandard.xml" role="php" />
       </dir>
       <dir name="CodeAnalysis">
        <file baseinstalldir="PHP" name="JumbledIncrementerStandard.xml" role="php" />
        <file baseinstalldir="PHP" name="UnusedFunctionParameterStandard.xml" role="php" />
       </dir>
       <dir name="ControlStructures">
        <file baseinstalldir="PHP" name="InlineControlStructureStandard.xml" role="php" />
       </dir>
       <dir name="CodeAnalysis">
        <file baseinstalldir="PHP" name="EmptyStatementStandard.xml" role="php" />
        <file baseinstalldir="PHP" name="ForLoopShouldBeWhileLoopStandard.xml" role="php" />
        <file baseinstalldir="PHP" name="ForLoopWithTestFunctionCallStandard.xml" role="php" />
        <file baseinstalldir="PHP" name="UnconditionalIfStatementStandard.xml" role="php" />
        <file baseinstalldir="PHP" name="UnnecessaryFinalModifierStandard.xml" role="php" />
        <file baseinstalldir="PHP" name="UselessOverridingMethodStandard.xml" role="php" />
       </dir>
       <dir name="Files">
        <file baseinstalldir="PHP" name="ByteOrderMarkStandard.xml" role="php" />
        <file baseinstalldir="PHP" name="EndFileNewlineStandard.xml" role="php" />
        <file baseinstalldir="PHP" name="EndFileNoNewlineStandard.xml" role="php" />
        <file baseinstalldir="PHP" name="InlineHTMLStandard.xml" role="php" />
        <file baseinstalldir="PHP" name="LineEndingsStandard.xml" role="php" />
        <file baseinstalldir="PHP" name="LineLengthStandard.xml" role="php" />
        <file baseinstalldir="PHP" name="LowercasedFilenameStandard.xml" role="php" />
        <file baseinstalldir="PHP" name="OneClassPerFileStandard.xml" role="php" />
        <file baseinstalldir="PHP" name="OneInterfacePerFileStandard.xml" role="php" />
       </dir>
       <dir name="Formatting">
        <file baseinstalldir="PHP" name="DisallowMultipleStatementsStandard.xml" role="php" />
        <file baseinstalldir="PHP" name="MultipleStatementAlignmentStandard.xml" role="php" />
        <file baseinstalldir="PHP" name="NoSpaceAfterCastStandard.xml" role="php" />
        <file baseinstalldir="PHP" name="SpaceAfterCastStandard.xml" role="php" />
       </dir>
       <dir name="Functions">
        <file baseinstalldir="PHP" name="CallTimePassByReferenceStandard.xml" role="php" />
        <file baseinstalldir="PHP" name="FunctionCallArgumentSpacingStandard.xml" role="php" />
        <file baseinstalldir="PHP" name="OpeningFunctionBraceBsdAllmanStandard.xml" role="php" />
        <file baseinstalldir="PHP" name="OpeningFunctionBraceKernighanRitchieStandard.xml" role="php" />
       </dir>
       <dir name="Metrics">
        <file baseinstalldir="PHP" name="CyclomaticComplexityStandard.xml" role="php" />
        <file baseinstalldir="PHP" name="NestingLevelStandard.xml" role="php" />
       </dir>
       <dir name="NamingConventions">
        <file baseinstalldir="PHP" name="CamelCapsFunctionNameStandard.xml" role="php" />
        <file baseinstalldir="PHP" name="ConstructorNameStandard.xml" role="php" />
        <file baseinstalldir="PHP" name="UpperCaseConstantNameStandard.xml" role="php" />
       </dir>
       <dir name="PHP">
        <file baseinstalldir="PHP" name="CharacterBeforePHPOpeningTagStandard.xml" role="php" />
        <file baseinstalldir="PHP" name="ClosingPHPTagStandard.xml" role="php" />
        <file baseinstalldir="PHP" name="DeprecatedFunctionsStandard.xml" role="php" />
        <file baseinstalldir="PHP" name="DisallowShortOpenTagStandard.xml" role="php" />
        <file baseinstalldir="PHP" name="ForbiddenFunctionsStandard.xml" role="php" />
        <file baseinstalldir="PHP" name="LowerCaseConstantStandard.xml" role="php" />
        <file baseinstalldir="PHP" name="LowerCaseKeywordStandard.xml" role="php" />
        <file baseinstalldir="PHP" name="NoSilencedErrorsStandard.xml" role="php" />
        <file baseinstalldir="PHP" name="SAPIUsageStandard.xml" role="php" />
        <file baseinstalldir="PHP" name="UpperCaseConstantStandard.xml" role="php" />
       </dir>
       <dir name="Strings">
        <file baseinstalldir="PHP" name="UnnecessaryStringConcatStandard.xml" role="php" />
       </dir>
       <dir name="VersionControl">
        <file baseinstalldir="PHP" name="SubversionPropertiesStandard.xml" role="php" />
       </dir>
       <dir name="WhiteSpace">
        <file baseinstalldir="PHP" name="DisallowSpaceIndentStandard.xml" role="php" />
        <file baseinstalldir="PHP" name="DisallowTabIndentStandard.xml" role="php" />
        <file baseinstalldir="PHP" name="ScopeIndentStandard.xml" role="php" />
       </dir>
      </dir>
      <dir name="Sniffs">
       <dir name="Arrays">
        <file baseinstalldir="PHP" name="DisallowLongArraySyntaxSniff.php" role="php">
         <tasks:replace from="@package_version@" to="version" type="package-info" />
        </file>
        <file baseinstalldir="PHP" name="DisallowShortArraySyntaxSniff.php" role="php">
         <tasks:replace from="@package_version@" to="version" type="package-info" />
        </file>
       </dir>
       <dir name="Classes">
        <file baseinstalldir="PHP" name="DuplicateClassNameSniff.php" role="php">
         <tasks:replace from="@package_version@" to="version" type="package-info" />
        </file>
       </dir>
       <dir name="CodeAnalysis">
        <file baseinstalldir="PHP" name="EmptyStatementSniff.php" role="php">
         <tasks:replace from="@package_version@" to="version" type="package-info" />
        </file>
        <file baseinstalldir="PHP" name="ForLoopShouldBeWhileLoopSniff.php" role="php">
         <tasks:replace from="@package_version@" to="version" type="package-info" />
        </file>
        <file baseinstalldir="PHP" name="ForLoopWithTestFunctionCallSniff.php" role="php">
         <tasks:replace from="@package_version@" to="version" type="package-info" />
        </file>
        <file baseinstalldir="PHP" name="JumbledIncrementerSniff.php" role="php">
         <tasks:replace from="@package_version@" to="version" type="package-info" />
        </file>
        <file baseinstalldir="PHP" name="UnconditionalIfStatementSniff.php" role="php">
         <tasks:replace from="@package_version@" to="version" type="package-info" />
        </file>
        <file baseinstalldir="PHP" name="UnnecessaryFinalModifierSniff.php" role="php">
         <tasks:replace from="@package_version@" to="version" type="package-info" />
        </file>
        <file baseinstalldir="PHP" name="UnusedFunctionParameterSniff.php" role="php">
         <tasks:replace from="@package_version@" to="version" type="package-info" />
        </file>
        <file baseinstalldir="PHP" name="UselessOverridingMethodSniff.php" role="php">
         <tasks:replace from="@package_version@" to="version" type="package-info" />
        </file>
       </dir>
       <dir name="Commenting">
        <file baseinstalldir="PHP" name="DocCommentSniff.php" role="php">
         <tasks:replace from="@package_version@" to="version" type="package-info" />
        </file>
        <file baseinstalldir="PHP" name="FixmeSniff.php" role="php">
         <tasks:replace from="@package_version@" to="version" type="package-info" />
        </file>
        <file baseinstalldir="PHP" name="TodoSniff.php" role="php">
         <tasks:replace from="@package_version@" to="version" type="package-info" />
        </file>
       </dir>
       <dir name="ControlStructures">
        <file baseinstalldir="PHP" name="InlineControlStructureSniff.php" role="php">
         <tasks:replace from="@package_version@" to="version" type="package-info" />
        </file>
       </dir>
       <dir name="Debug">
        <file baseinstalldir="PHP" name="ClosureLinterSniff.php" role="php">
         <tasks:replace from="@package_version@" to="version" type="package-info" />
        </file>
        <file baseinstalldir="PHP" name="CSSLintSniff.php" role="php">
         <tasks:replace from="@package_version@" to="version" type="package-info" />
        </file>
        <file baseinstalldir="PHP" name="JSHintSniff.php" role="php">
         <tasks:replace from="@package_version@" to="version" type="package-info" />
        </file>
       </dir>
       <dir name="Files">
        <file baseinstalldir="PHP" name="ByteOrderMarkSniff.php" role="php">
         <tasks:replace from="@package_version@" to="version" type="package-info" />
        </file>
        <file baseinstalldir="PHP" name="EndFileNewlineSniff.php" role="php">
         <tasks:replace from="@package_version@" to="version" type="package-info" />
        </file>
        <file baseinstalldir="PHP" name="EndFileNoNewlineSniff.php" role="php">
         <tasks:replace from="@package_version@" to="version" type="package-info" />
        </file>
        <file baseinstalldir="PHP" name="InlineHTMLSniff.php" role="php">
         <tasks:replace from="@package_version@" to="version" type="package-info" />
        </file>
        <file baseinstalldir="PHP" name="LineEndingsSniff.php" role="php">
         <tasks:replace from="@package_version@" to="version" type="package-info" />
        </file>
        <file baseinstalldir="PHP" name="LineLengthSniff.php" role="php">
         <tasks:replace from="@package_version@" to="version" type="package-info" />
        </file>
        <file baseinstalldir="PHP" name="LowercasedFilenameSniff.php" role="php">
         <tasks:replace from="@package_version@" to="version" type="package-info" />
        </file>
        <file baseinstalldir="PHP" name="OneClassPerFileSniff.php" role="php">
         <tasks:replace from="@package_version@" to="version" type="package-info" />
        </file>
        <file baseinstalldir="PHP" name="OneInterfacePerFileSniff.php" role="php">
         <tasks:replace from="@package_version@" to="version" type="package-info" />
        </file>
        <file baseinstalldir="PHP" name="OneTraitPerFileSniff.php" role="php">
         <tasks:replace from="@package_version@" to="version" type="package-info" />
        </file>
       </dir>
       <dir name="Formatting">
        <file baseinstalldir="PHP" name="DisallowMultipleStatementsSniff.php" role="php">
         <tasks:replace from="@package_version@" to="version" type="package-info" />
        </file>
        <file baseinstalldir="PHP" name="MultipleStatementAlignmentSniff.php" role="php">
         <tasks:replace from="@package_version@" to="version" type="package-info" />
        </file>
        <file baseinstalldir="PHP" name="NoSpaceAfterCastSniff.php" role="php">
         <tasks:replace from="@package_version@" to="version" type="package-info" />
        </file>
        <file baseinstalldir="PHP" name="SpaceAfterCastSniff.php" role="php">
         <tasks:replace from="@package_version@" to="version" type="package-info" />
        </file>
       </dir>
       <dir name="Functions">
        <file baseinstalldir="PHP" name="CallTimePassByReferenceSniff.php" role="php">
         <tasks:replace from="@package_version@" to="version" type="package-info" />
        </file>
        <file baseinstalldir="PHP" name="FunctionCallArgumentSpacingSniff.php" role="php">
         <tasks:replace from="@package_version@" to="version" type="package-info" />
        </file>
        <file baseinstalldir="PHP" name="OpeningFunctionBraceBsdAllmanSniff.php" role="php">
         <tasks:replace from="@package_version@" to="version" type="package-info" />
        </file>
        <file baseinstalldir="PHP" name="OpeningFunctionBraceKernighanRitchieSniff.php" role="php">
         <tasks:replace from="@package_version@" to="version" type="package-info" />
        </file>
       </dir>
       <dir name="Metrics">
        <file baseinstalldir="PHP" name="CyclomaticComplexitySniff.php" role="php">
         <tasks:replace from="@package_version@" to="version" type="package-info" />
        </file>
        <file baseinstalldir="PHP" name="NestingLevelSniff.php" role="php">
         <tasks:replace from="@package_version@" to="version" type="package-info" />
        </file>
       </dir>
       <dir name="NamingConventions">
        <file baseinstalldir="PHP" name="CamelCapsFunctionNameSniff.php" role="php">
         <tasks:replace from="@package_version@" to="version" type="package-info" />
        </file>
        <file baseinstalldir="PHP" name="ConstructorNameSniff.php" role="php">
         <tasks:replace from="@package_version@" to="version" type="package-info" />
        </file>
        <file baseinstalldir="PHP" name="UpperCaseConstantNameSniff.php" role="php">
         <tasks:replace from="@package_version@" to="version" type="package-info" />
        </file>
       </dir>
       <dir name="PHP">
        <file baseinstalldir="PHP" name="CharacterBeforePHPOpeningTagSniff.php" role="php">
         <tasks:replace from="@package_version@" to="version" type="package-info" />
        </file>
        <file baseinstalldir="PHP" name="ClosingPHPTagSniff.php" role="php">
         <tasks:replace from="@package_version@" to="version" type="package-info" />
        </file>
        <file baseinstalldir="PHP" name="DeprecatedFunctionsSniff.php" role="php">
         <tasks:replace from="@package_version@" to="version" type="package-info" />
        </file>
        <file baseinstalldir="PHP" name="DisallowShortOpenTagSniff.php" role="php">
         <tasks:replace from="@package_version@" to="version" type="package-info" />
        </file>
        <file baseinstalldir="PHP" name="ForbiddenFunctionsSniff.php" role="php">
         <tasks:replace from="@package_version@" to="version" type="package-info" />
        </file>
        <file baseinstalldir="PHP" name="LowerCaseConstantSniff.php" role="php">
         <tasks:replace from="@package_version@" to="version" type="package-info" />
        </file>
        <file baseinstalldir="PHP" name="LowerCaseKeywordSniff.php" role="php">
         <tasks:replace from="@package_version@" to="version" type="package-info" />
        </file>
        <file baseinstalldir="PHP" name="NoSilencedErrorsSniff.php" role="php">
         <tasks:replace from="@package_version@" to="version" type="package-info" />
        </file>
        <file baseinstalldir="PHP" name="SAPIUsageSniff.php" role="php">
         <tasks:replace from="@package_version@" to="version" type="package-info" />
        </file>
        <file baseinstalldir="PHP" name="SyntaxSniff.php" role="php">
         <tasks:replace from="@package_version@" to="version" type="package-info" />
        </file>
        <file baseinstalldir="PHP" name="UpperCaseConstantSniff.php" role="php">
         <tasks:replace from="@package_version@" to="version" type="package-info" />
        </file>
       </dir>
       <dir name="Strings">
        <file baseinstalldir="PHP" name="UnnecessaryStringConcatSniff.php" role="php">
         <tasks:replace from="@package_version@" to="version" type="package-info" />
        </file>
       </dir>
       <dir name="VersionControl">
        <file baseinstalldir="PHP" name="SubversionPropertiesSniff.php" role="php">
         <tasks:replace from="@package_version@" to="version" type="package-info" />
        </file>
       </dir>
       <dir name="WhiteSpace">
        <file baseinstalldir="PHP" name="DisallowSpaceIndentSniff.php" role="php">
         <tasks:replace from="@package_version@" to="version" type="package-info" />
        </file>
        <file baseinstalldir="PHP" name="DisallowTabIndentSniff.php" role="php">
         <tasks:replace from="@package_version@" to="version" type="package-info" />
        </file>
        <file baseinstalldir="PHP" name="ScopeIndentSniff.php" role="php">
         <tasks:replace from="@package_version@" to="version" type="package-info" />
        </file>
       </dir>
      </dir>
      <dir name="Tests">
       <dir name="Arrays">
        <file baseinstalldir="PHP" name="DisallowLongArraySyntaxUnitTest.inc" role="test" />
        <file baseinstalldir="PHP" name="DisallowLongArraySyntaxUnitTest.inc.fixed" role="test" />
        <file baseinstalldir="PHP" name="DisallowLongArraySyntaxUnitTest.php" role="test">
         <tasks:replace from="@package_version@" to="version" type="package-info" />
        </file>
        <file baseinstalldir="PHP" name="DisallowShortArraySyntaxUnitTest.inc" role="test" />
        <file baseinstalldir="PHP" name="DisallowShortArraySyntaxUnitTest.inc.fixed" role="test" />
        <file baseinstalldir="PHP" name="DisallowShortArraySyntaxUnitTest.php" role="test">
         <tasks:replace from="@package_version@" to="version" type="package-info" />
        </file>
       </dir>
       <dir name="Classes">
        <file baseinstalldir="PHP" name="DuplicateClassNameUnitTest.1.inc" role="test" />
        <file baseinstalldir="PHP" name="DuplicateClassNameUnitTest.2.inc" role="test" />
        <file baseinstalldir="PHP" name="DuplicateClassNameUnitTest.3.inc" role="test" />
        <file baseinstalldir="PHP" name="DuplicateClassNameUnitTest.4.inc" role="test" />
        <file baseinstalldir="PHP" name="DuplicateClassNameUnitTest.5.inc" role="test" />
        <file baseinstalldir="PHP" name="DuplicateClassNameUnitTest.6.inc" role="test" />
        <file baseinstalldir="PHP" name="DuplicateClassNameUnitTest.php" role="test">
         <tasks:replace from="@package_version@" to="version" type="package-info" />
        </file>
       </dir>
       <dir name="CodeAnalysis">
        <file baseinstalldir="PHP" name="EmptyStatementUnitTest.inc" role="test" />
        <file baseinstalldir="PHP" name="EmptyStatementUnitTest.php" role="test">
         <tasks:replace from="@package_version@" to="version" type="package-info" />
        </file>
        <file baseinstalldir="PHP" name="ForLoopShouldBeWhileLoopUnitTest.inc" role="test" />
        <file baseinstalldir="PHP" name="ForLoopShouldBeWhileLoopUnitTest.php" role="test">
         <tasks:replace from="@package_version@" to="version" type="package-info" />
        </file>
        <file baseinstalldir="PHP" name="ForLoopWithTestFunctionCallUnitTest.inc" role="test" />
        <file baseinstalldir="PHP" name="ForLoopWithTestFunctionCallUnitTest.php" role="test">
         <tasks:replace from="@package_version@" to="version" type="package-info" />
        </file>
        <file baseinstalldir="PHP" name="JumbledIncrementerUnitTest.inc" role="test" />
        <file baseinstalldir="PHP" name="JumbledIncrementerUnitTest.php" role="test">
         <tasks:replace from="@package_version@" to="version" type="package-info" />
        </file>
        <file baseinstalldir="PHP" name="UnconditionalIfStatementUnitTest.inc" role="test" />
        <file baseinstalldir="PHP" name="UnconditionalIfStatementUnitTest.php" role="test">
         <tasks:replace from="@package_version@" to="version" type="package-info" />
        </file>
        <file baseinstalldir="PHP" name="UnnecessaryFinalModifierUnitTest.inc" role="test" />
        <file baseinstalldir="PHP" name="UnnecessaryFinalModifierUnitTest.php" role="test">
         <tasks:replace from="@package_version@" to="version" type="package-info" />
        </file>
        <file baseinstalldir="PHP" name="UnusedFunctionParameterUnitTest.inc" role="test" />
        <file baseinstalldir="PHP" name="UnusedFunctionParameterUnitTest.php" role="test">
         <tasks:replace from="@package_version@" to="version" type="package-info" />
        </file>
        <file baseinstalldir="PHP" name="UselessOverridingMethodUnitTest.inc" role="test" />
        <file baseinstalldir="PHP" name="UselessOverridingMethodUnitTest.php" role="test">
         <tasks:replace from="@package_version@" to="version" type="package-info" />
        </file>
       </dir>
       <dir name="Commenting">
        <file baseinstalldir="PHP" name="DocCommentUnitTest.inc" role="test" />
        <file baseinstalldir="PHP" name="DocCommentUnitTest.js" role="test" />
        <file baseinstalldir="PHP" name="DocCommentUnitTest.php" role="test">
         <tasks:replace from="@package_version@" to="version" type="package-info" />
        </file>
        <file baseinstalldir="PHP" name="FixmeUnitTest.inc" role="test" />
        <file baseinstalldir="PHP" name="FixmeUnitTest.js" role="test" />
        <file baseinstalldir="PHP" name="FixmeUnitTest.php" role="test">
         <tasks:replace from="@package_version@" to="version" type="package-info" />
        </file>
        <file baseinstalldir="PHP" name="TodoUnitTest.inc" role="test" />
        <file baseinstalldir="PHP" name="TodoUnitTest.js" role="test" />
        <file baseinstalldir="PHP" name="TodoUnitTest.php" role="test">
         <tasks:replace from="@package_version@" to="version" type="package-info" />
        </file>
       </dir>
       <dir name="ControlStructures">
        <file baseinstalldir="PHP" name="InlineControlStructureUnitTest.inc" role="test" />
        <file baseinstalldir="PHP" name="InlineControlStructureUnitTest.inc.fixed" role="test" />
        <file baseinstalldir="PHP" name="InlineControlStructureUnitTest.js" role="test" />
        <file baseinstalldir="PHP" name="InlineControlStructureUnitTest.js.fixed" role="test" />
        <file baseinstalldir="PHP" name="InlineControlStructureUnitTest.php" role="test">
         <tasks:replace from="@package_version@" to="version" type="package-info" />
        </file>
       </dir>
       <dir name="Files">
        <file baseinstalldir="PHP" name="ByteOrderMarkUnitTest.inc" role="test" />
        <file baseinstalldir="PHP" name="ByteOrderMarkUnitTest.php" role="test">
         <tasks:replace from="@package_version@" to="version" type="package-info" />
        </file>
        <file baseinstalldir="PHP" name="EndFileNewlineUnitTest.1.css" role="test" />
        <file baseinstalldir="PHP" name="EndFileNewlineUnitTest.1.js" role="test" />
        <file baseinstalldir="PHP" name="EndFileNewlineUnitTest.1.inc" role="test" />
        <file baseinstalldir="PHP" name="EndFileNewlineUnitTest.2.css" role="test" />
        <file baseinstalldir="PHP" name="EndFileNewlineUnitTest.2.js" role="test" />
        <file baseinstalldir="PHP" name="EndFileNewlineUnitTest.2.inc" role="test" />
        <file baseinstalldir="PHP" name="EndFileNewlineUnitTest.3.css" role="test" />
        <file baseinstalldir="PHP" name="EndFileNewlineUnitTest.3.js" role="test" />
        <file baseinstalldir="PHP" name="EndFileNewlineUnitTest.3.inc" role="test" />
        <file baseinstalldir="PHP" name="EndFileNewlineUnitTest.php" role="test">
         <tasks:replace from="@package_version@" to="version" type="package-info" />
        </file>
        <file baseinstalldir="PHP" name="EndFileNoNewlineUnitTest.1.css" role="test" />
        <file baseinstalldir="PHP" name="EndFileNoNewlineUnitTest.1.js" role="test" />
        <file baseinstalldir="PHP" name="EndFileNoNewlineUnitTest.1.inc" role="test" />
        <file baseinstalldir="PHP" name="EndFileNoNewlineUnitTest.2.css" role="test" />
        <file baseinstalldir="PHP" name="EndFileNoNewlineUnitTest.2.js" role="test" />
        <file baseinstalldir="PHP" name="EndFileNoNewlineUnitTest.2.inc" role="test" />
        <file baseinstalldir="PHP" name="EndFileNoNewlineUnitTest.3.css" role="test" />
        <file baseinstalldir="PHP" name="EndFileNoNewlineUnitTest.3.js" role="test" />
        <file baseinstalldir="PHP" name="EndFileNoNewlineUnitTest.3.inc" role="test" />
        <file baseinstalldir="PHP" name="EndFileNoNewlineUnitTest.4.inc" role="test" />
        <file baseinstalldir="PHP" name="EndFileNoNewlineUnitTest.php" role="test">
         <tasks:replace from="@package_version@" to="version" type="package-info" />
        </file>
        <file baseinstalldir="PHP" name="InlineHTMLUnitTest.1.inc" role="test" />
        <file baseinstalldir="PHP" name="InlineHTMLUnitTest.2.inc" role="test" />
        <file baseinstalldir="PHP" name="InlineHTMLUnitTest.3.inc" role="test" />
        <file baseinstalldir="PHP" name="InlineHTMLUnitTest.4.inc" role="test" />
        <file baseinstalldir="PHP" name="InlineHTMLUnitTest.5.inc" role="test" />
        <file baseinstalldir="PHP" name="InlineHTMLUnitTest.php" role="test">
         <tasks:replace from="@package_version@" to="version" type="package-info" />
        </file>
        <file baseinstalldir="PHP" name="LineEndingsUnitTest.css" role="test" />
        <file baseinstalldir="PHP" name="LineEndingsUnitTest.inc" role="test" />
        <file baseinstalldir="PHP" name="LineEndingsUnitTest.js" role="test" />
        <file baseinstalldir="PHP" name="LineEndingsUnitTest.php" role="test">
         <tasks:replace from="@package_version@" to="version" type="package-info" />
        </file>
        <file baseinstalldir="PHP" name="LineLengthUnitTest.inc" role="test" />
        <file baseinstalldir="PHP" name="LineLengthUnitTest.php" role="test">
         <tasks:replace from="@package_version@" to="version" type="package-info" />
        </file>
        <file baseinstalldir="PHP" name="LowercasedFilenameUnitTest.inc" role="test" />
        <file baseinstalldir="PHP" name="LowercasedFilenameUnitTest.php" role="test">
         <tasks:replace from="@package_version@" to="version" type="package-info" />
        </file>
        <file baseinstalldir="PHP" name="OneClassPerFileUnitTest.inc" role="test" />
        <file baseinstalldir="PHP" name="OneClassPerFileUnitTest.php" role="test">
         <tasks:replace from="@package_version@" to="version" type="package-info" />
        </file>
        <file baseinstalldir="PHP" name="OneInterfacePerFileUnitTest.inc" role="test" />
        <file baseinstalldir="PHP" name="OneInterfacePerFileUnitTest.php" role="test">
         <tasks:replace from="@package_version@" to="version" type="package-info" />
        </file>
        <file baseinstalldir="PHP" name="OneTraitPerFileUnitTest.inc" role="test" />
        <file baseinstalldir="PHP" name="OneTraitPerFileUnitTest.php" role="test">
         <tasks:replace from="@package_version@" to="version" type="package-info" />
        </file>
       </dir>
       <dir name="Formatting">
        <file baseinstalldir="PHP" name="DisallowMultipleStatementsUnitTest.inc" role="test" />
        <file baseinstalldir="PHP" name="DisallowMultipleStatementsUnitTest.php" role="test">
         <tasks:replace from="@package_version@" to="version" type="package-info" />
        </file>
        <file baseinstalldir="PHP" name="MultipleStatementAlignmentUnitTest.inc" role="test" />
        <file baseinstalldir="PHP" name="MultipleStatementAlignmentUnitTest.inc.fixed" role="test" />
        <file baseinstalldir="PHP" name="MultipleStatementAlignmentUnitTest.js" role="test" />
        <file baseinstalldir="PHP" name="MultipleStatementAlignmentUnitTest.js.fixed" role="test" />
        <file baseinstalldir="PHP" name="MultipleStatementAlignmentUnitTest.php" role="test">
         <tasks:replace from="@package_version@" to="version" type="package-info" />
        </file>
        <file baseinstalldir="PHP" name="NoSpaceAfterCastUnitTest.inc" role="test" />
        <file baseinstalldir="PHP" name="NoSpaceAfterCastUnitTest.php" role="test">
         <tasks:replace from="@package_version@" to="version" type="package-info" />
        </file>
        <file baseinstalldir="PHP" name="SpaceAfterCastUnitTest.inc" role="test" />
        <file baseinstalldir="PHP" name="SpaceAfterCastUnitTest.php" role="test">
         <tasks:replace from="@package_version@" to="version" type="package-info" />
        </file>
       </dir>
       <dir name="Functions">
        <file baseinstalldir="PHP" name="CallTimePassByReferenceUnitTest.inc" role="test" />
        <file baseinstalldir="PHP" name="CallTimePassByReferenceUnitTest.php" role="test">
         <tasks:replace from="@package_version@" to="version" type="package-info" />
        </file>
        <file baseinstalldir="PHP" name="FunctionCallArgumentSpacingUnitTest.inc" role="test" />
        <file baseinstalldir="PHP" name="FunctionCallArgumentSpacingUnitTest.php" role="test">
         <tasks:replace from="@package_version@" to="version" type="package-info" />
        </file>
        <file baseinstalldir="PHP" name="OpeningFunctionBraceBsdAllmanUnitTest.inc" role="test" />
        <file baseinstalldir="PHP" name="OpeningFunctionBraceBsdAllmanUnitTest.inc.fixed" role="test" />
        <file baseinstalldir="PHP" name="OpeningFunctionBraceBsdAllmanUnitTest.php" role="test">
         <tasks:replace from="@package_version@" to="version" type="package-info" />
        </file>
        <file baseinstalldir="PHP" name="OpeningFunctionBraceKernighanRitchieUnitTest.inc" role="test" />
        <file baseinstalldir="PHP" name="OpeningFunctionBraceKernighanRitchieUnitTest.inc.fixed" role="test" />
        <file baseinstalldir="PHP" name="OpeningFunctionBraceKernighanRitchieUnitTest.php" role="test">
         <tasks:replace from="@package_version@" to="version" type="package-info" />
        </file>
       </dir>
       <dir name="Metrics">
        <file baseinstalldir="PHP" name="CyclomaticComplexityUnitTest.inc" role="test" />
        <file baseinstalldir="PHP" name="CyclomaticComplexityUnitTest.php" role="test">
         <tasks:replace from="@package_version@" to="version" type="package-info" />
        </file>
        <file baseinstalldir="PHP" name="NestingLevelUnitTest.inc" role="test" />
        <file baseinstalldir="PHP" name="NestingLevelUnitTest.php" role="test">
         <tasks:replace from="@package_version@" to="version" type="package-info" />
        </file>
       </dir>
       <dir name="NamingConventions">
        <file baseinstalldir="PHP" name="CamelCapsFunctionNameUnitTest.inc" role="test" />
        <file baseinstalldir="PHP" name="CamelCapsFunctionNameUnitTest.php" role="test">
         <tasks:replace from="@package_version@" to="version" type="package-info" />
        </file>
        <file baseinstalldir="PHP" name="ConstructorNameUnitTest.inc" role="test" />
        <file baseinstalldir="PHP" name="ConstructorNameUnitTest.php" role="test">
         <tasks:replace from="@package_version@" to="version" type="package-info" />
        </file>
        <file baseinstalldir="PHP" name="UpperCaseConstantNameUnitTest.inc" role="test" />
        <file baseinstalldir="PHP" name="UpperCaseConstantNameUnitTest.php" role="test">
         <tasks:replace from="@package_version@" to="version" type="package-info" />
        </file>
       </dir>
       <dir name="PHP">
        <file baseinstalldir="PHP" name="CharacterBeforePHPOpeningTagUnitTest.1.inc" role="test" />
        <file baseinstalldir="PHP" name="CharacterBeforePHPOpeningTagUnitTest.2.inc" role="test" />
        <file baseinstalldir="PHP" name="CharacterBeforePHPOpeningTagUnitTest.php" role="test">
         <tasks:replace from="@package_version@" to="version" type="package-info" />
        </file>
        <file baseinstalldir="PHP" name="ClosingPHPTagUnitTest.inc" role="test" />
        <file baseinstalldir="PHP" name="ClosingPHPTagUnitTest.php" role="test">
         <tasks:replace from="@package_version@" to="version" type="package-info" />
        </file>
        <file baseinstalldir="PHP" name="DisallowShortOpenTagUnitTest.inc" role="test" />
        <file baseinstalldir="PHP" name="DisallowShortOpenTagUnitTest.php" role="test">
         <tasks:replace from="@package_version@" to="version" type="package-info" />
        </file>
        <file baseinstalldir="PHP" name="ForbiddenFunctionsUnitTest.inc" role="test" />
        <file baseinstalldir="PHP" name="ForbiddenFunctionsUnitTest.php" role="test">
         <tasks:replace from="@package_version@" to="version" type="package-info" />
        </file>
        <file baseinstalldir="PHP" name="LowerCaseConstantUnitTest.inc" role="test" />
        <file baseinstalldir="PHP" name="LowerCaseConstantUnitTest.inc.fixed" role="test" />
        <file baseinstalldir="PHP" name="LowerCaseConstantUnitTest.js" role="test" />
        <file baseinstalldir="PHP" name="LowerCaseConstantUnitTest.js.fixed" role="test" />
        <file baseinstalldir="PHP" name="LowerCaseConstantUnitTest.php" role="test">
         <tasks:replace from="@package_version@" to="version" type="package-info" />
        </file>
        <file baseinstalldir="PHP" name="LowerCaseKeywordUnitTest.inc" role="test" />
        <file baseinstalldir="PHP" name="LowerCaseKeywordUnitTest.inc.fixed" role="test" />
        <file baseinstalldir="PHP" name="LowerCaseKeywordUnitTest.php" role="test">
         <tasks:replace from="@package_version@" to="version" type="package-info" />
        </file>
        <file baseinstalldir="PHP" name="NoSilencedErrorsUnitTest.inc" role="test" />
        <file baseinstalldir="PHP" name="NoSilencedErrorsUnitTest.php" role="test">
         <tasks:replace from="@package_version@" to="version" type="package-info" />
        </file>
        <file baseinstalldir="PHP" name="SAPIUsageUnitTest.inc" role="test" />
        <file baseinstalldir="PHP" name="SAPIUsageUnitTest.php" role="test">
         <tasks:replace from="@package_version@" to="version" type="package-info" />
        </file>
        <file baseinstalldir="PHP" name="SyntaxUnitTest.inc" role="test" />
        <file baseinstalldir="PHP" name="SyntaxUnitTest.php" role="test">
         <tasks:replace from="@package_version@" to="version" type="package-info" />
        </file>
        <file baseinstalldir="PHP" name="UpperCaseConstantUnitTest.inc" role="test" />
        <file baseinstalldir="PHP" name="UpperCaseConstantUnitTest.inc.fixed" role="test" />
        <file baseinstalldir="PHP" name="UpperCaseConstantUnitTest.php" role="test">
         <tasks:replace from="@package_version@" to="version" type="package-info" />
        </file>
       </dir>
       <dir name="Strings">
        <file baseinstalldir="PHP" name="UnnecessaryStringConcatUnitTest.inc" role="test" />
        <file baseinstalldir="PHP" name="UnnecessaryStringConcatUnitTest.js" role="test" />
        <file baseinstalldir="PHP" name="UnnecessaryStringConcatUnitTest.php" role="test">
         <tasks:replace from="@package_version@" to="version" type="package-info" />
        </file>
       </dir>
       <dir name="WhiteSpace">
        <file baseinstalldir="PHP" name="DisallowSpaceIndentUnitTest.css" role="test" />
        <file baseinstalldir="PHP" name="DisallowSpaceIndentUnitTest.inc" role="test" />
        <file baseinstalldir="PHP" name="DisallowSpaceIndentUnitTest.js" role="test" />
        <file baseinstalldir="PHP" name="DisallowSpaceIndentUnitTest.php" role="test">
         <tasks:replace from="@package_version@" to="version" type="package-info" />
        </file>
        <file baseinstalldir="PHP" name="DisallowTabIndentUnitTest.css" role="test" />
        <file baseinstalldir="PHP" name="DisallowTabIndentUnitTest.css.fixed" role="test" />
        <file baseinstalldir="PHP" name="DisallowTabIndentUnitTest.inc" role="test" />
        <file baseinstalldir="PHP" name="DisallowTabIndentUnitTest.inc.fixed" role="test" />
        <file baseinstalldir="PHP" name="DisallowTabIndentUnitTest.js" role="test" />
        <file baseinstalldir="PHP" name="DisallowTabIndentUnitTest.js.fixed" role="test" />
        <file baseinstalldir="PHP" name="DisallowTabIndentUnitTest.php" role="test">
         <tasks:replace from="@package_version@" to="version" type="package-info" />
        </file>
        <file baseinstalldir="PHP" name="ScopeIndentUnitTest.1.inc" role="test" />
        <file baseinstalldir="PHP" name="ScopeIndentUnitTest.1.inc.fixed" role="test" />
        <file baseinstalldir="PHP" name="ScopeIndentUnitTest.1.js" role="test" />
        <file baseinstalldir="PHP" name="ScopeIndentUnitTest.1.js.fixed" role="test" />
        <file baseinstalldir="PHP" name="ScopeIndentUnitTest.2.inc" role="test" />
        <file baseinstalldir="PHP" name="ScopeIndentUnitTest.2.inc.fixed" role="test" />
        <file baseinstalldir="PHP" name="ScopeIndentUnitTest.3.inc" role="test" />
        <file baseinstalldir="PHP" name="ScopeIndentUnitTest.3.inc.fixed" role="test" />
        <file baseinstalldir="PHP" name="ScopeIndentUnitTest.php" role="test">
         <tasks:replace from="@package_version@" to="version" type="package-info" />
        </file>
       </dir>
      </dir>
      <file baseinstalldir="PHP" name="ruleset.xml" role="php" />
     </dir>
     <dir name="MySource">
      <dir name="Sniffs">
       <dir name="Channels">
        <file baseinstalldir="PHP" name="DisallowSelfActionsSniff.php" role="php">
         <tasks:replace from="@package_version@" to="version" type="package-info" />
        </file>
        <file baseinstalldir="PHP" name="IncludeOwnSystemSniff.php" role="php">
         <tasks:replace from="@package_version@" to="version" type="package-info" />
        </file>
        <file baseinstalldir="PHP" name="IncludeSystemSniff.php" role="php">
         <tasks:replace from="@package_version@" to="version" type="package-info" />
        </file>
        <file baseinstalldir="PHP" name="UnusedSystemSniff.php" role="php">
         <tasks:replace from="@package_version@" to="version" type="package-info" />
        </file>
       </dir>
       <dir name="Commenting">
        <file baseinstalldir="PHP" name="FunctionCommentSniff.php" role="php">
         <tasks:replace from="@package_version@" to="version" type="package-info" />
        </file>
       </dir>
       <dir name="CSS">
        <file baseinstalldir="PHP" name="BrowserSpecificStylesSniff.php" role="php">
         <tasks:replace from="@package_version@" to="version" type="package-info" />
        </file>
       </dir>
       <dir name="Debug">
        <file baseinstalldir="PHP" name="DebugCodeSniff.php" role="php">
         <tasks:replace from="@package_version@" to="version" type="package-info" />
        </file>
        <file baseinstalldir="PHP" name="FirebugConsoleSniff.php" role="php">
         <tasks:replace from="@package_version@" to="version" type="package-info" />
        </file>
       </dir>
       <dir name="Objects">
        <file baseinstalldir="PHP" name="AssignThisSniff.php" role="php">
         <tasks:replace from="@package_version@" to="version" type="package-info" />
        </file>
        <file baseinstalldir="PHP" name="CreateWidgetTypeCallbackSniff.php" role="php">
         <tasks:replace from="@package_version@" to="version" type="package-info" />
        </file>
        <file baseinstalldir="PHP" name="DisallowNewWidgetSniff.php" role="php">
         <tasks:replace from="@package_version@" to="version" type="package-info" />
        </file>
       </dir>
       <dir name="PHP">
        <file baseinstalldir="PHP" name="AjaxNullComparisonSniff.php" role="php">
         <tasks:replace from="@package_version@" to="version" type="package-info" />
        </file>
        <file baseinstalldir="PHP" name="EvalObjectFactorySniff.php" role="php">
         <tasks:replace from="@package_version@" to="version" type="package-info" />
        </file>
        <file baseinstalldir="PHP" name="GetRequestDataSniff.php" role="php">
         <tasks:replace from="@package_version@" to="version" type="package-info" />
        </file>
        <file baseinstalldir="PHP" name="ReturnFunctionValueSniff.php" role="php">
         <tasks:replace from="@package_version@" to="version" type="package-info" />
        </file>
       </dir>
       <dir name="Strings">
        <file baseinstalldir="PHP" name="JoinStringsSniff.php" role="php">
         <tasks:replace from="@package_version@" to="version" type="package-info" />
        </file>
       </dir>
      </dir>
      <dir name="Tests">
       <dir name="Channels">
        <file baseinstalldir="PHP" name="DisallowSelfActionsUnitTest.inc" role="test" />
        <file baseinstalldir="PHP" name="DisallowSelfActionsUnitTest.php" role="test">
         <tasks:replace from="@package_version@" to="version" type="package-info" />
        </file>
        <file baseinstalldir="PHP" name="IncludeSystemUnitTest.inc" role="test" />
        <file baseinstalldir="PHP" name="IncludeSystemUnitTest.php" role="test">
         <tasks:replace from="@package_version@" to="version" type="package-info" />
        </file>
        <file baseinstalldir="PHP" name="UnusedSystemUnitTest.inc" role="test" />
        <file baseinstalldir="PHP" name="UnusedSystemUnitTest.php" role="test">
         <tasks:replace from="@package_version@" to="version" type="package-info" />
        </file>
       </dir>
       <dir name="Commenting">
        <file baseinstalldir="PHP" name="FunctionCommentUnitTest.inc" role="test" />
        <file baseinstalldir="PHP" name="FunctionCommentUnitTest.php" role="test">
         <tasks:replace from="@package_version@" to="version" type="package-info" />
        </file>
       </dir>
       <dir name="CSS">
        <file baseinstalldir="PHP" name="BrowserSpecificStylesUnitTest.css" role="test" />
        <file baseinstalldir="PHP" name="BrowserSpecificStylesUnitTest.php" role="test">
         <tasks:replace from="@package_version@" to="version" type="package-info" />
        </file>
       </dir>
       <dir name="Debug">
        <file baseinstalldir="PHP" name="DebugCodeUnitTest.inc" role="test" />
        <file baseinstalldir="PHP" name="DebugCodeUnitTest.php" role="test">
         <tasks:replace from="@package_version@" to="version" type="package-info" />
        </file>
        <file baseinstalldir="PHP" name="FirebugConsoleUnitTest.js" role="test" />
        <file baseinstalldir="PHP" name="FirebugConsoleUnitTest.php" role="test">
         <tasks:replace from="@package_version@" to="version" type="package-info" />
        </file>
       </dir>
       <dir name="Objects">
        <file baseinstalldir="PHP" name="AssignThisUnitTest.js" role="test" />
        <file baseinstalldir="PHP" name="AssignThisUnitTest.php" role="test">
         <tasks:replace from="@package_version@" to="version" type="package-info" />
        </file>
        <file baseinstalldir="PHP" name="CreateWidgetTypeCallbackUnitTest.js" role="test" />
        <file baseinstalldir="PHP" name="CreateWidgetTypeCallbackUnitTest.php" role="test">
         <tasks:replace from="@package_version@" to="version" type="package-info" />
        </file>
        <file baseinstalldir="PHP" name="DisallowNewWidgetUnitTest.inc" role="test" />
        <file baseinstalldir="PHP" name="DisallowNewWidgetUnitTest.php" role="test">
         <tasks:replace from="@package_version@" to="version" type="package-info" />
        </file>
       </dir>
       <dir name="PHP">
        <file baseinstalldir="PHP" name="AjaxNullComparisonUnitTest.inc" role="test" />
        <file baseinstalldir="PHP" name="AjaxNullComparisonUnitTest.php" role="test">
         <tasks:replace from="@package_version@" to="version" type="package-info" />
        </file>
        <file baseinstalldir="PHP" name="EvalObjectFactoryUnitTest.inc" role="test" />
        <file baseinstalldir="PHP" name="EvalObjectFactoryUnitTest.php" role="test">
         <tasks:replace from="@package_version@" to="version" type="package-info" />
        </file>
        <file baseinstalldir="PHP" name="GetRequestDataUnitTest.inc" role="test" />
        <file baseinstalldir="PHP" name="GetRequestDataUnitTest.php" role="test">
         <tasks:replace from="@package_version@" to="version" type="package-info" />
        </file>
        <file baseinstalldir="PHP" name="ReturnFunctionValueUnitTest.inc" role="test" />
        <file baseinstalldir="PHP" name="ReturnFunctionValueUnitTest.php" role="test">
         <tasks:replace from="@package_version@" to="version" type="package-info" />
        </file>
       </dir>
       <dir name="Strings">
        <file baseinstalldir="PHP" name="JoinStringsUnitTest.js" role="test" />
        <file baseinstalldir="PHP" name="JoinStringsUnitTest.php" role="test">
         <tasks:replace from="@package_version@" to="version" type="package-info" />
        </file>
       </dir>
      </dir>
      <file baseinstalldir="PHP" name="ruleset.xml" role="php" />
     </dir>
     <dir name="PEAR">
      <dir name="Docs">
       <dir name="Classes">
        <file baseinstalldir="PHP" name="ClassDeclarationStandard.xml" role="php" />
       </dir>
       <dir name="Commenting">
        <file baseinstalldir="PHP" name="ClassCommentStandard.xml" role="php" />
        <file baseinstalldir="PHP" name="FileCommentStandard.xml" role="php" />
        <file baseinstalldir="PHP" name="FunctionCommentStandard.xml" role="php" />
        <file baseinstalldir="PHP" name="InlineCommentStandard.xml" role="php" />
       </dir>
       <dir name="ControlStructures">
        <file baseinstalldir="PHP" name="ControlSignatureStandard.xml" role="php" />
        <file baseinstalldir="PHP" name="MultiLineConditionStandard.xml" role="php" />
       </dir>
       <dir name="Files">
        <file baseinstalldir="PHP" name="IncludingFileStandard.xml" role="php" />
        <file baseinstalldir="PHP" name="LineLengthStandard.xml" role="php" />
       </dir>
       <dir name="Formatting">
        <file baseinstalldir="PHP" name="MultiLineAssignmentStandard.xml" role="php" />
       </dir>
       <dir name="Functions">
        <file baseinstalldir="PHP" name="FunctionCallSignatureStandard.xml" role="php" />
        <file baseinstalldir="PHP" name="FunctionDeclarationStandard.xml" role="php" />
        <file baseinstalldir="PHP" name="ValidDefaultValueStandard.xml" role="php" />
       </dir>
       <dir name="NamingConventions">
        <file baseinstalldir="PHP" name="ValidClassNameStandard.xml" role="php" />
        <file baseinstalldir="PHP" name="ValidFunctionNameStandard.xml" role="php" />
        <file baseinstalldir="PHP" name="ValidVariableNameStandard.xml" role="php" />
       </dir>
       <dir name="WhiteSpace">
        <file baseinstalldir="PHP" name="ScopeClosingBraceStandard.xml" role="php" />
        <file baseinstalldir="PHP" name="ScopeIndentStandard.xml" role="php" />
        <file baseinstalldir="PHP" name="ObjectOperatorIndentStandard.xml" role="php" />
       </dir>
      </dir>
      <dir name="Sniffs">
       <dir name="Classes">
        <file baseinstalldir="PHP" name="ClassDeclarationSniff.php" role="php">
         <tasks:replace from="@package_version@" to="version" type="package-info" />
        </file>
       </dir>
       <dir name="Commenting">
        <file baseinstalldir="PHP" name="ClassCommentSniff.php" role="php">
         <tasks:replace from="@package_version@" to="version" type="package-info" />
        </file>
        <file baseinstalldir="PHP" name="FileCommentSniff.php" role="php">
         <tasks:replace from="@package_version@" to="version" type="package-info" />
        </file>
        <file baseinstalldir="PHP" name="FunctionCommentSniff.php" role="php">
         <tasks:replace from="@package_version@" to="version" type="package-info" />
        </file>
        <file baseinstalldir="PHP" name="InlineCommentSniff.php" role="php">
         <tasks:replace from="@package_version@" to="version" type="package-info" />
        </file>
       </dir>
       <dir name="ControlStructures">
        <file baseinstalldir="PHP" name="ControlSignatureSniff.php" role="php">
         <tasks:replace from="@package_version@" to="version" type="package-info" />
        </file>
        <file baseinstalldir="PHP" name="MultiLineConditionSniff.php" role="php">
         <tasks:replace from="@package_version@" to="version" type="package-info" />
        </file>
       </dir>
       <dir name="Files">
        <file baseinstalldir="PHP" name="IncludingFileSniff.php" role="php">
         <tasks:replace from="@package_version@" to="version" type="package-info" />
        </file>
       </dir>
       <dir name="Formatting">
        <file baseinstalldir="PHP" name="MultiLineAssignmentSniff.php" role="php">
         <tasks:replace from="@package_version@" to="version" type="package-info" />
        </file>
       </dir>
       <dir name="Functions">
        <file baseinstalldir="PHP" name="FunctionCallSignatureSniff.php" role="php">
         <tasks:replace from="@package_version@" to="version" type="package-info" />
        </file>
        <file baseinstalldir="PHP" name="FunctionDeclarationSniff.php" role="php">
         <tasks:replace from="@package_version@" to="version" type="package-info" />
        </file>
        <file baseinstalldir="PHP" name="ValidDefaultValueSniff.php" role="php">
         <tasks:replace from="@package_version@" to="version" type="package-info" />
        </file>
       </dir>
       <dir name="NamingConventions">
        <file baseinstalldir="PHP" name="ValidClassNameSniff.php" role="php">
         <tasks:replace from="@package_version@" to="version" type="package-info" />
        </file>
        <file baseinstalldir="PHP" name="ValidFunctionNameSniff.php" role="php">
         <tasks:replace from="@package_version@" to="version" type="package-info" />
        </file>
        <file baseinstalldir="PHP" name="ValidVariableNameSniff.php" role="php">
         <tasks:replace from="@package_version@" to="version" type="package-info" />
        </file>
       </dir>
       <dir name="WhiteSpace">
        <file baseinstalldir="PHP" name="ObjectOperatorIndentSniff.php" role="php">
         <tasks:replace from="@package_version@" to="version" type="package-info" />
        </file>
        <file baseinstalldir="PHP" name="ScopeClosingBraceSniff.php" role="php">
         <tasks:replace from="@package_version@" to="version" type="package-info" />
        </file>
        <file baseinstalldir="PHP" name="ScopeIndentSniff.php" role="php">
         <tasks:replace from="@package_version@" to="version" type="package-info" />
        </file>
       </dir>
      </dir>
      <dir name="Tests">
       <dir name="Classes">
        <file baseinstalldir="PHP" name="ClassDeclarationUnitTest.inc" role="test" />
        <file baseinstalldir="PHP" name="ClassDeclarationUnitTest.php" role="test">
         <tasks:replace from="@package_version@" to="version" type="package-info" />
        </file>
       </dir>
       <dir name="Commenting">
        <file baseinstalldir="PHP" name="ClassCommentUnitTest.inc" role="test" />
        <file baseinstalldir="PHP" name="ClassCommentUnitTest.php" role="test">
         <tasks:replace from="@package_version@" to="version" type="package-info" />
        </file>
        <file baseinstalldir="PHP" name="FileCommentUnitTest.inc" role="test" />
        <file baseinstalldir="PHP" name="FileCommentUnitTest.php" role="test">
         <tasks:replace from="@package_version@" to="version" type="package-info" />
        </file>
        <file baseinstalldir="PHP" name="FunctionCommentUnitTest.inc" role="test" />
        <file baseinstalldir="PHP" name="FunctionCommentUnitTest.php" role="test">
         <tasks:replace from="@package_version@" to="version" type="package-info" />
        </file>
        <file baseinstalldir="PHP" name="InlineCommentUnitTest.inc" role="test" />
        <file baseinstalldir="PHP" name="InlineCommentUnitTest.inc.fixed" role="test" />
        <file baseinstalldir="PHP" name="InlineCommentUnitTest.php" role="test">
         <tasks:replace from="@package_version@" to="version" type="package-info" />
        </file>
       </dir>
       <dir name="ControlStructures">
        <file baseinstalldir="PHP" name="ControlSignatureUnitTest.inc" role="test" />
        <file baseinstalldir="PHP" name="ControlSignatureUnitTest.php" role="test">
         <tasks:replace from="@package_version@" to="version" type="package-info" />
        </file>
        <file baseinstalldir="PHP" name="MultiLineConditionUnitTest.inc" role="test" />
        <file baseinstalldir="PHP" name="MultiLineConditionUnitTest.inc.fixed" role="test" />
        <file baseinstalldir="PHP" name="MultiLineConditionUnitTest.js" role="test" />
        <file baseinstalldir="PHP" name="MultiLineConditionUnitTest.js.fixed" role="test" />
        <file baseinstalldir="PHP" name="MultiLineConditionUnitTest.php" role="test">
         <tasks:replace from="@package_version@" to="version" type="package-info" />
        </file>
       </dir>
       <dir name="Files">
        <file baseinstalldir="PHP" name="IncludingFileUnitTest.inc" role="test" />
        <file baseinstalldir="PHP" name="IncludingFileUnitTest.inc.fixed" role="test" />
        <file baseinstalldir="PHP" name="IncludingFileUnitTest.php" role="test">
         <tasks:replace from="@package_version@" to="version" type="package-info" />
        </file>
       </dir>
       <dir name="Formatting">
        <file baseinstalldir="PHP" name="MultiLineAssignmentUnitTest.inc" role="test" />
        <file baseinstalldir="PHP" name="MultiLineAssignmentUnitTest.php" role="test">
         <tasks:replace from="@package_version@" to="version" type="package-info" />
        </file>
       </dir>
       <dir name="Functions">
        <file baseinstalldir="PHP" name="FunctionCallSignatureUnitTest.inc" role="test" />
        <file baseinstalldir="PHP" name="FunctionCallSignatureUnitTest.inc.fixed" role="test" />
        <file baseinstalldir="PHP" name="FunctionCallSignatureUnitTest.js" role="test" />
        <file baseinstalldir="PHP" name="FunctionCallSignatureUnitTest.js.fixed" role="test" />
        <file baseinstalldir="PHP" name="FunctionCallSignatureUnitTest.php" role="test">
         <tasks:replace from="@package_version@" to="version" type="package-info" />
        </file>
        <file baseinstalldir="PHP" name="FunctionDeclarationUnitTest.inc" role="test" />
        <file baseinstalldir="PHP" name="FunctionDeclarationUnitTest.inc.fixed" role="test" />
        <file baseinstalldir="PHP" name="FunctionDeclarationUnitTest.php" role="test">
         <tasks:replace from="@package_version@" to="version" type="package-info" />
        </file>
        <file baseinstalldir="PHP" name="ValidDefaultValueUnitTest.inc" role="test" />
        <file baseinstalldir="PHP" name="ValidDefaultValueUnitTest.php" role="test">
         <tasks:replace from="@package_version@" to="version" type="package-info" />
        </file>
       </dir>
       <dir name="NamingConventions">
        <file baseinstalldir="PHP" name="ValidClassNameUnitTest.inc" role="test" />
        <file baseinstalldir="PHP" name="ValidClassNameUnitTest.php" role="test">
         <tasks:replace from="@package_version@" to="version" type="package-info" />
        </file>
        <file baseinstalldir="PHP" name="ValidFunctionNameUnitTest.inc" role="test" />
        <file baseinstalldir="PHP" name="ValidFunctionNameUnitTest.php" role="test">
         <tasks:replace from="@package_version@" to="version" type="package-info" />
        </file>
        <file baseinstalldir="PHP" name="ValidVariableNameUnitTest.inc" role="test" />
        <file baseinstalldir="PHP" name="ValidVariableNameUnitTest.php" role="test">
         <tasks:replace from="@package_version@" to="version" type="package-info" />
        </file>
       </dir>
       <dir name="WhiteSpace">
        <file baseinstalldir="PHP" name="ObjectOperatorIndentUnitTest.inc" role="test" />
        <file baseinstalldir="PHP" name="ObjectOperatorIndentUnitTest.php" role="test">
         <tasks:replace from="@package_version@" to="version" type="package-info" />
        </file>
        <file baseinstalldir="PHP" name="ScopeClosingBraceUnitTest.inc" role="test" />
        <file baseinstalldir="PHP" name="ScopeClosingBraceUnitTest.inc.fixed" role="test" />
        <file baseinstalldir="PHP" name="ScopeClosingBraceUnitTest.php" role="test">
         <tasks:replace from="@package_version@" to="version" type="package-info" />
        </file>
        <file baseinstalldir="PHP" name="ScopeIndentUnitTest.inc" role="test" />
        <file baseinstalldir="PHP" name="ScopeIndentUnitTest.php" role="test">
         <tasks:replace from="@package_version@" to="version" type="package-info" />
        </file>
       </dir>
      </dir>
      <file baseinstalldir="PHP" name="ruleset.xml" role="php" />
     </dir>
     <dir name="PHPCS">
      <file baseinstalldir="PHP" name="ruleset.xml" role="php" />
     </dir>
     <dir name="PSR1">
      <dir name="Docs">
       <dir name="Classes">
        <file baseinstalldir="PHP" name="ClassDeclarationStandard.xml" role="php" />
       </dir>
       <dir name="Files">
        <file baseinstalldir="PHP" name="SideEffectsStandard.xml" role="php" />
       </dir>
      </dir>
      <dir name="Sniffs">
       <dir name="Classes">
        <file baseinstalldir="PHP" name="ClassDeclarationSniff.php" role="php">
         <tasks:replace from="@package_version@" to="version" type="package-info" />
        </file>
       </dir>
       <dir name="Files">
        <file baseinstalldir="PHP" name="SideEffectsSniff.php" role="php">
         <tasks:replace from="@package_version@" to="version" type="package-info" />
        </file>
       </dir>
       <dir name="Methods">
        <file baseinstalldir="PHP" name="CamelCapsMethodNameSniff.php" role="php">
         <tasks:replace from="@package_version@" to="version" type="package-info" />
        </file>
       </dir>
      </dir>
      <dir name="Tests">
       <dir name="Classes">
        <file baseinstalldir="PHP" name="ClassDeclarationUnitTest.1.inc" role="test" />
        <file baseinstalldir="PHP" name="ClassDeclarationUnitTest.2.inc" role="test" />
        <file baseinstalldir="PHP" name="ClassDeclarationUnitTest.php" role="test">
         <tasks:replace from="@package_version@" to="version" type="package-info" />
        </file>
       </dir>
       <dir name="Files">
        <file baseinstalldir="PHP" name="SideEffectsUnitTest.1.inc" role="test" />
        <file baseinstalldir="PHP" name="SideEffectsUnitTest.2.inc" role="test" />
        <file baseinstalldir="PHP" name="SideEffectsUnitTest.3.inc" role="test" />
        <file baseinstalldir="PHP" name="SideEffectsUnitTest.4.inc" role="test" />
        <file baseinstalldir="PHP" name="SideEffectsUnitTest.5.inc" role="test" />
        <file baseinstalldir="PHP" name="SideEffectsUnitTest.php" role="test">
         <tasks:replace from="@package_version@" to="version" type="package-info" />
        </file>
       </dir>
       <dir name="Methods">
        <file baseinstalldir="PHP" name="CamelCapsMethodNameUnitTest.inc" role="test" />
        <file baseinstalldir="PHP" name="CamelCapsMethodNameUnitTest.php" role="test">
         <tasks:replace from="@package_version@" to="version" type="package-info" />
        </file>
       </dir>
      </dir>
      <file baseinstalldir="PHP" name="ruleset.xml" role="php" />
     </dir>
     <dir name="PSR2">
      <dir name="Docs">
       <dir name="Classes">
        <file baseinstalldir="PHP" name="ClassDeclarationStandard.xml" role="php" />
        <file baseinstalldir="PHP" name="PropertyDeclarationStandard.xml" role="php" />
       </dir>
       <dir name="ControlStructures">
        <file baseinstalldir="PHP" name="ControlStructureSpacingStandard.xml" role="php" />
        <file baseinstalldir="PHP" name="ElseIfDeclarationStandard.xml" role="php" />
        <file baseinstalldir="PHP" name="SwitchDeclarationStandard.xml" role="php" />
       </dir>
       <dir name="Files">
        <file baseinstalldir="PHP" name="EndFileNewlineStandard.xml" role="php" />
       </dir>
       <dir name="Methods">
        <file baseinstalldir="PHP" name="MethodDeclarationStandard.xml" role="php" />
       </dir>
       <dir name="Namespaces">
        <file baseinstalldir="PHP" name="NamespaceDeclarationStandard.xml" role="php" />
        <file baseinstalldir="PHP" name="UseDeclarationStandard.xml" role="php" />
       </dir>
      </dir>
      <dir name="Sniffs">
       <dir name="Classes">
        <file baseinstalldir="PHP" name="ClassDeclarationSniff.php" role="php">
         <tasks:replace from="@package_version@" to="version" type="package-info" />
        </file>
        <file baseinstalldir="PHP" name="PropertyDeclarationSniff.php" role="php">
         <tasks:replace from="@package_version@" to="version" type="package-info" />
        </file>
       </dir>
       <dir name="ControlStructures">
        <file baseinstalldir="PHP" name="ControlStructureSpacingSniff.php" role="php">
         <tasks:replace from="@package_version@" to="version" type="package-info" />
        </file>
        <file baseinstalldir="PHP" name="ElseIfDeclarationSniff.php" role="php">
         <tasks:replace from="@package_version@" to="version" type="package-info" />
        </file>
        <file baseinstalldir="PHP" name="SwitchDeclarationSniff.php" role="php">
         <tasks:replace from="@package_version@" to="version" type="package-info" />
        </file>
       </dir>
       <dir name="Files">
        <file baseinstalldir="PHP" name="ClosingTagSniff.php" role="php">
         <tasks:replace from="@package_version@" to="version" type="package-info" />
        </file>
        <file baseinstalldir="PHP" name="EndFileNewlineSniff.php" role="php">
         <tasks:replace from="@package_version@" to="version" type="package-info" />
        </file>
       </dir>
       <dir name="Methods">
        <file baseinstalldir="PHP" name="FunctionCallSignatureSniff.php" role="php">
         <tasks:replace from="@package_version@" to="version" type="package-info" />
        </file>
        <file baseinstalldir="PHP" name="MethodDeclarationSniff.php" role="php">
         <tasks:replace from="@package_version@" to="version" type="package-info" />
        </file>
       </dir>
       <dir name="Namespaces">
        <file baseinstalldir="PHP" name="NamespaceDeclarationSniff.php" role="php">
         <tasks:replace from="@package_version@" to="version" type="package-info" />
        </file>
        <file baseinstalldir="PHP" name="UseDeclarationSniff.php" role="php">
         <tasks:replace from="@package_version@" to="version" type="package-info" />
        </file>
       </dir>
      </dir>
      <dir name="Tests">
       <dir name="Classes">
        <file baseinstalldir="PHP" name="ClassDeclarationUnitTest.inc" role="test" />
        <file baseinstalldir="PHP" name="ClassDeclarationUnitTest.inc.fixed" role="test" />
        <file baseinstalldir="PHP" name="ClassDeclarationUnitTest.php" role="test">
         <tasks:replace from="@package_version@" to="version" type="package-info" />
        </file>
        <file baseinstalldir="PHP" name="PropertyDeclarationUnitTest.inc" role="test" />
        <file baseinstalldir="PHP" name="PropertyDeclarationUnitTest.php" role="test">
         <tasks:replace from="@package_version@" to="version" type="package-info" />
        </file>
       </dir>
       <dir name="ControlStructures">
        <file baseinstalldir="PHP" name="ControlStructureSpacingUnitTest.inc" role="test" />
        <file baseinstalldir="PHP" name="ControlStructureSpacingUnitTest.inc.fixed" role="test" />
        <file baseinstalldir="PHP" name="ControlStructureSpacingUnitTest.php" role="test">
         <tasks:replace from="@package_version@" to="version" type="package-info" />
        </file>
        <file baseinstalldir="PHP" name="ElseIfDeclarationUnitTest.inc" role="test" />
        <file baseinstalldir="PHP" name="ElseIfDeclarationUnitTest.inc.fixed" role="test" />
        <file baseinstalldir="PHP" name="ElseIfDeclarationUnitTest.php" role="test">
         <tasks:replace from="@package_version@" to="version" type="package-info" />
        </file>
        <file baseinstalldir="PHP" name="SwitchDeclarationUnitTest.inc" role="test" />
        <file baseinstalldir="PHP" name="SwitchDeclarationUnitTest.inc.fixed" role="test" />
        <file baseinstalldir="PHP" name="SwitchDeclarationUnitTest.php" role="test">
         <tasks:replace from="@package_version@" to="version" type="package-info" />
        </file>
       </dir>
       <dir name="Files">
        <file baseinstalldir="PHP" name="ClosingTagUnitTest.1.inc" role="test" />
        <file baseinstalldir="PHP" name="ClosingTagUnitTest.2.inc" role="test" />
        <file baseinstalldir="PHP" name="ClosingTagUnitTest.3.inc" role="test" />
        <file baseinstalldir="PHP" name="ClosingTagUnitTest.php" role="test">
         <tasks:replace from="@package_version@" to="version" type="package-info" />
        </file>
        <file baseinstalldir="PHP" name="EndFileNewlineUnitTest.1.inc" role="test" />
        <file baseinstalldir="PHP" name="EndFileNewlineUnitTest.2.inc" role="test" />
        <file baseinstalldir="PHP" name="EndFileNewlineUnitTest.3.inc" role="test" />
        <file baseinstalldir="PHP" name="EndFileNewlineUnitTest.4.inc" role="test" />
        <file baseinstalldir="PHP" name="EndFileNewlineUnitTest.5.inc" role="test" />
        <file baseinstalldir="PHP" name="EndFileNewlineUnitTest.php" role="test">
         <tasks:replace from="@package_version@" to="version" type="package-info" />
        </file>
       </dir>
       <dir name="Methods">
        <file baseinstalldir="PHP" name="FunctionCallSignatureUnitTest.inc" role="test" />
        <file baseinstalldir="PHP" name="FunctionCallSignatureUnitTest.inc.fixed" role="test" />
        <file baseinstalldir="PHP" name="FunctionCallSignatureUnitTest.php" role="test">
         <tasks:replace from="@package_version@" to="version" type="package-info" />
        </file>
        <file baseinstalldir="PHP" name="MethodDeclarationUnitTest.inc" role="test" />
        <file baseinstalldir="PHP" name="MethodDeclarationUnitTest.inc.fixed" role="test" />
        <file baseinstalldir="PHP" name="MethodDeclarationUnitTest.php" role="test">
         <tasks:replace from="@package_version@" to="version" type="package-info" />
        </file>
       </dir>
       <dir name="Namespaces">
        <file baseinstalldir="PHP" name="NamespaceDeclarationUnitTest.inc" role="test" />
        <file baseinstalldir="PHP" name="NamespaceDeclarationUnitTest.inc.fixed" role="test" />
        <file baseinstalldir="PHP" name="NamespaceDeclarationUnitTest.php" role="test">
         <tasks:replace from="@package_version@" to="version" type="package-info" />
        </file>
        <file baseinstalldir="PHP" name="UseDeclarationUnitTest.1.inc" role="test" />
        <file baseinstalldir="PHP" name="UseDeclarationUnitTest.2.inc" role="test" />
        <file baseinstalldir="PHP" name="UseDeclarationUnitTest.2.inc.fixed" role="test" />
        <file baseinstalldir="PHP" name="UseDeclarationUnitTest.3.inc" role="test" />
        <file baseinstalldir="PHP" name="UseDeclarationUnitTest.3.inc.fixed" role="test" />
        <file baseinstalldir="PHP" name="UseDeclarationUnitTest.php" role="test">
         <tasks:replace from="@package_version@" to="version" type="package-info" />
        </file>
       </dir>
      </dir>
      <file baseinstalldir="PHP" name="ruleset.xml" role="php" />
     </dir>
     <dir name="Squiz">
      <dir name="Docs">
       <dir name="Arrays">
        <file baseinstalldir="PHP" name="ArrayBracketSpacingStandard.xml" role="php" />
        <file baseinstalldir="PHP" name="ArrayDeclarationStandard.xml" role="php" />
       </dir>
       <dir name="Classes">
        <file baseinstalldir="PHP" name="LowercaseClassKeywordsStandard.xml" role="php" />
        <file baseinstalldir="PHP" name="SelfMemberReferenceStandard.xml" role="php" />
       </dir>
       <dir name="Commenting">
        <file baseinstalldir="PHP" name="DocCommentAlignmentStandard.xml" role="php" />
        <file baseinstalldir="PHP" name="FunctionCommentThrowTagStandard.xml" role="php" />
       </dir>
       <dir name="ControlStructures">
        <file baseinstalldir="PHP" name="ForEachLoopDeclarationStandard.xml" role="php" />
        <file baseinstalldir="PHP" name="ForLoopDeclarationStandard.xml" role="php" />
        <file baseinstalldir="PHP" name="LowercaseDeclarationStandard.xml" role="php" />
       </dir>
       <dir name="Functions">
        <file baseinstalldir="PHP" name="FunctionDuplicateArgumentStandard.xml" role="php" />
        <file baseinstalldir="PHP" name="LowercaseFunctionKeywordsStandard.xml" role="php" />
       </dir>
       <dir name="Scope">
        <file baseinstalldir="PHP" name="StaticThisUsageStandard.xml" role="php" />
       </dir>
       <dir name="Strings">
        <file baseinstalldir="PHP" name="EchoedStringsStandard.xml" role="php" />
       </dir>
       <dir name="WhiteSpace">
        <file baseinstalldir="PHP" name="CastSpacingStandard.xml" role="php" />
        <file baseinstalldir="PHP" name="FunctionOpeningBraceStandard.xml" role="php" />
        <file baseinstalldir="PHP" name="LanguageConstructSpacingStandard.xml" role="php" />
        <file baseinstalldir="PHP" name="ObjectOperatorSpacingStandard.xml" role="php" />
        <file baseinstalldir="PHP" name="ScopeKeywordSpacingStandard.xml" role="php" />
        <file baseinstalldir="PHP" name="SemicolonSpacingStandard.xml" role="php" />
       </dir>
      </dir>
      <dir name="Sniffs">
       <dir name="Arrays">
        <file baseinstalldir="PHP" name="ArrayBracketSpacingSniff.php" role="php">
         <tasks:replace from="@package_version@" to="version" type="package-info" />
        </file>
        <file baseinstalldir="PHP" name="ArrayDeclarationSniff.php" role="php">
         <tasks:replace from="@package_version@" to="version" type="package-info" />
        </file>
       </dir>
       <dir name="Classes">
        <file baseinstalldir="PHP" name="ClassDeclarationSniff.php" role="php">
         <tasks:replace from="@package_version@" to="version" type="package-info" />
        </file>
        <file baseinstalldir="PHP" name="ClassFileNameSniff.php" role="php">
         <tasks:replace from="@package_version@" to="version" type="package-info" />
        </file>
        <file baseinstalldir="PHP" name="DuplicatePropertySniff.php" role="php">
         <tasks:replace from="@package_version@" to="version" type="package-info" />
        </file>
        <file baseinstalldir="PHP" name="LowercaseClassKeywordsSniff.php" role="php">
         <tasks:replace from="@package_version@" to="version" type="package-info" />
        </file>
        <file baseinstalldir="PHP" name="SelfMemberReferenceSniff.php" role="php">
         <tasks:replace from="@package_version@" to="version" type="package-info" />
        </file>
        <file baseinstalldir="PHP" name="ValidClassNameSniff.php" role="php">
         <tasks:replace from="@package_version@" to="version" type="package-info" />
        </file>
       </dir>
       <dir name="Commenting">
        <file baseinstalldir="PHP" name="BlockCommentSniff.php" role="php">
         <tasks:replace from="@package_version@" to="version" type="package-info" />
        </file>
        <file baseinstalldir="PHP" name="ClassCommentSniff.php" role="php">
         <tasks:replace from="@package_version@" to="version" type="package-info" />
        </file>
        <file baseinstalldir="PHP" name="ClosingDeclarationCommentSniff.php" role="php">
         <tasks:replace from="@package_version@" to="version" type="package-info" />
        </file>
        <file baseinstalldir="PHP" name="DocCommentAlignmentSniff.php" role="php">
         <tasks:replace from="@package_version@" to="version" type="package-info" />
        </file>
        <file baseinstalldir="PHP" name="EmptyCatchCommentSniff.php" role="php">
         <tasks:replace from="@package_version@" to="version" type="package-info" />
        </file>
        <file baseinstalldir="PHP" name="FileCommentSniff.php" role="php">
         <tasks:replace from="@package_version@" to="version" type="package-info" />
        </file>
        <file baseinstalldir="PHP" name="FunctionCommentThrowTagSniff.php" role="php">
         <tasks:replace from="@package_version@" to="version" type="package-info" />
        </file>
        <file baseinstalldir="PHP" name="FunctionCommentSniff.php" role="php">
         <tasks:replace from="@package_version@" to="version" type="package-info" />
        </file>
        <file baseinstalldir="PHP" name="InlineCommentSniff.php" role="php">
         <tasks:replace from="@package_version@" to="version" type="package-info" />
        </file>
        <file baseinstalldir="PHP" name="LongConditionClosingCommentSniff.php" role="php">
         <tasks:replace from="@package_version@" to="version" type="package-info" />
        </file>
        <file baseinstalldir="PHP" name="PostStatementCommentSniff.php" role="php">
         <tasks:replace from="@package_version@" to="version" type="package-info" />
        </file>
        <file baseinstalldir="PHP" name="VariableCommentSniff.php" role="php">
         <tasks:replace from="@package_version@" to="version" type="package-info" />
        </file>
       </dir>
       <dir name="ControlStructures">
        <file baseinstalldir="PHP" name="ControlSignatureSniff.php" role="php">
         <tasks:replace from="@package_version@" to="version" type="package-info" />
        </file>
        <file baseinstalldir="PHP" name="ElseIfDeclarationSniff.php" role="php">
         <tasks:replace from="@package_version@" to="version" type="package-info" />
        </file>
        <file baseinstalldir="PHP" name="ForEachLoopDeclarationSniff.php" role="php">
         <tasks:replace from="@package_version@" to="version" type="package-info" />
        </file>
        <file baseinstalldir="PHP" name="ForLoopDeclarationSniff.php" role="php">
         <tasks:replace from="@package_version@" to="version" type="package-info" />
        </file>
        <file baseinstalldir="PHP" name="InlineIfDeclarationSniff.php" role="php">
         <tasks:replace from="@package_version@" to="version" type="package-info" />
        </file>
        <file baseinstalldir="PHP" name="LowercaseDeclarationSniff.php" role="php">
         <tasks:replace from="@package_version@" to="version" type="package-info" />
        </file>
        <file baseinstalldir="PHP" name="SwitchDeclarationSniff.php" role="php">
         <tasks:replace from="@package_version@" to="version" type="package-info" />
        </file>
       </dir>
       <dir name="CSS">
        <file baseinstalldir="PHP" name="ClassDefinitionClosingBraceSpaceSniff.php" role="php">
         <tasks:replace from="@package_version@" to="version" type="package-info" />
        </file>
        <file baseinstalldir="PHP" name="ClassDefinitionNameSpacingSniff.php" role="php">
         <tasks:replace from="@package_version@" to="version" type="package-info" />
        </file>
        <file baseinstalldir="PHP" name="ClassDefinitionOpeningBraceSpaceSniff.php" role="php">
         <tasks:replace from="@package_version@" to="version" type="package-info" />
        </file>
        <file baseinstalldir="PHP" name="ColonSpacingSniff.php" role="php">
         <tasks:replace from="@package_version@" to="version" type="package-info" />
        </file>
        <file baseinstalldir="PHP" name="ColourDefinitionSniff.php" role="php">
         <tasks:replace from="@package_version@" to="version" type="package-info" />
        </file>
        <file baseinstalldir="PHP" name="DisallowMultipleStyleDefinitionsSniff.php" role="php">
         <tasks:replace from="@package_version@" to="version" type="package-info" />
        </file>
        <file baseinstalldir="PHP" name="DuplicateClassDefinitionSniff.php" role="php">
         <tasks:replace from="@package_version@" to="version" type="package-info" />
        </file>
        <file baseinstalldir="PHP" name="DuplicateStyleDefinitionSniff.php" role="php">
         <tasks:replace from="@package_version@" to="version" type="package-info" />
        </file>
        <file baseinstalldir="PHP" name="EmptyClassDefinitionSniff.php" role="php">
         <tasks:replace from="@package_version@" to="version" type="package-info" />
        </file>
        <file baseinstalldir="PHP" name="EmptyStyleDefinitionSniff.php" role="php">
         <tasks:replace from="@package_version@" to="version" type="package-info" />
        </file>
        <file baseinstalldir="PHP" name="ForbiddenStylesSniff.php" role="php">
         <tasks:replace from="@package_version@" to="version" type="package-info" />
        </file>
        <file baseinstalldir="PHP" name="IndentationSniff.php" role="php">
         <tasks:replace from="@package_version@" to="version" type="package-info" />
        </file>
        <file baseinstalldir="PHP" name="LowercaseStyleDefinitionSniff.php" role="php">
         <tasks:replace from="@package_version@" to="version" type="package-info" />
        </file>
        <file baseinstalldir="PHP" name="MissingColonSniff.php" role="php">
         <tasks:replace from="@package_version@" to="version" type="package-info" />
        </file>
        <file baseinstalldir="PHP" name="NamedColoursSniff.php" role="php">
         <tasks:replace from="@package_version@" to="version" type="package-info" />
        </file>
        <file baseinstalldir="PHP" name="OpacitySniff.php" role="php">
         <tasks:replace from="@package_version@" to="version" type="package-info" />
        </file>
        <file baseinstalldir="PHP" name="SemicolonSpacingSniff.php" role="php">
         <tasks:replace from="@package_version@" to="version" type="package-info" />
        </file>
        <file baseinstalldir="PHP" name="ShorthandSizeSniff.php" role="php">
         <tasks:replace from="@package_version@" to="version" type="package-info" />
        </file>
       </dir>
       <dir name="Debug">
        <file baseinstalldir="PHP" name="JavaScriptLintSniff.php" role="php">
         <tasks:replace from="@package_version@" to="version" type="package-info" />
        </file>
        <file baseinstalldir="PHP" name="JSLintSniff.php" role="php">
         <tasks:replace from="@package_version@" to="version" type="package-info" />
        </file>
       </dir>
       <dir name="Files">
        <file baseinstalldir="PHP" name="FileExtensionSniff.php" role="php">
         <tasks:replace from="@package_version@" to="version" type="package-info" />
        </file>
       </dir>
       <dir name="Formatting">
        <file baseinstalldir="PHP" name="OperatorBracketSniff.php" role="php">
         <tasks:replace from="@package_version@" to="version" type="package-info" />
        </file>
       </dir>
       <dir name="Functions">
        <file baseinstalldir="PHP" name="FunctionDeclarationArgumentSpacingSniff.php" role="php">
         <tasks:replace from="@package_version@" to="version" type="package-info" />
        </file>
        <file baseinstalldir="PHP" name="FunctionDeclarationSniff.php" role="php">
         <tasks:replace from="@package_version@" to="version" type="package-info" />
        </file>
        <file baseinstalldir="PHP" name="FunctionDuplicateArgumentSniff.php" role="php">
         <tasks:replace from="@package_version@" to="version" type="package-info" />
        </file>
        <file baseinstalldir="PHP" name="GlobalFunctionSniff.php" role="php">
         <tasks:replace from="@package_version@" to="version" type="package-info" />
        </file>
        <file baseinstalldir="PHP" name="LowercaseFunctionKeywordsSniff.php" role="php">
         <tasks:replace from="@package_version@" to="version" type="package-info" />
        </file>
        <file baseinstalldir="PHP" name="MultiLineFunctionDeclarationSniff.php" role="php">
         <tasks:replace from="@package_version@" to="version" type="package-info" />
        </file>
       </dir>
       <dir name="NamingConventions">
        <file baseinstalldir="PHP" name="ValidFunctionNameSniff.php" role="php">
         <tasks:replace from="@package_version@" to="version" type="package-info" />
        </file>
        <file baseinstalldir="PHP" name="ValidVariableNameSniff.php" role="php">
         <tasks:replace from="@package_version@" to="version" type="package-info" />
        </file>
       </dir>
       <dir name="Objects">
        <file baseinstalldir="PHP" name="DisallowObjectStringIndexSniff.php" role="php">
         <tasks:replace from="@package_version@" to="version" type="package-info" />
        </file>
        <file baseinstalldir="PHP" name="ObjectInstantiationSniff.php" role="php">
         <tasks:replace from="@package_version@" to="version" type="package-info" />
        </file>
        <file baseinstalldir="PHP" name="ObjectMemberCommaSniff.php" role="php">
         <tasks:replace from="@package_version@" to="version" type="package-info" />
        </file>
       </dir>
       <dir name="Operators">
        <file baseinstalldir="PHP" name="ComparisonOperatorUsageSniff.php" role="php">
         <tasks:replace from="@package_version@" to="version" type="package-info" />
        </file>
        <file baseinstalldir="PHP" name="IncrementDecrementUsageSniff.php" role="php">
         <tasks:replace from="@package_version@" to="version" type="package-info" />
        </file>
        <file baseinstalldir="PHP" name="ValidLogicalOperatorsSniff.php" role="php">
         <tasks:replace from="@package_version@" to="version" type="package-info" />
        </file>
       </dir>
       <dir name="PHP">
        <file baseinstalldir="PHP" name="CommentedOutCodeSniff.php" role="php">
         <tasks:replace from="@package_version@" to="version" type="package-info" />
        </file>
        <file baseinstalldir="PHP" name="DisallowBooleanStatementSniff.php" role="php">
         <tasks:replace from="@package_version@" to="version" type="package-info" />
        </file>
        <file baseinstalldir="PHP" name="DisallowComparisonAssignmentSniff.php" role="php">
         <tasks:replace from="@package_version@" to="version" type="package-info" />
        </file>
        <file baseinstalldir="PHP" name="DisallowInlineIfSniff.php" role="php">
         <tasks:replace from="@package_version@" to="version" type="package-info" />
        </file>
        <file baseinstalldir="PHP" name="DisallowMultipleAssignmentsSniff.php" role="php">
         <tasks:replace from="@package_version@" to="version" type="package-info" />
        </file>
        <file baseinstalldir="PHP" name="DisallowObEndFlushSniff.php" role="php">
         <tasks:replace from="@package_version@" to="version" type="package-info" />
        </file>
        <file baseinstalldir="PHP" name="DisallowSizeFunctionsInLoopsSniff.php" role="php">
         <tasks:replace from="@package_version@" to="version" type="package-info" />
        </file>
        <file baseinstalldir="PHP" name="DiscouragedFunctionsSniff.php" role="php">
         <tasks:replace from="@package_version@" to="version" type="package-info" />
        </file>
        <file baseinstalldir="PHP" name="EmbeddedPhpSniff.php" role="php">
         <tasks:replace from="@package_version@" to="version" type="package-info" />
        </file>
        <file baseinstalldir="PHP" name="EvalSniff.php" role="php">
         <tasks:replace from="@package_version@" to="version" type="package-info" />
        </file>
        <file baseinstalldir="PHP" name="ForbiddenFunctionsSniff.php" role="php">
         <tasks:replace from="@package_version@" to="version" type="package-info" />
        </file>
        <file baseinstalldir="PHP" name="GlobalKeywordSniff.php" role="php">
         <tasks:replace from="@package_version@" to="version" type="package-info" />
        </file>
        <file baseinstalldir="PHP" name="HeredocSniff.php" role="php">
         <tasks:replace from="@package_version@" to="version" type="package-info" />
        </file>
        <file baseinstalldir="PHP" name="InnerFunctionsSniff.php" role="php">
         <tasks:replace from="@package_version@" to="version" type="package-info" />
        </file>
        <file baseinstalldir="PHP" name="LowercasePHPFunctionsSniff.php" role="php">
         <tasks:replace from="@package_version@" to="version" type="package-info" />
        </file>
        <file baseinstalldir="PHP" name="NonExecutableCodeSniff.php" role="php">
         <tasks:replace from="@package_version@" to="version" type="package-info" />
        </file>
       </dir>
       <dir name="Scope">
        <file baseinstalldir="PHP" name="MemberVarScopeSniff.php" role="php">
         <tasks:replace from="@package_version@" to="version" type="package-info" />
        </file>
        <file baseinstalldir="PHP" name="MethodScopeSniff.php" role="php">
         <tasks:replace from="@package_version@" to="version" type="package-info" />
        </file>
        <file baseinstalldir="PHP" name="StaticThisUsageSniff.php" role="php">
         <tasks:replace from="@package_version@" to="version" type="package-info" />
        </file>
       </dir>
       <dir name="Strings">
        <file baseinstalldir="PHP" name="ConcatenationSpacingSniff.php" role="php">
         <tasks:replace from="@package_version@" to="version" type="package-info" />
        </file>
        <file baseinstalldir="PHP" name="DoubleQuoteUsageSniff.php" role="php">
         <tasks:replace from="@package_version@" to="version" type="package-info" />
        </file>
        <file baseinstalldir="PHP" name="EchoedStringsSniff.php" role="php">
         <tasks:replace from="@package_version@" to="version" type="package-info" />
        </file>
       </dir>
       <dir name="WhiteSpace">
        <file baseinstalldir="PHP" name="CastSpacingSniff.php" role="php">
         <tasks:replace from="@package_version@" to="version" type="package-info" />
        </file>
        <file baseinstalldir="PHP" name="ControlStructureSpacingSniff.php" role="php">
         <tasks:replace from="@package_version@" to="version" type="package-info" />
        </file>
        <file baseinstalldir="PHP" name="FunctionClosingBraceSpaceSniff.php" role="php">
         <tasks:replace from="@package_version@" to="version" type="package-info" />
        </file>
        <file baseinstalldir="PHP" name="FunctionOpeningBraceSpaceSniff.php" role="php">
         <tasks:replace from="@package_version@" to="version" type="package-info" />
        </file>
        <file baseinstalldir="PHP" name="FunctionSpacingSniff.php" role="php">
         <tasks:replace from="@package_version@" to="version" type="package-info" />
        </file>
        <file baseinstalldir="PHP" name="LanguageConstructSpacingSniff.php" role="php">
         <tasks:replace from="@package_version@" to="version" type="package-info" />
        </file>
        <file baseinstalldir="PHP" name="LogicalOperatorSpacingSniff.php" role="php">
         <tasks:replace from="@package_version@" to="version" type="package-info" />
        </file>
        <file baseinstalldir="PHP" name="MemberVarSpacingSniff.php" role="php">
         <tasks:replace from="@package_version@" to="version" type="package-info" />
        </file>
        <file baseinstalldir="PHP" name="ObjectOperatorSpacingSniff.php" role="php">
         <tasks:replace from="@package_version@" to="version" type="package-info" />
        </file>
        <file baseinstalldir="PHP" name="OperatorSpacingSniff.php" role="php">
         <tasks:replace from="@package_version@" to="version" type="package-info" />
        </file>
        <file baseinstalldir="PHP" name="PropertyLabelSpacingSniff.php" role="php">
         <tasks:replace from="@package_version@" to="version" type="package-info" />
        </file>
        <file baseinstalldir="PHP" name="ScopeClosingBraceSniff.php" role="php">
         <tasks:replace from="@package_version@" to="version" type="package-info" />
        </file>
        <file baseinstalldir="PHP" name="ScopeKeywordSpacingSniff.php" role="php">
         <tasks:replace from="@package_version@" to="version" type="package-info" />
        </file>
        <file baseinstalldir="PHP" name="SemicolonSpacingSniff.php" role="php">
         <tasks:replace from="@package_version@" to="version" type="package-info" />
        </file>
        <file baseinstalldir="PHP" name="SuperfluousWhitespaceSniff.php" role="php">
         <tasks:replace from="@package_version@" to="version" type="package-info" />
        </file>
       </dir>
      </dir>
      <dir name="Tests">
       <dir name="Arrays">
        <file baseinstalldir="PHP" name="ArrayBracketSpacingUnitTest.inc" role="test" />
        <file baseinstalldir="PHP" name="ArrayBracketSpacingUnitTest.php" role="test">
         <tasks:replace from="@package_version@" to="version" type="package-info" />
        </file>
        <file baseinstalldir="PHP" name="ArrayDeclarationUnitTest.1.inc" role="test" />
        <file baseinstalldir="PHP" name="ArrayDeclarationUnitTest.1.inc.fixed" role="test" />
        <file baseinstalldir="PHP" name="ArrayDeclarationUnitTest.2.inc" role="test" />
        <file baseinstalldir="PHP" name="ArrayDeclarationUnitTest.2.inc.fixed" role="test" />
        <file baseinstalldir="PHP" name="ArrayDeclarationUnitTest.php" role="test">
         <tasks:replace from="@package_version@" to="version" type="package-info" />
        </file>
       </dir>
       <dir name="Classes">
        <file baseinstalldir="PHP" name="ClassDeclarationUnitTest.inc" role="test" />
        <file baseinstalldir="PHP" name="ClassDeclarationUnitTest.inc.fixed" role="test" />
        <file baseinstalldir="PHP" name="ClassDeclarationUnitTest.php" role="test">
         <tasks:replace from="@package_version@" to="version" type="package-info" />
        </file>
        <file baseinstalldir="PHP" name="ClassFileNameUnitTest.inc" role="test" />
        <file baseinstalldir="PHP" name="ClassFileNameUnitTest.php" role="test">
         <tasks:replace from="@package_version@" to="version" type="package-info" />
        </file>
        <file baseinstalldir="PHP" name="DuplicatePropertyUnitTest.js" role="test" />
        <file baseinstalldir="PHP" name="DuplicatePropertyUnitTest.php" role="test">
         <tasks:replace from="@package_version@" to="version" type="package-info" />
        </file>
        <file baseinstalldir="PHP" name="LowercaseClassKeywordsUnitTest.inc" role="test" />
        <file baseinstalldir="PHP" name="LowercaseClassKeywordsUnitTest.php" role="test">
         <tasks:replace from="@package_version@" to="version" type="package-info" />
        </file>
        <file baseinstalldir="PHP" name="SelfMemberReferenceUnitTest.inc" role="test" />
        <file baseinstalldir="PHP" name="SelfMemberReferenceUnitTest.php" role="test">
         <tasks:replace from="@package_version@" to="version" type="package-info" />
        </file>
        <file baseinstalldir="PHP" name="ValidClassNameUnitTest.inc" role="test" />
        <file baseinstalldir="PHP" name="ValidClassNameUnitTest.php" role="test">
         <tasks:replace from="@package_version@" to="version" type="package-info" />
        </file>
       </dir>
       <dir name="Commenting">
        <file baseinstalldir="PHP" name="BlockCommentUnitTest.inc" role="test" />
        <file baseinstalldir="PHP" name="BlockCommentUnitTest.php" role="test">
         <tasks:replace from="@package_version@" to="version" type="package-info" />
        </file>
        <file baseinstalldir="PHP" name="ClassCommentUnitTest.inc" role="test" />
        <file baseinstalldir="PHP" name="ClassCommentUnitTest.php" role="test">
         <tasks:replace from="@package_version@" to="version" type="package-info" />
        </file>
        <file baseinstalldir="PHP" name="ClosingDeclarationCommentUnitTest.inc" role="test" />
        <file baseinstalldir="PHP" name="ClosingDeclarationCommentUnitTest.php" role="test">
         <tasks:replace from="@package_version@" to="version" type="package-info" />
        </file>
        <file baseinstalldir="PHP" name="DocCommentAlignmentUnitTest.inc" role="test" />
        <file baseinstalldir="PHP" name="DocCommentAlignmentUnitTest.inc.fixed" role="test" />
        <file baseinstalldir="PHP" name="DocCommentAlignmentUnitTest.js" role="test" />
        <file baseinstalldir="PHP" name="DocCommentAlignmentUnitTest.js.fixed" role="test" />
        <file baseinstalldir="PHP" name="DocCommentAlignmentUnitTest.php" role="test">
         <tasks:replace from="@package_version@" to="version" type="package-info" />
        </file>
        <file baseinstalldir="PHP" name="EmptyCatchCommentUnitTest.inc" role="test" />
        <file baseinstalldir="PHP" name="EmptyCatchCommentUnitTest.php" role="test">
         <tasks:replace from="@package_version@" to="version" type="package-info" />
        </file>
        <file baseinstalldir="PHP" name="FileCommentUnitTest.inc" role="test" />
        <file baseinstalldir="PHP" name="FileCommentUnitTest.1.inc" role="test" />
        <file baseinstalldir="PHP" name="FileCommentUnitTest.js" role="test" />
        <file baseinstalldir="PHP" name="FileCommentUnitTest.1.js" role="test" />
        <file baseinstalldir="PHP" name="FileCommentUnitTest.php" role="test">
         <tasks:replace from="@package_version@" to="version" type="package-info" />
        </file>
        <file baseinstalldir="PHP" name="FunctionCommentThrowTagUnitTest.inc" role="test" />
        <file baseinstalldir="PHP" name="FunctionCommentThrowTagUnitTest.php" role="test">
         <tasks:replace from="@package_version@" to="version" type="package-info" />
        </file>
        <file baseinstalldir="PHP" name="FunctionCommentUnitTest.inc" role="test" />
        <file baseinstalldir="PHP" name="FunctionCommentUnitTest.php" role="test">
         <tasks:replace from="@package_version@" to="version" type="package-info" />
        </file>
        <file baseinstalldir="PHP" name="InlineCommentUnitTest.inc" role="test" />
        <file baseinstalldir="PHP" name="InlineCommentUnitTest.inc.fixed" role="test" />
        <file baseinstalldir="PHP" name="InlineCommentUnitTest.js" role="test" />
        <file baseinstalldir="PHP" name="InlineCommentUnitTest.php" role="test">
         <tasks:replace from="@package_version@" to="version" type="package-info" />
        </file>
        <file baseinstalldir="PHP" name="LongConditionClosingCommentUnitTest.inc" role="test" />
        <file baseinstalldir="PHP" name="LongConditionClosingCommentUnitTest.js" role="test" />
        <file baseinstalldir="PHP" name="LongConditionClosingCommentUnitTest.php" role="test">
         <tasks:replace from="@package_version@" to="version" type="package-info" />
        </file>
        <file baseinstalldir="PHP" name="PostStatementCommentUnitTest.inc" role="test" />
        <file baseinstalldir="PHP" name="PostStatementCommentUnitTest.js" role="test" />
        <file baseinstalldir="PHP" name="PostStatementCommentUnitTest.php" role="test">
         <tasks:replace from="@package_version@" to="version" type="package-info" />
        </file>
        <file baseinstalldir="PHP" name="VariableCommentUnitTest.inc" role="test" />
        <file baseinstalldir="PHP" name="VariableCommentUnitTest.php" role="test">
         <tasks:replace from="@package_version@" to="version" type="package-info" />
        </file>
       </dir>
       <dir name="ControlStructures">
        <file baseinstalldir="PHP" name="ControlSignatureUnitTest.inc" role="test" />
        <file baseinstalldir="PHP" name="ControlSignatureUnitTest.inc.fixed" role="test" />
        <file baseinstalldir="PHP" name="ControlSignatureUnitTest.js" role="test" />
        <file baseinstalldir="PHP" name="ControlSignatureUnitTest.js.fixed" role="test" />
        <file baseinstalldir="PHP" name="ControlSignatureUnitTest.php" role="test">
         <tasks:replace from="@package_version@" to="version" type="package-info" />
        </file>
        <file baseinstalldir="PHP" name="ElseIfDeclarationUnitTest.inc" role="test" />
        <file baseinstalldir="PHP" name="ElseIfDeclarationUnitTest.php" role="test">
         <tasks:replace from="@package_version@" to="version" type="package-info" />
        </file>
        <file baseinstalldir="PHP" name="ForEachLoopDeclarationUnitTest.inc" role="test" />
        <file baseinstalldir="PHP" name="ForEachLoopDeclarationUnitTest.inc.fixed" role="test" />
        <file baseinstalldir="PHP" name="ForEachLoopDeclarationUnitTest.php" role="test">
         <tasks:replace from="@package_version@" to="version" type="package-info" />
        </file>
        <file baseinstalldir="PHP" name="ForLoopDeclarationUnitTest.inc" role="test" />
        <file baseinstalldir="PHP" name="ForLoopDeclarationUnitTest.js" role="test" />
        <file baseinstalldir="PHP" name="ForLoopDeclarationUnitTest.php" role="test">
         <tasks:replace from="@package_version@" to="version" type="package-info" />
        </file>
        <file baseinstalldir="PHP" name="InlineIfDeclarationUnitTest.inc" role="test" />
        <file baseinstalldir="PHP" name="InlineIfDeclarationUnitTest.php" role="test">
         <tasks:replace from="@package_version@" to="version" type="package-info" />
        </file>
        <file baseinstalldir="PHP" name="LowercaseDeclarationUnitTest.inc" role="test" />
        <file baseinstalldir="PHP" name="LowercaseDeclarationUnitTest.php" role="test">
         <tasks:replace from="@package_version@" to="version" type="package-info" />
        </file>
        <file baseinstalldir="PHP" name="SwitchDeclarationUnitTest.inc" role="test" />
        <file baseinstalldir="PHP" name="SwitchDeclarationUnitTest.js" role="test" />
        <file baseinstalldir="PHP" name="SwitchDeclarationUnitTest.php" role="test">
         <tasks:replace from="@package_version@" to="version" type="package-info" />
        </file>
       </dir>
       <dir name="CSS">
        <file baseinstalldir="PHP" name="ClassDefinitionClosingBraceSpaceUnitTest.css" role="test" />
        <file baseinstalldir="PHP" name="ClassDefinitionClosingBraceSpaceUnitTest.php" role="test">
         <tasks:replace from="@package_version@" to="version" type="package-info" />
        </file>
        <file baseinstalldir="PHP" name="ClassDefinitionNameSpacingUnitTest.css" role="test" />
        <file baseinstalldir="PHP" name="ClassDefinitionNameSpacingUnitTest.php" role="test">
         <tasks:replace from="@package_version@" to="version" type="package-info" />
        </file>
        <file baseinstalldir="PHP" name="ClassDefinitionOpeningBraceSpaceUnitTest.css" role="test" />
        <file baseinstalldir="PHP" name="ClassDefinitionOpeningBraceSpaceUnitTest.php" role="test">
         <tasks:replace from="@package_version@" to="version" type="package-info" />
        </file>
        <file baseinstalldir="PHP" name="ColonSpacingUnitTest.css" role="test" />
        <file baseinstalldir="PHP" name="ColonSpacingUnitTest.php" role="test">
         <tasks:replace from="@package_version@" to="version" type="package-info" />
        </file>
        <file baseinstalldir="PHP" name="ColourDefinitionUnitTest.css" role="test" />
        <file baseinstalldir="PHP" name="ColourDefinitionUnitTest.php" role="test">
         <tasks:replace from="@package_version@" to="version" type="package-info" />
        </file>
        <file baseinstalldir="PHP" name="DisallowMultipleStyleDefinitionsUnitTest.css" role="test" />
        <file baseinstalldir="PHP" name="DisallowMultipleStyleDefinitionsUnitTest.php" role="test">
         <tasks:replace from="@package_version@" to="version" type="package-info" />
        </file>
        <file baseinstalldir="PHP" name="DuplicateClassDefinitionUnitTest.css" role="test" />
        <file baseinstalldir="PHP" name="DuplicateClassDefinitionUnitTest.php" role="test">
         <tasks:replace from="@package_version@" to="version" type="package-info" />
        </file>
        <file baseinstalldir="PHP" name="DuplicateStyleDefinitionUnitTest.css" role="test" />
        <file baseinstalldir="PHP" name="DuplicateStyleDefinitionUnitTest.php" role="test">
         <tasks:replace from="@package_version@" to="version" type="package-info" />
        </file>
        <file baseinstalldir="PHP" name="EmptyClassDefinitionUnitTest.css" role="test" />
        <file baseinstalldir="PHP" name="EmptyClassDefinitionUnitTest.php" role="test">
         <tasks:replace from="@package_version@" to="version" type="package-info" />
        </file>
        <file baseinstalldir="PHP" name="EmptyStyleDefinitionUnitTest.css" role="test" />
        <file baseinstalldir="PHP" name="EmptyStyleDefinitionUnitTest.php" role="test">
         <tasks:replace from="@package_version@" to="version" type="package-info" />
        </file>
        <file baseinstalldir="PHP" name="ForbiddenStylesUnitTest.css" role="test" />
        <file baseinstalldir="PHP" name="ForbiddenStylesUnitTest.php" role="test">
         <tasks:replace from="@package_version@" to="version" type="package-info" />
        </file>
        <file baseinstalldir="PHP" name="IndentationUnitTest.css" role="test" />
        <file baseinstalldir="PHP" name="IndentationUnitTest.php" role="test">
         <tasks:replace from="@package_version@" to="version" type="package-info" />
        </file>
        <file baseinstalldir="PHP" name="LowercaseStyleDefinitionUnitTest.css" role="test" />
        <file baseinstalldir="PHP" name="LowercaseStyleDefinitionUnitTest.php" role="test">
         <tasks:replace from="@package_version@" to="version" type="package-info" />
        </file>
        <file baseinstalldir="PHP" name="MissingColonUnitTest.css" role="test" />
        <file baseinstalldir="PHP" name="MissingColonUnitTest.php" role="test">
         <tasks:replace from="@package_version@" to="version" type="package-info" />
        </file>
        <file baseinstalldir="PHP" name="NamedColoursUnitTest.css" role="test" />
        <file baseinstalldir="PHP" name="NamedColoursUnitTest.php" role="test">
         <tasks:replace from="@package_version@" to="version" type="package-info" />
        </file>
        <file baseinstalldir="PHP" name="OpacityUnitTest.css" role="test" />
        <file baseinstalldir="PHP" name="OpacityUnitTest.php" role="test">
         <tasks:replace from="@package_version@" to="version" type="package-info" />
        </file>
        <file baseinstalldir="PHP" name="SemicolonSpacingUnitTest.css" role="test" />
        <file baseinstalldir="PHP" name="SemicolonSpacingUnitTest.php" role="test">
         <tasks:replace from="@package_version@" to="version" type="package-info" />
        </file>
        <file baseinstalldir="PHP" name="ShorthandSizeUnitTest.css" role="test" />
        <file baseinstalldir="PHP" name="ShorthandSizeUnitTest.php" role="test">
         <tasks:replace from="@package_version@" to="version" type="package-info" />
        </file>
       </dir>
       <dir name="Debug">
        <file baseinstalldir="PHP" name="JavaScriptLintUnitTest.js" role="test" />
        <file baseinstalldir="PHP" name="JavaScriptLintUnitTest.php" role="test">
         <tasks:replace from="@package_version@" to="version" type="package-info" />
        </file>
        <file baseinstalldir="PHP" name="JSLintUnitTest.js" role="test" />
        <file baseinstalldir="PHP" name="JSLintUnitTest.php" role="test">
         <tasks:replace from="@package_version@" to="version" type="package-info" />
        </file>
       </dir>
       <dir name="Files">
        <file baseinstalldir="PHP" name="FileExtensionUnitTest.1.inc" role="test" />
        <file baseinstalldir="PHP" name="FileExtensionUnitTest.2.inc" role="test" />
        <file baseinstalldir="PHP" name="FileExtensionUnitTest.3.inc" role="test" />
        <file baseinstalldir="PHP" name="FileExtensionUnitTest.4.inc" role="test" />
        <file baseinstalldir="PHP" name="FileExtensionUnitTest.php" role="test">
         <tasks:replace from="@package_version@" to="version" type="package-info" />
        </file>
       </dir>
       <dir name="Formatting">
        <file baseinstalldir="PHP" name="OperatorBracketUnitTest.inc" role="test" />
        <file baseinstalldir="PHP" name="OperatorBracketUnitTest.js" role="test" />
        <file baseinstalldir="PHP" name="OperatorBracketUnitTest.php" role="test">
         <tasks:replace from="@package_version@" to="version" type="package-info" />
        </file>
       </dir>
       <dir name="Functions">
        <file baseinstalldir="PHP" name="FunctionDeclarationArgumentSpacingUnitTest.inc" role="test" />
        <file baseinstalldir="PHP" name="FunctionDeclarationArgumentSpacingUnitTest.php" role="test">
         <tasks:replace from="@package_version@" to="version" type="package-info" />
        </file>
        <file baseinstalldir="PHP" name="FunctionDeclarationUnitTest.inc" role="test" />
        <file baseinstalldir="PHP" name="FunctionDeclarationUnitTest.php" role="test">
         <tasks:replace from="@package_version@" to="version" type="package-info" />
        </file>
        <file baseinstalldir="PHP" name="FunctionDuplicateArgumentUnitTest.inc" role="test" />
        <file baseinstalldir="PHP" name="FunctionDuplicateArgumentUnitTest.php" role="test">
         <tasks:replace from="@package_version@" to="version" type="package-info" />
        </file>
        <file baseinstalldir="PHP" name="GlobalFunctionUnitTest.inc" role="test" />
        <file baseinstalldir="PHP" name="GlobalFunctionUnitTest.php" role="test">
         <tasks:replace from="@package_version@" to="version" type="package-info" />
        </file>
        <file baseinstalldir="PHP" name="LowercaseFunctionKeywordsUnitTest.inc" role="test" />
        <file baseinstalldir="PHP" name="LowercaseFunctionKeywordsUnitTest.php" role="test">
         <tasks:replace from="@package_version@" to="version" type="package-info" />
        </file>
        <file baseinstalldir="PHP" name="MultiLineFunctionDeclarationUnitTest.inc" role="test" />
        <file baseinstalldir="PHP" name="MultiLineFunctionDeclarationUnitTest.js" role="test" />
        <file baseinstalldir="PHP" name="MultiLineFunctionDeclarationUnitTest.php" role="test">
         <tasks:replace from="@package_version@" to="version" type="package-info" />
        </file>
       </dir>
       <dir name="NamingConventions">
        <file baseinstalldir="PHP" name="ValidFunctionNameUnitTest.inc" role="test" />
        <file baseinstalldir="PHP" name="ValidFunctionNameUnitTest.php" role="test">
         <tasks:replace from="@package_version@" to="version" type="package-info" />
        </file>
        <file baseinstalldir="PHP" name="ValidVariableNameUnitTest.inc" role="test" />
        <file baseinstalldir="PHP" name="ValidVariableNameUnitTest.php" role="test">
         <tasks:replace from="@package_version@" to="version" type="package-info" />
        </file>
       </dir>
       <dir name="Objects">
        <file baseinstalldir="PHP" name="DisallowObjectStringIndexUnitTest.js" role="test" />
        <file baseinstalldir="PHP" name="DisallowObjectStringIndexUnitTest.php" role="test">
         <tasks:replace from="@package_version@" to="version" type="package-info" />
        </file>
        <file baseinstalldir="PHP" name="ObjectInstantiationUnitTest.inc" role="test" />
        <file baseinstalldir="PHP" name="ObjectInstantiationUnitTest.php" role="test">
         <tasks:replace from="@package_version@" to="version" type="package-info" />
        </file>
        <file baseinstalldir="PHP" name="ObjectMemberCommaUnitTest.js" role="test" />
        <file baseinstalldir="PHP" name="ObjectMemberCommaUnitTest.php" role="test">
         <tasks:replace from="@package_version@" to="version" type="package-info" />
        </file>
       </dir>
       <dir name="Operators">
        <file baseinstalldir="PHP" name="ComparisonOperatorUsageUnitTest.inc" role="test" />
        <file baseinstalldir="PHP" name="ComparisonOperatorUsageUnitTest.js" role="test" />
        <file baseinstalldir="PHP" name="ComparisonOperatorUsageUnitTest.php" role="test">
         <tasks:replace from="@package_version@" to="version" type="package-info" />
        </file>
        <file baseinstalldir="PHP" name="IncrementDecrementUsageUnitTest.inc" role="test" />
        <file baseinstalldir="PHP" name="IncrementDecrementUsageUnitTest.php" role="test">
         <tasks:replace from="@package_version@" to="version" type="package-info" />
        </file>
        <file baseinstalldir="PHP" name="ValidLogicalOperatorsUnitTest.inc" role="test" />
        <file baseinstalldir="PHP" name="ValidLogicalOperatorsUnitTest.php" role="test">
         <tasks:replace from="@package_version@" to="version" type="package-info" />
        </file>
       </dir>
       <dir name="PHP">
        <file baseinstalldir="PHP" name="CommentedOutCodeUnitTest.css" role="test" />
        <file baseinstalldir="PHP" name="CommentedOutCodeUnitTest.inc" role="test" />
        <file baseinstalldir="PHP" name="CommentedOutCodeUnitTest.php" role="test">
         <tasks:replace from="@package_version@" to="version" type="package-info" />
        </file>
        <file baseinstalldir="PHP" name="DisallowBooleanStatementUnitTest.inc" role="test" />
        <file baseinstalldir="PHP" name="DisallowBooleanStatementUnitTest.php" role="test">
         <tasks:replace from="@package_version@" to="version" type="package-info" />
        </file>
        <file baseinstalldir="PHP" name="DisallowComparisonAssignmentUnitTest.inc" role="test" />
        <file baseinstalldir="PHP" name="DisallowComparisonAssignmentUnitTest.php" role="test">
         <tasks:replace from="@package_version@" to="version" type="package-info" />
        </file>
        <file baseinstalldir="PHP" name="DisallowInlineIfUnitTest.inc" role="test" />
        <file baseinstalldir="PHP" name="DisallowInlineIfUnitTest.js" role="test" />
        <file baseinstalldir="PHP" name="DisallowInlineIfUnitTest.php" role="test">
         <tasks:replace from="@package_version@" to="version" type="package-info" />
        </file>
        <file baseinstalldir="PHP" name="DisallowMultipleAssignmentsUnitTest.inc" role="test" />
        <file baseinstalldir="PHP" name="DisallowMultipleAssignmentsUnitTest.php" role="test">
         <tasks:replace from="@package_version@" to="version" type="package-info" />
        </file>
        <file baseinstalldir="PHP" name="DisallowObEndFlushUnitTest.inc" role="test" />
        <file baseinstalldir="PHP" name="DisallowObEndFlushUnitTest.php" role="test">
         <tasks:replace from="@package_version@" to="version" type="package-info" />
        </file>
        <file baseinstalldir="PHP" name="DisallowSizeFunctionsInLoopsUnitTest.inc" role="test" />
        <file baseinstalldir="PHP" name="DisallowSizeFunctionsInLoopsUnitTest.js" role="test" />
        <file baseinstalldir="PHP" name="DisallowSizeFunctionsInLoopsUnitTest.php" role="test">
         <tasks:replace from="@package_version@" to="version" type="package-info" />
        </file>
        <file baseinstalldir="PHP" name="DiscouragedFunctionsUnitTest.inc" role="test" />
        <file baseinstalldir="PHP" name="DiscouragedFunctionsUnitTest.php" role="test">
         <tasks:replace from="@package_version@" to="version" type="package-info" />
        </file>
        <file baseinstalldir="PHP" name="EmbeddedPhpUnitTest.inc" role="test" />
        <file baseinstalldir="PHP" name="EmbeddedPhpUnitTest.inc.fixed" role="test" />
        <file baseinstalldir="PHP" name="EmbeddedPhpUnitTest.php" role="test">
         <tasks:replace from="@package_version@" to="version" type="package-info" />
        </file>
        <file baseinstalldir="PHP" name="EvalUnitTest.inc" role="test" />
        <file baseinstalldir="PHP" name="EvalUnitTest.php" role="test">
         <tasks:replace from="@package_version@" to="version" type="package-info" />
        </file>
        <file baseinstalldir="PHP" name="ForbiddenFunctionsUnitTest.inc" role="test" />
        <file baseinstalldir="PHP" name="ForbiddenFunctionsUnitTest.php" role="test">
         <tasks:replace from="@package_version@" to="version" type="package-info" />
        </file>
        <file baseinstalldir="PHP" name="GlobalKeywordUnitTest.inc" role="test" />
        <file baseinstalldir="PHP" name="GlobalKeywordUnitTest.php" role="test">
         <tasks:replace from="@package_version@" to="version" type="package-info" />
        </file>
        <file baseinstalldir="PHP" name="HeredocUnitTest.inc" role="test" />
        <file baseinstalldir="PHP" name="HeredocUnitTest.php" role="test">
         <tasks:replace from="@package_version@" to="version" type="package-info" />
        </file>
        <file baseinstalldir="PHP" name="InnerFunctionsUnitTest.inc" role="test" />
        <file baseinstalldir="PHP" name="InnerFunctionsUnitTest.php" role="test">
         <tasks:replace from="@package_version@" to="version" type="package-info" />
        </file>
        <file baseinstalldir="PHP" name="LowercasePHPFunctionsUnitTest.inc" role="test" />
        <file baseinstalldir="PHP" name="LowercasePHPFunctionsUnitTest.php" role="test">
         <tasks:replace from="@package_version@" to="version" type="package-info" />
        </file>
        <file baseinstalldir="PHP" name="NonExecutableCodeUnitTest.inc" role="test" />
        <file baseinstalldir="PHP" name="NonExecutableCodeUnitTest.php" role="test">
         <tasks:replace from="@package_version@" to="version" type="package-info" />
        </file>
       </dir>
       <dir name="Scope">
        <file baseinstalldir="PHP" name="MemberVarScopeUnitTest.inc" role="test" />
        <file baseinstalldir="PHP" name="MemberVarScopeUnitTest.php" role="test">
         <tasks:replace from="@package_version@" to="version" type="package-info" />
        </file>
        <file baseinstalldir="PHP" name="MethodScopeUnitTest.inc" role="test" />
        <file baseinstalldir="PHP" name="MethodScopeUnitTest.php" role="test">
         <tasks:replace from="@package_version@" to="version" type="package-info" />
        </file>
        <file baseinstalldir="PHP" name="StaticThisUsageUnitTest.inc" role="test" />
        <file baseinstalldir="PHP" name="StaticThisUsageUnitTest.php" role="test">
         <tasks:replace from="@package_version@" to="version" type="package-info" />
        </file>
       </dir>
       <dir name="Strings">
        <file baseinstalldir="PHP" name="ConcatenationSpacingUnitTest.inc" role="test" />
        <file baseinstalldir="PHP" name="ConcatenationSpacingUnitTest.inc.fixed" role="test" />
        <file baseinstalldir="PHP" name="ConcatenationSpacingUnitTest.php" role="test">
         <tasks:replace from="@package_version@" to="version" type="package-info" />
        </file>
        <file baseinstalldir="PHP" name="DoubleQuoteUsageUnitTest.inc" role="test" />
        <file baseinstalldir="PHP" name="DoubleQuoteUsageUnitTest.inc.fixed" role="test" />
        <file baseinstalldir="PHP" name="DoubleQuoteUsageUnitTest.php" role="test">
         <tasks:replace from="@package_version@" to="version" type="package-info" />
        </file>
        <file baseinstalldir="PHP" name="EchoedStringsUnitTest.inc" role="test" />
        <file baseinstalldir="PHP" name="EchoedStringsUnitTest.php" role="test">
         <tasks:replace from="@package_version@" to="version" type="package-info" />
        </file>
       </dir>
       <dir name="WhiteSpace">
        <file baseinstalldir="PHP" name="CastSpacingUnitTest.inc" role="test" />
        <file baseinstalldir="PHP" name="CastSpacingUnitTest.php" role="test">
         <tasks:replace from="@package_version@" to="version" type="package-info" />
        </file>
        <file baseinstalldir="PHP" name="ControlStructureSpacingUnitTest.inc" role="test" />
        <file baseinstalldir="PHP" name="ControlStructureSpacingUnitTest.js" role="test" />
        <file baseinstalldir="PHP" name="ControlStructureSpacingUnitTest.php" role="test">
         <tasks:replace from="@package_version@" to="version" type="package-info" />
        </file>
        <file baseinstalldir="PHP" name="FunctionClosingBraceSpaceUnitTest.inc" role="test" />
        <file baseinstalldir="PHP" name="FunctionClosingBraceSpaceUnitTest.inc.fixed" role="test" />
        <file baseinstalldir="PHP" name="FunctionClosingBraceSpaceUnitTest.js" role="test" />
        <file baseinstalldir="PHP" name="FunctionClosingBraceSpaceUnitTest.js.fixed" role="test" />
        <file baseinstalldir="PHP" name="FunctionClosingBraceSpaceUnitTest.php" role="test">
         <tasks:replace from="@package_version@" to="version" type="package-info" />
        </file>
        <file baseinstalldir="PHP" name="FunctionOpeningBraceSpaceUnitTest.inc" role="test" />
        <file baseinstalldir="PHP" name="FunctionOpeningBraceSpaceUnitTest.js" role="test" />
        <file baseinstalldir="PHP" name="FunctionOpeningBraceSpaceUnitTest.php" role="test">
         <tasks:replace from="@package_version@" to="version" type="package-info" />
        </file>
        <file baseinstalldir="PHP" name="FunctionSpacingUnitTest.inc" role="test" />
        <file baseinstalldir="PHP" name="FunctionSpacingUnitTest.inc.fixed" role="test" />
        <file baseinstalldir="PHP" name="FunctionSpacingUnitTest.php" role="test">
         <tasks:replace from="@package_version@" to="version" type="package-info" />
        </file>
        <file baseinstalldir="PHP" name="LanguageConstructSpacingUnitTest.inc" role="test" />
        <file baseinstalldir="PHP" name="LanguageConstructSpacingUnitTest.php" role="test">
         <tasks:replace from="@package_version@" to="version" type="package-info" />
        </file>
        <file baseinstalldir="PHP" name="LogicalOperatorSpacingUnitTest.inc" role="test" />
        <file baseinstalldir="PHP" name="LogicalOperatorSpacingUnitTest.js" role="test" />
        <file baseinstalldir="PHP" name="LogicalOperatorSpacingUnitTest.php" role="test">
         <tasks:replace from="@package_version@" to="version" type="package-info" />
        </file>
        <file baseinstalldir="PHP" name="MemberVarSpacingUnitTest.inc" role="test" />
        <file baseinstalldir="PHP" name="MemberVarSpacingUnitTest.inc.fixed" role="test" />
        <file baseinstalldir="PHP" name="MemberVarSpacingUnitTest.php" role="test">
         <tasks:replace from="@package_version@" to="version" type="package-info" />
        </file>
        <file baseinstalldir="PHP" name="ObjectOperatorSpacingUnitTest.inc" role="test" />
        <file baseinstalldir="PHP" name="ObjectOperatorSpacingUnitTest.php" role="test">
         <tasks:replace from="@package_version@" to="version" type="package-info" />
        </file>
        <file baseinstalldir="PHP" name="OperatorSpacingUnitTest.inc" role="test" />
        <file baseinstalldir="PHP" name="OperatorSpacingUnitTest.inc.fixed" role="test" />
        <file baseinstalldir="PHP" name="OperatorSpacingUnitTest.js" role="test" />
        <file baseinstalldir="PHP" name="OperatorSpacingUnitTest.js.fixed" role="test" />
        <file baseinstalldir="PHP" name="OperatorSpacingUnitTest.php" role="test">
         <tasks:replace from="@package_version@" to="version" type="package-info" />
        </file>
        <file baseinstalldir="PHP" name="PropertyLabelSpacingUnitTest.js" role="test" />
        <file baseinstalldir="PHP" name="PropertyLabelSpacingUnitTest.js.fixed" role="test" />
        <file baseinstalldir="PHP" name="PropertyLabelSpacingUnitTest.php" role="test">
         <tasks:replace from="@package_version@" to="version" type="package-info" />
        </file>
        <file baseinstalldir="PHP" name="ScopeClosingBraceUnitTest.inc" role="test" />
        <file baseinstalldir="PHP" name="ScopeClosingBraceUnitTest.php" role="test">
         <tasks:replace from="@package_version@" to="version" type="package-info" />
        </file>
        <file baseinstalldir="PHP" name="ScopeKeywordSpacingUnitTest.inc" role="test" />
        <file baseinstalldir="PHP" name="ScopeKeywordSpacingUnitTest.php" role="test">
         <tasks:replace from="@package_version@" to="version" type="package-info" />
        </file>
        <file baseinstalldir="PHP" name="SemicolonSpacingUnitTest.inc" role="test" />
        <file baseinstalldir="PHP" name="SemicolonSpacingUnitTest.js" role="test" />
        <file baseinstalldir="PHP" name="SemicolonSpacingUnitTest.php" role="test">
         <tasks:replace from="@package_version@" to="version" type="package-info" />
        </file>
        <file baseinstalldir="PHP" name="SuperfluousWhitespaceUnitTest.1.css" role="test" />
        <file baseinstalldir="PHP" name="SuperfluousWhitespaceUnitTest.1.css.fixed" role="test" />
        <file baseinstalldir="PHP" name="SuperfluousWhitespaceUnitTest.1.js" role="test" />
        <file baseinstalldir="PHP" name="SuperfluousWhitespaceUnitTest.1.js.fixed" role="test" />
        <file baseinstalldir="PHP" name="SuperfluousWhitespaceUnitTest.2.css" role="test" />
        <file baseinstalldir="PHP" name="SuperfluousWhitespaceUnitTest.2.css.fixed" role="test" />
        <file baseinstalldir="PHP" name="SuperfluousWhitespaceUnitTest.2.js" role="test" />
        <file baseinstalldir="PHP" name="SuperfluousWhitespaceUnitTest.2.js.fixed" role="test" />
        <file baseinstalldir="PHP" name="SuperfluousWhitespaceUnitTest.3.css" role="test" />
        <file baseinstalldir="PHP" name="SuperfluousWhitespaceUnitTest.3.css.fixed" role="test" />
        <file baseinstalldir="PHP" name="SuperfluousWhitespaceUnitTest.3.js" role="test" />
        <file baseinstalldir="PHP" name="SuperfluousWhitespaceUnitTest.3.js.fixed" role="test" />
        <file baseinstalldir="PHP" name="SuperfluousWhitespaceUnitTest.inc" role="test" />
        <file baseinstalldir="PHP" name="SuperfluousWhitespaceUnitTest.inc.fixed" role="test" />
        <file baseinstalldir="PHP" name="SuperfluousWhitespaceUnitTest.php" role="test">
         <tasks:replace from="@package_version@" to="version" type="package-info" />
        </file>
       </dir>
      </dir>
      <file baseinstalldir="PHP" name="ruleset.xml" role="php" />
     </dir>
     <dir name="Zend">
      <dir name="Docs">
       <dir name="Debug">
        <file baseinstalldir="PHP" name="CodeAnalyzerStandard.xml" role="php" />
       </dir>
       <dir name="Files">
        <file baseinstalldir="PHP" name="ClosingTagStandard.xml" role="php" />
       </dir>
       <dir name="NamingConventions">
        <file baseinstalldir="PHP" name="ValidVariableNameStandard.xml" role="php" />
       </dir>
      </dir>
      <dir name="Sniffs">
       <dir name="Debug">
        <file baseinstalldir="PHP" name="CodeAnalyzerSniff.php" role="php">
         <tasks:replace from="@package_version@" to="version" type="package-info" />
        </file>
       </dir>
       <dir name="Files">
        <file baseinstalldir="PHP" name="ClosingTagSniff.php" role="php">
         <tasks:replace from="@package_version@" to="version" type="package-info" />
        </file>
       </dir>
       <dir name="NamingConventions">
        <file baseinstalldir="PHP" name="ValidVariableNameSniff.php" role="php">
         <tasks:replace from="@package_version@" to="version" type="package-info" />
        </file>
       </dir>
      </dir>
      <dir name="Tests">
       <dir name="Debug">
        <file baseinstalldir="PHP" name="CodeAnalyzerUnitTest.inc" role="test" />
        <file baseinstalldir="PHP" name="CodeAnalyzerUnitTest.php" role="test">
         <tasks:replace from="@package_version@" to="version" type="package-info" />
        </file>
       </dir>
       <dir name="Files">
        <file baseinstalldir="PHP" name="ClosingTagUnitTest.1.inc" role="test" />
        <file baseinstalldir="PHP" name="ClosingTagUnitTest.2.inc" role="test" />
        <file baseinstalldir="PHP" name="ClosingTagUnitTest.php" role="test">
         <tasks:replace from="@package_version@" to="version" type="package-info" />
        </file>
       </dir>
       <dir name="NamingConventions">
        <file baseinstalldir="PHP" name="ValidVariableNameUnitTest.inc" role="test" />
        <file baseinstalldir="PHP" name="ValidVariableNameUnitTest.php" role="test">
         <tasks:replace from="@package_version@" to="version" type="package-info" />
        </file>
       </dir>
      </dir>
      <file baseinstalldir="PHP" name="ruleset.xml" role="php" />
     </dir>
     <file baseinstalldir="PHP" name="AbstractPatternSniff.php" role="php">
      <tasks:replace from="@package_version@" to="version" type="package-info" />
     </file>
     <file baseinstalldir="PHP" name="AbstractScopeSniff.php" role="php">
      <tasks:replace from="@package_version@" to="version" type="package-info" />
     </file>
     <file baseinstalldir="PHP" name="AbstractVariableSniff.php" role="php">
      <tasks:replace from="@package_version@" to="version" type="package-info" />
     </file>
     <file baseinstalldir="PHP" name="IncorrectPatternException.php" role="php">
      <tasks:replace from="@package_version@" to="version" type="package-info" />
     </file>
    </dir>
    <dir name="Tokenizers">
     <file baseinstalldir="PHP" name="Comment.php" role="php">
      <tasks:replace from="@package_version@" to="version" type="package-info" />
     </file>
     <file baseinstalldir="PHP" name="CSS.php" role="php">
      <tasks:replace from="@package_version@" to="version" type="package-info" />
     </file>
     <file baseinstalldir="PHP" name="JS.php" role="php">
      <tasks:replace from="@package_version@" to="version" type="package-info" />
     </file>
     <file baseinstalldir="PHP" name="PHP.php" role="php">
      <tasks:replace from="@package_version@" to="version" type="package-info" />
     </file>
    </dir>
    <file baseinstalldir="PHP" name="CLI.php" role="php">
     <tasks:replace from="@package_version@" to="version" type="package-info" />
    </file>
    <file baseinstalldir="PHP" name="Exception.php" role="php">
     <tasks:replace from="@package_version@" to="version" type="package-info" />
    </file>
    <file baseinstalldir="PHP" name="File.php" role="php">
     <tasks:replace from="@package_version@" to="version" type="package-info" />
    </file>
    <file baseinstalldir="PHP" name="Fixer.php" role="php">
     <tasks:replace from="@package_version@" to="version" type="package-info" />
    </file>
    <file baseinstalldir="PHP" name="Report.php" role="php">
     <tasks:replace from="@package_version@" to="version" type="package-info" />
    </file>
    <file baseinstalldir="PHP" name="Reporting.php" role="php">
     <tasks:replace from="@package_version@" to="version" type="package-info" />
    </file>
    <file baseinstalldir="PHP" name="Sniff.php" role="php">
     <tasks:replace from="@package_version@" to="version" type="package-info" />
    </file>
    <file baseinstalldir="PHP" name="Tokens.php" role="php">
     <tasks:replace from="@package_version@" to="version" type="package-info" />
    </file>
   </dir>
  </dir>
 </contents>
 <dependencies>
  <required>
   <php>
    <min>5.1.2</min>
   </php>
   <pearinstaller>
    <min>1.4.0b1</min>
   </pearinstaller>
  </required>
 </dependencies>
 <phprelease>
  <installconditions>
   <os>
    <name>windows</name>
   </os>
  </installconditions>
  <filelist>
   <install as="phpcs" name="scripts/phpcs" />
   <install as="phpcbf" name="scripts/phpcbf" />
   <install as="phpcs.bat" name="scripts/phpcs.bat" />
   <install as="phpcbf.bat" name="scripts/phpcbf.bat" />
   <install as="README" name="README.md" />
   <install as="CONTRIBUTING" name="CONTRIBUTING.md" />
   <install as="LICENCE" name="licence.txt" />
   <install as="AllTests.php" name="tests/AllTests.php" />
   <install as="TestSuite.php" name="tests/TestSuite.php" />
   <install as="CodeSniffer/Core/AllTests.php" name="tests/Core/AllTests.php" />
   <install as="CodeSniffer/Core/IsCamelCapsTest.php" name="tests/Core/IsCamelCapsTest.php" />
   <install as="CodeSniffer/Core/ErrorSuppressionTest.php" name="tests/Core/ErrorSuppressionTest.php" />
   <install as="CodeSniffer/Core/File/GetMethodParametersTest.php" name="tests/Core/File/GetMethodParametersTest.php" />
   <install as="CodeSniffer/Standards/AllSniffs.php" name="tests/Standards/AllSniffs.php" />
   <install as="CodeSniffer/Standards/AbstractSniffUnitTest.php" name="tests/Standards/AbstractSniffUnitTest.php" />
  </filelist>
 </phprelease>
 <phprelease>
  <filelist>
   <install as="phpcs" name="scripts/phpcs" />
   <install as="phpcbf" name="scripts/phpcbf" />
   <install as="README" name="README.md" />
   <install as="CONTRIBUTING" name="CONTRIBUTING.md" />
   <install as="LICENCE" name="licence.txt" />
   <install as="AllTests.php" name="tests/AllTests.php" />
   <install as="TestSuite.php" name="tests/TestSuite.php" />
   <install as="CodeSniffer/Core/AllTests.php" name="tests/Core/AllTests.php" />
   <install as="CodeSniffer/Core/IsCamelCapsTest.php" name="tests/Core/IsCamelCapsTest.php" />
   <install as="CodeSniffer/Core/ErrorSuppressionTest.php" name="tests/Core/ErrorSuppressionTest.php" />
   <install as="CodeSniffer/Core/File/GetMethodParametersTest.php" name="tests/Core/File/GetMethodParametersTest.php" />
   <install as="CodeSniffer/Standards/AllSniffs.php" name="tests/Standards/AllSniffs.php" />
   <install as="CodeSniffer/Standards/AbstractSniffUnitTest.php" name="tests/Standards/AbstractSniffUnitTest.php" />
   <ignore name="scripts/phpcs.bat" />
   <ignore name="scripts/phpcbf.bat" />
  </filelist>
 </phprelease>
 <changelog>
  <release>
   <version>
    <release>2.3.4</release>
    <api>2.3.4</api>
   </version>
   <stability>
    <release>stable</release>
    <api>stable</api>
   </stability>
   <date>2015-09-09</date>
   <license uri="https://github.com/squizlabs/PHP_CodeSniffer/blob/master/licence.txt">BSD License</license>
   <notes>
    - JSON report format now includes the fixable status for each error message and the total number of fixable errors
    - Added more guard code for function declarations with syntax errors
    - Added tokenizer support for the PHP declare construct
      -- Thanks to Andy Blyler for the patch
    - Generic UnnecessaryStringConcatSniff can now allow strings concatenated over multiple lines
      -- Set the allowMultiline property to TRUE (default is FALSE) in your ruleset.xml file to enable this
      -- By default, concat used only for getting around line length limits still generates an error
      -- Thanks to Stefan Lenselink for the contribution
    - Invalid byte sequences no longer throw iconv_strlen() errors (request #639)
      -- Thanks to Willem Stuursma for the patch
    - Generic TodoSniff and FixmeSniff are now better at processing strings with invalid characters
    - PEAR FunctionCallSignatureSniff now ignores indentation of inline HTML content
    - Squiz ControlSignatureSniff now supports control structures with only inline HTML content
    - Fixed bug #636 : Some class names cause CSS tokenizer to hang
    - Fixed bug #638 : VCS blame reports output error content from the blame commands for files not under VC
    - Fixed bug #642 : Method params incorrectly detected when default value uses short array syntax
      -- Thanks to Josh Davis for the patch
    - Fixed bug #644 : PEAR ScopeClosingBrace sniff does not work with mixed HTML/PHP
    - Fixed bug #645 : FunctionSignature and ScopeIndent sniffs don't detect indents correctly when PHP open tag is not on a line by itself
    - Fixed bug #648 : Namespace not tokenized correctly when followed by multiple use statements
    - Fixed bug #654 : Comments affect indent check for BSDAllman brace style
    - Fixed bug #658 : Squiz.Functions.FunctionDeclarationSpacing error for multi-line declarations with required spaces greater than zero
      -- Thanks to J.D. Grimes for the patch
    - Fixed bug #663 : No space after class name generates: Class name "" is not in camel caps format
    - Fixed bug #667 : Scope indent check can go into infinite loop due to some parse errors
    - Fixed bug #670 : Endless loop in PSR1 SideEffects sniffer if no semicolon after last statement
      -- Thanks to Thomas Jarosch for the patch
    - Fixed bug #672 : Call-time pass-by-reference false positive
    - Fixed bug #683 : Comments are incorrectly reported by PSR2.ControlStructures.SwitchDeclaration sniff
    - Fixed bug #687 : ScopeIndent does not check indent correctly for method prefixes like public and abstract
    - Fixed bug #689 : False error on some comments after class closing brace
    </notes>
  </release>
  <release>
   <version>
    <release>2.3.3</release>
    <api>2.3.3</api>
   </version>
   <stability>
    <release>stable</release>
    <api>stable</api>
   </stability>
   <date>2015-06-24</date>
   <license uri="https://github.com/squizlabs/PHP_CodeSniffer/blob/master/licence.txt">BSD License</license>
   <notes>
    - Improved the performance of the CSS tokenizer, especially on very large CSS files (thousands of lines)
      -- Thanks to Klaus Purer for the patch
    - Defined tokens for lower PHP versions are now phpcs-specific strings instead of ints
      -- Stops conflict with other projects, like PHP_CodeCoverage
    - Added more guard code for syntax errors to various sniffs
    - Improved support for older HHVM versions
      -- Thanks to Kunal Mehta for the patch
    - Squiz ValidLogicalOperatorsSniff now ignores XOR as type casting is different when using the ^ operator (request #567)
    - Squiz CommentedOutCodeSniff is now better at ignoring URLs inside comments
    - Squiz ControlSignatureSniff is now better at checking embedded PHP code
    - Squiz ScopeClosingBraceSniff is now better at checking embedded PHP code
    - Fixed bug #584 : Squiz.Arrays.ArrayDeclaration sniff gives incorrect NoComma error for multiline string values
    - Fixed bug #589 : PEAR.Functions.FunctionCallSignature sniff not checking all function calls
    - Fixed bug #592 : USE statement tokenising can sometimes result in mismatched scopes
    - Fixed bug #594 : Tokenizer issue on closure that returns by reference
    - Fixed bug #595 : Colons in CSS selectors within media queries throw false positives
      -- Thanks to Klaus Purer for the patch
    - Fixed bug #598 : PHPCBF can break function/use closure brace placement
    - Fixed bug #603 : Squiz ControlSignatureSniff hard-codes opener type while fixing
    - Fixed bug #605 : Auto report-width specified in ruleset.xml ignored
    - Fixed bug #611 : Invalid numeric literal on CSS files under PHP7
    - Fixed bug #612 : Multi-file diff generating incorrectly if files do not end with EOL char
    - Fixed bug #615 : Squiz OperatorBracketSniff incorrectly reports and fixes operations using self::
    - Fixed bug #616 : Squiz DisallowComparisonAssignmentSniff inconsistent errors with inline IF statements
    - Fixed bug #617 : Space after switch keyword in PSR-2 is not being enforced
    - Fixed bug #621 : PSR2 SwitchDeclaration sniff doesn't detect, or correctly fix, case body on same line as statement
    </notes>
  </release>
  <release>
   <version>
    <release>2.3.2</release>
    <api>2.3.2</api>
   </version>
   <stability>
    <release>stable</release>
    <api>stable</api>
   </stability>
   <date>2015-04-29</date>
   <license uri="https://github.com/squizlabs/PHP_CodeSniffer/blob/master/licence.txt">BSD License</license>
   <notes>
    - The error message for PSR2.ControlStructures.SwitchDeclaration.WrongOpenercase is now clearer (request #579)
    - Fixed bug #545 : Long list of CASE statements can cause tokenizer to reach a depth limit
    - Fixed bug #565 : Squiz.WhiteSpace.OperatorSpacing reports negative number in short array
      -- Thanks to Vašek Purchart for the patch
      -- Same fix also applied to Squiz.Formatting.OperatorBracket
    - Fixed bug #569 : Generic ScopeIndentSniff throws PHP notices in JS files
    - Fixed bug #570 : Phar class fatals in PHP less than 5.3
    </notes>
  </release>
  <release>
   <version>
    <release>2.3.1</release>
    <api>2.3.1</api>
   </version>
   <stability>
    <release>stable</release>
    <api>stable</api>
   </stability>
   <date>2015-04-23</date>
   <license uri="https://github.com/squizlabs/PHP_CodeSniffer/blob/master/licence.txt">BSD License</license>
   <notes>
    - PHPCS can now exit with 0 even if errors are found
      -- Set the ignore_errors_on_exit config variable to 1 to set this behaviour
      -- Use with the ignore_warnings_on_exit config variable to never return a non-zero exit code
    - Added Generic DisallowLongArraySyntaxSniff to enforce the use of the PHP short array syntax (request #483)
      -- Thanks to Xaver Loppenstedt for helping with tests
    - Added Generic DisallowShortArraySyntaxSniff to ban the use of the PHP short array syntax (request #483)
      -- Thanks to Xaver Loppenstedt for helping with tests
    - Generic ScopeIndentSniff no longer does exact checking for content inside parenthesis (request #528)
      -- Only applies to custom coding standards that set the "exact" flag to TRUE
    - Squiz ConcatenationSpacingSniff now has a setting to ignore newline characters around operators (request #511)
        -- Default remains FALSE, so newlines are not allowed
        -- Override the "ignoreNewlines" setting in a ruleset.xml file to change
    - Squiz InlineCommentSniff no longer checks the last char of a comment if the first char is not a letter (request #505)
    - The Squiz standard has increased the max padding for statement alignment from 12 to 20
    - Fixed bug #479 : Yielded values are not recognised as returned values in Squiz FunctionComment sniff
    - Fixed bug #512 : Endless loop whilst parsing mixture of control structure styles
    - Fixed bug #515 : Spaces in JS block incorrectly flagged as indentation error
    - Fixed bug #523 : Generic ScopeIndent errors for IF in FINALLY
    - Fixed bug #527 : Closure inside IF statement is not tokenized correctly
    - Fixed bug #529 : Squiz.Strings.EchoedStrings gives false positive when echo'ing using an inline condition
    - Fixed bug #537 : Using --config-set is breaking phpcs.phar
    - Fixed bug #543 : SWITCH with closure in condition generates inline control structure error
    - Fixed bug #551 : Multiple catch blocks not checked in Squiz.ControlStructures.ControlSignature sniff
    - Fixed bug #554 : ScopeIndentSniff causes errors when encountering an unmatched parenthesis
    - Fixed bug #558 : PHPCBF adds brace for ELSE IF split over multiple lines
    - Fixed bug #564 : Generic MultipleStatementAlignment sniff reports incorrect errors for multiple assignments on a single line
    </notes>
  </release>
  <release>
   <version>
    <release>2.3.0</release>
    <api>2.3.0</api>
   </version>
   <stability>
    <release>stable</release>
    <api>stable</api>
   </stability>
   <date>2015-03-04</date>
   <license uri="https://github.com/squizlabs/PHP_CodeSniffer/blob/master/licence.txt">BSD License</license>
   <notes>
    - The existence of the main config file is now cached to reduce is_file() calls when it doesn't exist (request #486)
    - Abstract classes inside the Sniffs directory are now ignored even if they are named [Name]Sniff.php (request #476)
      -- Thanks to David Vernet for the patch
    - PEAR and Squiz FileComment sniffs no longer have @ in their error codes
      -- e.g., PEAR.Commenting.FileComment.Duplicate@categoryTag becomes PEAR.Commenting.FileComment.DuplicateCategoryTag
      -- e.g., Squiz.Commenting.FileComment.Missing@categoryTag becomes Squiz.Commenting.FileComment.MissingCategoryTag
    - PEAR MultiLineConditionSniff now allows comment lines inside multi-line IF statement conditions
      -- Thanks to Klaus Purer for the patch
    - Generic ForbiddenFunctionsSniff now supports setting null replacements in ruleset files (request #263)
    - Generic opening function brace sniffs now support checking of closures
      -- Set the checkClosures property to TRUE (default is FALSE) in your ruleset.xml file to enable this
      -- Can also set the checkFunctions property to FALSE (default is TRUE) in your ruleset.xml file to only check closures
      -- Affects OpeningFunctionBraceBsdAllmanSniff and OpeningFunctionBraceKernighanRitchieSniff
    - Generic OpeningFunctionBraceKernighanRitchieSniff can now fix all the errors it finds
    - Generic OpeningFunctionBraceKernighanRitchieSniff now allows empty functions with braces next to each other
    - Generic OpeningFunctionBraceBsdAllmanSniff now allows empty functions with braces next to each other
    - Improved auto report width for the "full" report
    - Improved conflict detection during auto fixing
    - Generic ScopeIndentSniff is no longer confused by empty closures
    - Squiz ControlSignatureSniff now always ignores comments (fixes bug #490)
      -- Include the Squiz.Commenting.PostStatementComment sniff in your ruleset.xml to ban these comments again
    - Squiz OperatorSpacingSniff no longer throws errors for code in the form ($foo || -1 === $bar)
    - Fixed errors tokenizing T_ELSEIF tokens on HHVM 3.5
    - Squiz ArrayDeclarationSniff is no longer tricked by comments after array values
    - PEAR IncludingFileSniff no longer produces invalid code when removing parenthesis from require/include statements
    - Fixed bug #415 : The @codingStandardsIgnoreStart has no effect during fixing
    - Fixed bug #432 : Properties of custom sniffs cannot be configured
    - Fixed bug #453 : PSR2 standard does not allow closing tag for mixed PHP/HTML files
    - Fixed bug #457 : FunctionCallSignature sniffs do not support here/nowdoc syntax and can cause syntax error when fixing
    - Fixed bug #466 : PropertyLabelSpacing JS fixer issue when there is no space after colon
    - Fixed bug #473 : Writing a report for an empty folder to existing file includes the existing contents
    - Fixed bug #485 : PHP notice in Squiz.Commenting.FunctionComment when checking malformed @throws comment
    - Fixed bug #491 : Generic InlineControlStructureSniff can correct with missing semicolon
      -- Thanks to Jesse Donat for the patch
    - Fixed bug #492 : Use statements don't increase the scope indent
    - Fixed bug #493 : PSR1_Sniffs_Methods_CamelCapsMethodNameSniff false positives for some magic method detection
      -- Thanks to Andreas Möller for the patch
    - Fixed bug #496 : Closures in PSR2 are not checked for a space after the function keyword
    - Fixed bug #497 : Generic InlineControlStructureSniff does not support alternative SWITCH syntax
    - Fixed bug #500 : Functions not supported as values in Squiz ArrayDeclaration sniff
    - Fixed bug #501 : ScopeClosingBrace and ScopeIndent conflict with closures used as array values
      -- Generic ScopeIndentSniff may now report fewer errors for closures, but perform the same fixes
    - Fixed bug #502 : PSR1 SideEffectsSniff sees declare() statements as side effects
    </notes>
  </release>
  <release>
   <version>
    <release>2.2.0</release>
    <api>2.2.0</api>
   </version>
   <stability>
    <release>stable</release>
    <api>stable</api>
   </stability>
   <date>2015-01-22</date>
   <license uri="https://github.com/squizlabs/PHP_CodeSniffer/blob/master/licence.txt">BSD License</license>
   <notes>
    - Added (hopefully) tastefully used colors to report and progress output for the phpcs command
      -- Use the --colors command line argument to use colors in output
      -- Use the command "phpcs --config-set colors true" to turn colors on by default
      -- Use the --no-colors command line argument to turn colors off when the config value is set
    - Added support for using the full terminal width for report output
      -- Use the --report-width=auto command line argument to auto-size the reports
      -- Use the command "phpcs --config-set report_width auto" to use auto-sizing by default
    - Reports will now size to fit inside the report width setting instead of always using padding to fill the space
    - If no files or standards are specified, PHPCS will now look for a phpcs.xml file in the current directory
      -- This file has the same format as a standard ruleset.xml file
      -- The phpcs.xml file should specify (at least) files to process and a standard/sniffs to use
      -- Useful for running the phpcs and phpcbf commands without any arguments at the top of a repository
    - Default file paths can now be specified in a ruleset.xml file using the "file" tag
      -- File paths are only processed if no files were specified on the command line
    - Extensions specified on the CLI are now merged with those set in ruleset.xml files
      -- Previously, the ruleset.xml file setting replaced the CLI setting completely
    - Squiz coding standard now requires lowercase PHP constants (true, false and null)
      -- Removed Squiz.NamingConventions.ConstantCase sniff as the rule is now consistent across PHP and JS files
    - Squiz FunctionOpeningBraceSpaceSniff no longer does additional checks for JS functions
      -- PHP and JS functions and closures are now treated the same way
    - Squiz MultiLineFunctionDeclarationSniff now supports JS files
    - Interactive mode no longer breaks if you also specify a report type on the command line
    - PEAR InlineCommentSniff now fixes the Perl-style comments that it finds (request #375)
    - PSR2 standard no longer fixes the placement of docblock open tags as comments are excluded from this standard
    - PSR2 standard now sets a default tab width of 4 spaces
    - Generic DocCommentSniff now only disallows lowercase letters at the start of a long/short comment (request #377)
      -- All non-letter characters are now allowed, including markdown special characters and numbers
    - Generic DisallowMultipleStatementsSniff now allows multiple open/close tags on the same line (request #423)
    - Generic CharacterBeforePHPOpeningTagSniff now only checks the first PHP tag it finds (request #423)
    - Generic CharacterBeforePHPOpeningTagSniff now allows a shebang line at the start of the file (request #20481)
    - Generic InlineHTMLUnitTest now allows a shebang line at the start of the file (request #20481)
    - PEAR ObjectOperatorIndentSniff now only checks object operators at the start of a line
    - PEAR FileComment and ClassComment sniffs no longer have @ in their error codes
      -- E.g., PEAR.Commenting.FileComment.Missing@categoryTag becomes PEAR.Commenting.FileComment.MissingCategoryTag
      -- Thanks to Grzegorz Rygielski for the patch
    - Squiz ControlStructureSpacingSniff no longer enforces a blank line before CATCH statements
    - Squiz FunctionCommentSniff now fixes the return type in the @return tag (request #392)
    - Squiz BlockCommentSniff now only disallows lowercase letters at the start of the comment
    - Squiz InlineCommentSniff now only disallows lowercase letters at the start of the comment
    - Squiz OperatorSpacingSniff now has a setting to ignore newline characters around operators (request #348)
      -- Default remains FALSE, so newlines are not allowed
      -- Override the "ignoreNewlines" setting in a ruleset.xml file to change
    - PSR2 ControlStructureSpacingSniff now checks for, and fixes, newlines after the opening parenthesis
    - Added a markdown document generator (--generator=markdown to use)
      -- Thanks to Stefano Kowalke for the contribution
    - Fixed bug #379 : Squiz.Arrays.ArrayDeclaration.NoCommaAfterLast incorrectly detects comments
    - Fixed bug #382 : JS tokenizer incorrect for inline conditionally created immediately invoked anon function
    - Fixed bug #383 : Squiz.Arrays.ArrayDeclaration.ValueNoNewline incorrectly detects nested arrays
    - Fixed bug #386 : Undefined offset in Squiz.FunctionComment sniff when param has no comment
    - Fixed bug #390 : Indentation of non-control structures isn't adjusted when containing structure is fixed
    - Fixed bug #400 : InlineControlStructureSniff fails to fix when statement has no semicolon
    - Fixed bug #401 : PHPCBF no-patch option shows an error when there are no fixable violations in a file
    - Fixed bug #405 : The "Squiz.WhiteSpace.FunctionSpacing" sniff removes class "}" during fixing
    - Fixed bug #407 : PEAR.ControlStructures.MultiLineCondition doesn't account for comments at the end of lines
    - Fixed bug #410 : The "Squiz.WhiteSpace.MemberVarSpacing" not respecting "var"
    - Fixed bug #411 : Generic.WhiteSpace.ScopeIndent.Incorrect - false positive with multiple arrays in argument list
    - Fixed bug #412 : PSR2 multi-line detection doesn't work for inline IF and string concats
    - Fixed bug #414 : Squiz.WhiteSpace.MemberVarSpacing - inconsistent checking of member vars with comment
    - Fixed bug #433 : Wrong detection of Squiz.Arrays.ArrayDeclaration.KeyNotAligned when key contains space
    - Fixed bug #434 : False positive for spacing around "=>" in inline array within foreach
    - Fixed bug #452 : Ruleset exclude-pattern for specific sniff code ignored when using CLI --ignore option
    - Fixed bug #20482 : Scope indent sniff can get into infinite loop when processing a parse error
    </notes>
  </release>
  <release>
   <version>
    <release>2.1.0</release>
    <api>2.1.0</api>
   </version>
   <stability>
    <release>stable</release>
    <api>stable</api>
   </stability>
   <date>2014-12-18</date>
   <license uri="https://github.com/squizlabs/PHP_CodeSniffer/blob/master/licence.txt">BSD License</license>
   <notes>
    - Time and memory output is now shown if progress information is also shown (request #335)
    - A tilde can now be used to reference a user's home directory in a path to a standard (request #353)
    - Added PHP_CodeSniffer_File::findStartOfStatement() to find the first non-whitespace token in a statement
      -- Possible alternative for code using PHP_CodeSniffer_File::findPrevious() with the local flag set
    - Added PHP_CodeSniffer_File::findEndOfStatement() to find the last non-whitespace token in a statement
      -- Possible alternative for code using PHP_CodeSniffer_File::findNext() with the local flag set
    - Generic opening function brace sniffs now ensure the opening brace is the last content on the line
      -- Affects OpeningFunctionBraceBsdAllmanSniff and OpeningFunctionBraceKernighanRitchieSniff
      -- Also enforced in PEAR FunctionDeclarationSniff and Squiz MultiLineFunctionDeclarationSniff
    - Generic DisallowTabIndentSniff now replaces tabs everywhere it finds them, except in strings and here/now docs
    - Generic EmptyStatementSniff error codes now contain the type of empty statement detected (request #314)
      -- All messages generated by this sniff are now errors (empty CATCH was previously a warning)
      -- Message code Generic.CodeAnalysis.EmptyStatement.NotAllowed has been removed
      -- Message code Generic.CodeAnalysis.EmptyStatement.NotAllowedWarning has been removed
      -- New message codes have the format Generic.CodeAnalysis.EmptyStatement.Detected[TYPE]
      -- Example code is Generic.CodeAnalysis.EmptyStatement.DetectedCATCH
      -- You can now use a custom ruleset to change messages to warnings and to exclude them
    - PEAR and Squiz FunctionCommentSniffs no longer ban @return tags for constructors and destructors
      -- Removed message PEAR.Commenting.FunctionComment.ReturnNotRequired
      -- Removed message Squiz.Commenting.FunctionComment.ReturnNotRequired
      -- Change initiated by request #324 and request #369
    - Squiz EmptyStatementSniff has been removed
      -- Squiz standard now includes Generic EmptyStatementSniff and turns off the empty CATCH error
    - Squiz ControlSignatureSniff fixes now retain comments between the closing parenthesis and open brace
    - Squiz SuperfluousWhitespaceSniff now checks for extra blank lines inside closures
      -- Thanks to Sertan Danis for the patch
    - Squiz ArrayDeclarationSniff now skips function calls while checking multi-line arrays
    - Fixed bug #337 : False positive with anonymous functions in Generic_Sniffs_WhiteSpace_ScopeIndentSniff
    - Fixed bug #339 : reformatting brace location can result in broken code
    - Fixed bug #342 : Nested ternary operators not tokenized correctly
    - Fixed bug #345 : Javascript regex not tokenized when inside array
    - Fixed bug #346 : PHP path can't be determined in some cases in "phpcs.bat" (on Windows XP)
    - Fixed bug #358 : False positives for Generic_Sniffs_WhiteSpace_ScopeIndentSniff
    - Fixed bug #361 : Sniff-specific exclude patterns don't work for Windows
    - Fixed bug #364 : Don't interpret "use function" as declaration
    - Fixed bug #366 : phpcbf with PSR2 errors on control structure alternative syntax
    - Fixed bug #367 : Nested Anonymous Functions Causing False Negative
    - Fixed bug #371 : Shorthand binary cast causes tokenizer errors
      -- New token T_BINARY_CAST added for the b"string" cast format (the 'b' is the T_BINARY_CAST token)
    - Fixed bug #372 : phpcbf parse problem, wrong brace placement for inline IF
    - Fixed bug #373 : Double quote usage fix removing too many double quotes
    - Fixed bug #20196 : 1.5.2 breaks scope_closer position
    </notes>
  </release>
  <release>
   <version>
    <release>2.0.0</release>
    <api>2.0.0</api>
   </version>
   <stability>
    <release>stable</release>
    <api>stable</api>
   </stability>
   <date>2014-12-05</date>
   <license uri="https://github.com/squizlabs/PHP_CodeSniffer/blob/master/licence.txt">BSD License</license>
   <notes>
    - JS tokenizer now sets functions as T_CLOSUREs if the function is anonymous
    - JS tokenizer now sets all objects to T_OBJECT
      -- Object end braces are set to a new token T_CLOSE_OBJECT
      -- T_OBJECT tokens no longer act like scopes; i.e., they have no condition/opener/closer
      -- T_PROPERTY tokens no longer act like scopes; i.e., they have no condition/opener/closer
      -- T_OBJECT tokens have a bracket_closer instead, which can be used to find the ending
      -- T_CLOSE_OBJECT tokens have a bracket_opener
    - Improved regular expression detection in the JS tokenizer
    - You can now get PHP_CodeSniffer to ignore a single line by putting @codingStandardsIgnoreLine in a comment
      -- When the comment is found, the comment line and the following line will be ignored
      -- Thanks to Andy Bulford for the contribution
    - PHPCBF now prints output when it is changing into directories
    - Improved conflict detection during auto fixing
    - The -vvv command line argument will now output the current file content for each loop during fixing
    - Generic ScopeIndentSniff now checks that open/close PHP tags are aligned to the correct column
    - PEAR FunctionCallSignatureSniff now checks indent of closing parenthesis even if it is not on a line by itself
    - PEAR FunctionCallSignatureSniff now supports JS files
    - PEAR MultiLineConditionSniff now supports JS files
    - Squiz DocCommentAlignmentSniff now supports JS files
    - Fixed a problem correcting the closing brace line in Squiz ArrayDeclarationSniff
    - Fixed a problem auto-fixing the Squiz.WhiteSpace.FunctionClosingBraceSpace.SpacingBeforeNestedClose error
    - Squiz EmbeddedPhpSniff no longer reports incorrect alignment of tags when they are not on new lines
    - Squiz EmbeddedPhpSniff now aligns open tags correctly when moving them onto a new line
    - Improved fixing of arrays with multiple values in Squiz ArrayDeclarationSniff
    - Improved detection of function comments in Squiz FunctionCommentSpacingSniff
    - Improved fixing of lines after cases statements in Squiz SwitchDeclarationSniff
    - Fixed bug #311 : Suppression of function prototype breaks checking of lines within function
    - Fixed bug #320 : Code sniffer identation issue
    - Fixed bug #333 : Nested ternary operators causing problems
    </notes>
  </release>
  <release>
   <version>
    <release>2.0.0RC4</release>
    <api>2.0.0RC4</api>
   </version>
   <stability>
    <release>beta</release>
    <api>beta</api>
   </stability>
   <date>2014-11-07</date>
   <license uri="https://github.com/squizlabs/PHP_CodeSniffer/blob/master/licence.txt">BSD License</license>
   <notes>
    - JS tokenizer now detects xor statements correctly
    - Improved detection of properties and objects in the JS tokenizer
    - Generic ScopeIndentSniff can now fix indents using tabs instead of spaces
      -- Set the tabIndent property to TRUE in your ruleset.xml file to enable this
      -- It is important to also set a tab-width setting, either in the ruleset or on the command line, for accuracy
    - Generic ScopeIndentSniff now checks and auto-fixes JS files
    - Generic DisallowSpaceIndentSniff is now able to replace space indents with tab indents during fixing
    - Support for phpcs-only and phpcbf-only attributes has been added to all ruleset.xml elements
      -- Allows parts of the ruleset to only apply when using a specific tool
      -- Useful for doing things like excluding indent fixes but still reporting indent errors
    - Unit tests can now set command line arguments during a test run
      -- Override getCliValues() and pass an array of CLI arguments for each file being tested
    - File-wide sniff properties can now be set using T_INLINE_HTML content during unit test runs
      -- Sniffs that start checking at the open tag can only, normally, have properties set using a ruleset
    - Generic ConstructorNameSniff no longer errors for PHP4 style constructors when __construct() is present
      -- Thanks to Thibaud Fabre for the patch
    - Generic DocCommentSniff now checks that the end comment tag is on a new line
    - Generic MultipleStatementAlignmentSniff no longer skips assignments for closures
    - Squiz DocCommentAlignment sniff now has better checking for single line doc block
    - Running unit tests with the -v CLI argument no longer generates PHP errors
    - Fixed bug #295 : ScopeIndentSniff hangs when processing nested closures
    - Fixed bug #298 : False positive in ScopeIndentSniff when anonymous functions are used with method chaining
    - Fixed bug #302 : Fixing code in Squiz InlineComment sniff can remove some comment text
    - Fixed bug #303 : Open and close tag on same line can cause a PHP notice checking scope indent
    - Fixed bug #306 : File containing only a namespace declaration raises undefined index notice
    - Fixed bug #307 : Conditional breaks in case statements get incorrect indentions
    - Fixed bug #308 : Squiz InlineIfDeclarationSniff fails on ternary operators inside closure
    - Fixed bug #310 : Variadics not recognized by tokenizer
    </notes>
  </release>
  <release>
   <version>
    <release>2.0.0RC3</release>
    <api>2.0.0RC3</api>
   </version>
   <stability>
    <release>beta</release>
    <api>beta</api>
   </stability>
   <date>2014-10-16</date>
   <license uri="https://github.com/squizlabs/PHP_CodeSniffer/blob/master/licence.txt">BSD License</license>
   <notes>
    - Improved default output for PHPCBF and removed the options to print verbose and progress output
    - If a .fixed file is supplied for a unit test file, the auto fixes will be checked against it during testing
      -- See Generic ScopeIndentUnitTest.inc and ScopeIndentUnitTest.inc.fixed for an example
    - Fixer token replacement methods now return TRUE if the change was accepted and FALSE if rejected
    - The --config-show command now pretty-prints the config values
      -- Thanks to Ken Guest for the patch
    - Setting and removing config values now catches exceptions if the config file is not writable
      -- Thanks to Ken Guest for the patch
    - Setting and removing config values now prints a message to confirm the action and show old values
    - Generic ScopeIndentSniff has been completely rewritten to improve fixing and embedded PHP detection
    - Generic DisallowTabIndent and DisallowSpaceIndent sniffs now detect indents at the start of block comments
    - Generic DisallowTabIndent and DisallowSpaceIndent sniffs now detect indents inside multi-line strings
    - Generic DisallowTabIndentSniff now replaces tabs inside doc block comments
    - Squiz ControlStructureSpacingSniff error codes have been corrected; they were reversed
    - Squiz EmbeddedPhpSniff now checks open and close tag indents and fixes some errors
    - Squiz FileCommentSniff no longer throws incorrect blank line before comment errors in JS files
    - Squiz ClassDeclarationSniff now has better checking for blank lines after a closing brace
    - Removed error Squiz.Classes.ClassDeclaration.NoNewlineAfterCloseBrace (request #285)
      -- Already handled by Squiz.Classes.ClassDeclaration.CloseBraceSameLine
    - Fixed bug #280 : The --config-show option generates error when there is no config file
    </notes>
  </release>
  <release>
   <version>
    <release>2.0.0RC2</release>
    <api>2.0.0RC2</api>
   </version>
   <stability>
    <release>beta</release>
    <api>beta</api>
   </stability>
   <date>2014-09-26</date>
   <license uri="https://github.com/squizlabs/PHP_CodeSniffer/blob/master/licence.txt">BSD License</license>
   <notes>
    - Minified JS and CSS files are now detected and skipped (fixes bug #252 and bug #19899)
      -- A warning will be added to the file so it can be found in the report and ignored in the future
    - Fixed incorrect length of JS object operator tokens
    - PHP tokenizer no longer converts class/function names to special tokens types
      -- Class/function names such as parent and true would become special tokens such as T_PARENT and T_TRUE
    - PHPCS can now exit with 0 if only warnings were found (request #262)
      -- Set the ignore_warnings_on_exit config variable to 1 to set this behaviour
      -- Default remains at exiting with 0 only if no errors and no warnings were found
      -- Also changes return value of PHP_CodeSniffer_Reporting::printReport()
    - Rulesets can now set associative array properties
      -- property name="[property]" type="array" value="foo=>bar,baz=>qux"
    - Generic ForbiddenFunctionsSniff now has a public property called forbiddenFunctions (request #263)
      -- Override the property in a ruleset.xml file to define forbidden functions and their replacements
      -- A replacement of NULL indicates that no replacement is available
      -- e.g., value="delete=>unset,print=>echo,create_function=>null"
      -- Custom sniffs overriding this one will need to change the visibility of their member var
    - Improved closure support in Generic ScopeIndentSniff
    - Improved indented PHP tag support in Generic ScopeIndentSniff
    - Improved fixing of mixed line indents in Generic ScopeIndentSniff
    - Added conflict detection to the file fixer
      -- If 2 sniffs look to be conflicting, one change will be ignored to allow a fix to occur
    - Generic CamelCapsFunctionNameSniff now ignores a single leading underscore
      -- Thanks to Alex Slobodiskiy for the patch
    - Standards can now be located within hidden directories (further fix for bug #20323)
      -- Thanks to Klaus Purer for the patch
    - Sniff ignore patterns now replace Win dir separators like file ignore patterns already did
    - Exclude patterns now use backtick delimiters, allowing all special characters to work correctly again
      -- Thanks to Jeremy Edgell for the patch
    - Errors converted to warnings in a ruleset (and vice versa) now retain their fixable status
      -- Thanks to Alexander Obuhovich for the patch
    - Squiz ConcatenationSpacingSniff now has a setting to specify how many spaces there should around concat operators
      -- Default remains at 0
      -- Override the "spacing" setting in a ruleset.xml file to change
    - Added auto-fixes for Squiz InlineCommentSniff
    - Generic DocCommentSniff now correctly fixes additional blank lines at the end of a comment
    - Squiz OperatorBracketSniff now correctly fixes operations that include arrays
    - Zend ClosingTagSniff fix now correctly leaves closing tags when followed by HTML
    - Added Generic SyntaxSniff to check for syntax errors in PHP files
      -- Thanks to Blaine Schmeisser for the contribution
    - Added Generic OneTraitPerFileSniff to check that only one trait is defined in each file
      -- Thanks to Alexander Obuhovich for the contribution
    - Squiz DiscouragedFunctionsSniff now warns about var_dump()
    - PEAR ValidFunctionNameSniff no longer throws an error for _()
    - Squiz and PEAR FunctionCommentSniffs now support _()
    - Generic DisallowTabIndentSniff now checks for, and fixes, mixed indents again
    - Generic UpperCaseConstantSniff and LowerCaseConstantSniff now ignore function names
    - Fixed bug #243 : Missing DocBlock not detected
    - Fixed bug #248 : FunctionCommentSniff expects ampersand on param name
    - Fixed bug #265 : False positives with type hints in ForbiddenFunctionsSniff
    - Fixed bug #20373 : Inline comment sniff tab handling way
    - Fixed bug #20377 : Error when trying to execute phpcs with report=json
    - Fixed bug #20378 : Report appended to existing file if no errors found in run
    - Fixed bug #20381 : Invalid "Comment closer must be on a new line"
      -- Thanks to Brad Kent for the patch
    - Fixed bug #20402 : SVN pre-commit hook fails due to unknown argument error
    </notes>
  </release>
  <release>
   <version>
    <release>2.0.0RC1</release>
    <api>2.0.0RC1</api>
   </version>
   <stability>
    <release>beta</release>
    <api>beta</api>
   </stability>
   <date>2014-08-06</date>
   <license uri="https://github.com/squizlabs/PHP_CodeSniffer/blob/master/licence.txt">BSD License</license>
   <notes>
    - PHPCBF will now fix incorrect newline characters in a file
    - PHPCBF now exists cleanly when there are no errors to fix
    - Added phpcbf.bat file for Windows
    - Verbose option no longer errors when using a phar file with a space in the path
    - Fixed a reporting error when using HHVM
      -- Thanks to Martins Sipenko for the patch
    - addFixableError() and addFixableWarning() now only return true if the fixer is enabled
      -- Saves checking ($phpcsFile->fixer->enabled === true) before every fix
    - Added addErrorOnLine() and addWarningOnLine() to add a non-fixable violation to a line at column 1
      -- Useful if you are generating errors using an external tool or parser and only know line numbers
      -- Thanks to Ondřej Mirtes for the patch
    - CSS tokenizer now identifies embedded PHP code using the new T_EMBEDDED_PHP token type
      -- The entire string of PHP is contained in a single token
    - PHP tokenizer contains better detection of short array syntax
    - Unit test runner now also test any standards installed under the installed_paths config var
    - Exclude patterns now use {} delimiters, allowing the | special character to work correctly again
    - The filtering component of the --extensions argument is now ignored again when passing filenames
      -- Can still be used to specify a custom tokenizer for each extension when passing filenames
      -- If no tokenizer is specified, default values will be used for common file extensions
    - Diff report now produces relative paths on Windows, where possible (further fix for bug #20234)
    - If a token's content has been modified by the tab-width setting, it will now have an orig_content in the tokens array
    - Generic DisallowSpaceIndent and DisallowTabIndent sniffs now check original indent content even when tab-width is set
      -- Previously, setting --tab-width would force both to check the indent as spaces
    - Fixed a problem where PHPCBF could replace tabs with too many spaces when changing indents
    - Fixed a problem that could occur with line numbers when using HHVM to check files with Windows newline characters
    - Removed use of sys_get_temp_dir() as this is not supported by the min PHP version
    - Squiz ArrayDeclarationSniff now supports short array syntax
    - Squiz ControlSignatureSniff no longer uses the Abstract Pattern sniff
      -- If you are extending this sniff, you'll need to rewrite your code
      -- The rewrite allows this sniff to fix all control structure formatting issues it finds
    - The installed_paths config var now accepts relative paths
      -- The paths are relative to the PHP_CodeSniffer install directory
      -- Thanks to Weston Ruter for the patch
    - Generic ScopeIndentSniff now accounts for different open tag indents
    - PEAR FunctionDeclarationSniff now ignores short arrays when checking indent
      -- Thanks to Daniel Tschinder for the patch
    - PSR2 FunctionCallSignatureSniff now treats multi-line strings as a single-line argument, like arrays and closures
      -- Thanks to Dawid Nowak for the patch
    - PSR2 UseDeclarationSniff now checks for a single space after the USE keyword
    - Generic ForbiddenFunctionsSniff now detects calls to functions in the global namespace
      -- Thanks to Ole Martin Handeland for the patch
    - Generic LowerCaseConstantSniff and UpperCaseConstantSniff now ignore namespaces beginning with TRUE/FALSE/NULL
      -- Thanks to Renan Gonçalves for the patch
    - Squiz InlineCommentSniff no longer requires a blank line after post-statement comments (request #20299)
    - Squiz SelfMemberReferenceSniff now works correctly with namespaces
    - Squiz FunctionCommentSniff is now more relaxed when checking namespaced type hints
    - Tab characters are now encoded in abstract pattern errors messages
      -- Thanks to Blaine Schmeisser for the patch
    - Invalid sniff codes passed to --sniffs now show a friendly error message (request #20313)
    - Generic LineLengthSniff now shows a warning if the iconv module is disabled (request #20314)
    - Source report no longer shows errors if category or sniff names ends in an uppercase error
      -- Thanks to Jonathan Marcil for the patch
    - Fixed bug #20261 : phpcbf has an endless fixing loop
    - Fixed bug #20268 : Incorrect documentation titles in PEAR documentation
    - Fixed bug #20296 : new array notion in function comma check fails
    - Fixed bug #20297 : phar does not work when renamed it to phpcs
    - Fixed bug #20307 : PHP_CodeSniffer_Standards_AbstractVariableSniff analyze traits
    - Fixed bug #20308 : Squiz.ValidVariableNameSniff - wrong variable usage
    - Fixed bug #20309 : Use "member variable" term in sniff "processMemberVar" method
    - Fixed bug #20310 : PSR2 does not check for space after function name
    - Fixed bug #20322 : Display rules set to type=error even when suppressing warnings
    - Fixed bug #20323 : PHPCS tries to load sniffs from hidden directories
    - Fixed bug #20346 : Fixer endless loop with Squiz.CSS sniffs
    - Fixed bug #20355 : No sniffs are registered with PHAR on Windows
    </notes>
  </release>
  <release>
   <version>
    <release>2.0.0a2</release>
    <api>2.0.0a2</api>
   </version>
   <stability>
    <release>alpha</release>
    <api>alpha</api>
   </stability>
   <date>2014-05-01</date>
   <license uri="https://github.com/squizlabs/PHP_CodeSniffer/blob/master/licence.txt">BSD License</license>
   <notes>
    - Added report type --report=info to show information about the checked code to make building a standard easier
      -- Checks a number of things, such as what line length you use, and spacing are brackets, but not everything
      -- Still highly experimental
    - Generic LineLengthSniff now shows warnings for long lines referring to licence and VCS information
      -- It previously ignored these lines, but at the expense of performance
    - Generic DisallowTabIndent and DisallowSpaceIndent sniffs no longer error when detecting mixed indent types
      -- Only the first type of indent found on a line (space or indent) is considered
    - Lots of little performance improvements that can add up to a substantial saving over large code bases
      -- Added a "length" array index to tokens so you don't need to call strlen() of them, or deal with encoding
      -- Can now use isset() to find tokens inside the PHP_CodeSniffer_Tokens static vars instead of in_array()
    - Custom reports can now specify a $recordErrors member var; this previously only worked for built-in reports
      -- When set to FALSE, error messages will not be recorded and only totals will be returned
      -- This can save significant memory while processing a large code base
    - Removed dependence on PHP_Timer
    - PHP tokenizer now supports DEFAULT statements opened with a T_SEMICOLON
    - The Squiz and PHPCS standards have increased the max padding for statement alignment from 8 to 12
    - Squiz EchoedStringsSniff now supports statments without a semicolon, such as PHP embedded in HTML
    - Squiz DoubleQuoteUsageSniff now properly replaces escaped double quotes when fixing a doubled quoted string
    - Improved detection of nested IF statements that use the alternate IF/ENDIF syntax
    - PSR1 CamelCapsMethodNameSniff now ignores magic methods
      -- Thanks to Eser Ozvataf for the patch
    - PSR1 SideEffectsSniff now ignores methods named define()
    - PSR1 and PEAR ClassDeclarationSniffs now support traits (request #20208)
    - PSR2 ControlStructureSpacingSniff now allows newlines before/after parentheses
      -- Thanks to Maurus Cuelenaere for the patch
    - PSR2 ControlStructureSpacingSniff now checks TRY and CATCH statements
    - Squiz SuperfluousWhitespaceSniff now detects whitespace at the end of block comment lines
      -- Thanks to Klaus Purer for the patch
    - Squiz LowercasePHPFunctionsSniff no longer reports errors for namespaced functions
      -- Thanks to Max Galbusera for the patch
    - Squiz SwitchDeclarationSniff now allows exit() as a breaking statement for case/default
    - Squiz ValidVariableNameSniff and Zend ValidVariableNameSniff now ignore additional PHP reserved vars
      -- Thanks to Mikuláš Dítě and Adrian Crepaz for the patch
    - Sniff code Squiz.WhiteSpace.MemberVarSpacing.After changed to Squiz.WhiteSpace.MemberVarSpacing.Incorrect (request #20241)
    - Fixed bug #20200 : Invalid JSON produced with specific error message
    - Fixed bug #20204 : Ruleset exclude checks are case sensitive
    - Fixed bug #20213 : Invalid error, Inline IF must be declared on single line
    - Fixed bug #20225 : array_merge() that takes more than one line generates error
    - Fixed bug #20230 : Squiz ControlStructureSpacing sniff assumes specific condition formatting
    - Fixed bug #20234 : phpcbf patch command absolute paths
    - Fixed bug #20240 : Squiz block comment sniff fails when newline present
    - Fixed bug #20247 : The Squiz.WhiteSpace.ControlStructureSpacing sniff and do-while
      -- Thanks to Alexander Obuhovich for the patch
    - Fixed bug #20248 : The Squiz_Sniffs_WhiteSpace_ControlStructureSpacingSniff sniff and empty scope
    - Fixed bug #20252 : Unitialized string offset when package name starts with underscore
    </notes>
  </release>
  <release>
   <version>
    <release>2.0.0a1</release>
    <api>2.0.0a1</api>
   </version>
   <stability>
    <release>alpha</release>
    <api>alpha</api>
   </stability>
   <date>2014-02-05</date>
   <license uri="https://github.com/squizlabs/PHP_CodeSniffer/blob/master/licence.txt">BSD License</license>
   <notes>
    - Added the phpcbf script to automatically fix many errors found by the phpcs script
    - Added report type --report=diff to show suggested changes to fix coding standard violations
    - The --report argument now allows for custom reports to be used
      -- Use the full path to your custom report class as the report name
    - The --extensions argument is now respected when passing filenames; not just with directories
    - The --extensions argument now allows you to specify the tokenizer for each extension
      -- e.g., --extensions=module/php,es/js
    - Command line arguments can now be set in ruleset files
      -- e.g., arg name="report" value="summary" (print summary report; same as --report=summary)
      -- e.g., arg value="sp" (print source and progress information; same as -sp)
      -- The -vvv, --sniffs, --standard and -l command line arguments cannot be set in this way
    - Sniff process() methods can not optionally return a token to ignore up to
      -- If returned, the sniff will not be executed again until the passed token is reached in the file
      -- Useful if you are looking for tokens like T_OPEN_TAG but only want to process the first one
    - Removed the comment parser classes and replaced it with a simple comment tokenier
      -- T_DOC_COMMENT tokens are now tokenized into T_DOC_COMMENT_* tokens so they can be used more easily
      -- This change requires a significant rewrite of sniffs that use the comment parser
      -- This change requires minor changes to sniffs that listen for T_DOC_COMMENT tokens directly
    - Added Generic DocCommentSniff to check generic doc block formatting
      -- Removed doc block formatting checks from PEAR ClassCommentSniff
      -- Removed doc block formatting checks from PEAR FileCommentSniff
      -- Removed doc block formatting checks from PEAR FunctionCommentSniff
      -- Removed doc block formatting checks from Squiz ClassCommentSniff
      -- Removed doc block formatting checks from Squiz FileCommentSniff
      -- Removed doc block formatting checks from Squiz FunctionCommentSniff
      -- Removed doc block formatting checks from Squiz VariableCommentSniff
    - Squiz DocCommentAlignmentSniff has had its error codes changed
      -- NoSpaceBeforeTag becomes NoSpaceAfterStar
      -- SpaceBeforeTag becomes SpaceAfterStar
      -- SpaceBeforeAsterisk becomes SpaceBeforeStar
    - Generic MultipleStatementAlignment now aligns assignments within a block so they fit within their max padding setting
      -- The sniff previously requested the padding as 1 space if max padding was exceeded
      -- It now aligns the assignment with surrounding assignments if it can
      -- Removed property ignoreMultiline as multi-line assignments are now handled correctly and should not be ignored
    - Squiz FunctionClosingBraceSpaceSniff now requires a blank line before the brace in all cases except function args
    - Added error Squiz.Commenting.ClassComment.SpacingAfter to ensure there are no blank lines after a class comment
    - Added error Squiz.WhiteSpace.MemberVarSpacing.AfterComment to ensure there are no blank lines after a member var comment
      -- Fixes have also been corrected to not strip the member var comment or indent under some circumstances
      -- Thanks to Mark Scherer for help with this fix
    - Added error Squiz.Commenting.FunctionCommentThrowTag.Missing to ensure a throw is documented
    - Removed error Squiz.Commenting.FunctionCommentThrowTag.WrongType
    - Content passed via STDIN can now specify the filename to use so that sniffs can run the correct filename checks
      -- Ensure the first line of the content is: phpcs_input_file: /path/to/file
    - Squiz coding standard now enforces no closing PHP tag at the end of a pure PHP file
    - Squiz coding standard now enforces a single newline character at the end of the file
    - Squiz ClassDeclarationSniff no longer checks for a PHP ending tag after a class definition
    - Squiz ControlStructureSpacingSniff now checks TRY and CATCH statements as well
    - Removed MySource ChannelExceptionSniff
    </notes>
  </release>
  <release>
   <version>
    <release>1.5.6</release>
    <api>1.5.6</api>
   </version>
   <stability>
    <release>stable</release>
    <api>stable</api>
   </stability>
   <date>2014-12-05</date>
   <license uri="https://github.com/squizlabs/PHP_CodeSniffer/blob/master/licence.txt">BSD License</license>
   <notes>
    - JS tokenizer now detects xor statements correctly
    - The --config-show command now pretty-prints the config values
      -- Thanks to Ken Guest for the patch
    - Setting and removing config values now catches exceptions if the config file is not writable
      -- Thanks to Ken Guest for the patch
    - Setting and removing config values now prints a message to confirm the action and show old values
    - You can now get PHP_CodeSniffer to ignore a single line by putting @codingStandardsIgnoreLine in a comment
      -- When the comment is found, the comment line and the following line will be ignored
      -- Thanks to Andy Bulford for the contribution
    - Generic ConstructorNameSniff no longer errors for PHP4 style constructors when __construct() is present
      -- Thanks to Thibaud Fabre for the patch
    - Fixed bug #280 : The --config-show option generates error when there is no config file
    - Fixed bug #306 : File containing only a namespace declaration raises undefined index notice
    - Fixed bug #308 : Squiz InlineIfDeclarationSniff fails on ternary operators inside closure
    - Fixed bug #310 : Variadics not recognized by tokenizer
    - Fixed bug #311 : Suppression of function prototype breaks checking of lines within function
   </notes>
  </release>
  <release>
   <version>
    <release>1.5.5</release>
    <api>1.5.5</api>
   </version>
   <stability>
    <release>stable</release>
    <api>stable</api>
   </stability>
   <date>2014-09-25</date>
   <license uri="https://github.com/squizlabs/PHP_CodeSniffer/blob/master/licence.txt">BSD License</license>
   <notes>
    - PHP tokenizer no longer converts class/function names to special tokens types
      -- Class/function names such as parent and true would become special tokens such as T_PARENT and T_TRUE
    - Improved closure support in Generic ScopeIndentSniff
    - Improved indented PHP tag support in Generic ScopeIndentSniff
    - Generic CamelCapsFunctionNameSniff now ignores a single leading underscore
      -- Thanks to Alex Slobodiskiy for the patch
    - Standards can now be located within hidden directories (further fix for bug #20323)
      -- Thanks to Klaus Purer for the patch
    - Added Generic SyntaxSniff to check for syntax errors in PHP files
      -- Thanks to Blaine Schmeisser for the contribution
    - Squiz DiscouragedFunctionsSniff now warns about var_dump()
    - PEAR ValidFunctionNameSniff no longer throws an error for _()
    - Squiz and PEAR FunctionCommentSnif now support _()
    - Generic UpperCaseConstantSniff and LowerCaseConstantSniff now ignore function names
    - Fixed bug #248 : FunctionCommentSniff expects ampersand on param name
    - Fixed bug #265 : False positives with type hints in ForbiddenFunctionsSniff
    - Fixed bug #20373 : Inline comment sniff tab handling way
    - Fixed bug #20378 : Report appended to existing file if no errors found in run
    - Fixed bug #20381 : Invalid "Comment closer must be on a new line"
      -- Thanks to Brad Kent for the patch
    - Fixed bug #20386 : Squiz.Commenting.ClassComment.SpacingBefore thrown if first block comment
   </notes>
  </release>
  <release>
   <version>
    <release>1.5.4</release>
    <api>1.5.4</api>
   </version>
   <stability>
    <release>stable</release>
    <api>stable</api>
   </stability>
   <date>2014-08-06</date>
   <license uri="https://github.com/squizlabs/PHP_CodeSniffer/blob/master/licence.txt">BSD License</license>
   <notes>
    - Removed use of sys_get_temp_dir() as this is not supported by the min PHP version
    - The installed_paths config var now accepts relative paths
      -- The paths are relative to the PHP_CodeSniffer install directory
      -- Thanks to Weston Ruter for the patch
    - Generic ScopeIndentSniff now accounts for different open tag indents
    - PEAR FunctionDeclarationSniff now ignores short arrays when checking indent
      -- Thanks to Daniel Tschinder for the patch
    - PSR2 FunctionCallSignatureSniff now treats multi-line strings as a single-line argument, like arrays and closures
      -- Thanks to Dawid Nowak for the patch
    - Generic ForbiddenFunctionsSniff now detects calls to functions in the global namespace
      -- Thanks to Ole Martin Handeland for the patch
    - Generic LowerCaseConstantSniff and UpperCaseConstantSniff now ignore namespaces beginning with TRUE/FALSE/NULL
      -- Thanks to Renan Gonçalves for the patch
    - Squiz InlineCommentSniff no longer requires a blank line after post-statement comments (request #20299)
    - Squiz SelfMemberReferenceSniff now works correctly with namespaces
    - Tab characters are now encoded in abstract pattern errors messages
      -- Thanks to Blaine Schmeisser for the patch
    - Invalid sniff codes passed to --sniffs now show a friendly error message (request #20313)
    - Generic LineLengthSniff now shows a warning if the iconv module is disabled (request #20314)
    - Source report no longer shows errors if category or sniff names ends in an uppercase error
      -- Thanks to Jonathan Marcil for the patch
    - Fixed bug #20268 : Incorrect documentation titles in PEAR documentation
    - Fixed bug #20296 : new array notion in function comma check fails
    - Fixed bug #20307 : PHP_CodeSniffer_Standards_AbstractVariableSniff analyze traits
    - Fixed bug #20308 : Squiz.ValidVariableNameSniff - wrong variable usage
    - Fixed bug #20309 : Use "member variable" term in sniff "processMemberVar" method
    - Fixed bug #20310 : PSR2 does not check for space after function name
    - Fixed bug #20322 : Display rules set to type=error even when suppressing warnings
    - Fixed bug #20323 : PHPCS tries to load sniffs from hidden directories
   </notes>
  </release>
  <release>
   <version>
    <release>1.5.3</release>
    <api>1.5.3</api>
   </version>
   <stability>
    <release>stable</release>
    <api>stable</api>
   </stability>
   <date>2014-05-01</date>
   <license uri="https://github.com/squizlabs/PHP_CodeSniffer/blob/master/licence.txt">BSD License</license>
   <notes>
    - Improved detection of nested IF statements that use the alternate IF/ENDIF syntax
    - PHP tokenizer now supports DEFAULT statements opened with a T_SEMICOLON
    - PSR1 CamelCapsMethodNameSniff now ignores magic methods
      -- Thanks to Eser Ozvataf for the patch
    - PSR1 SideEffectsSniff now ignores methods named define()
    - PSR1 and PEAR ClassDeclarationSniffs now support traits (request #20208)
    - PSR2 ControlStructureSpacingSniff now allows newlines before/after parentheses
      -- Thanks to Maurus Cuelenaere for the patch
    - Squiz LowercasePHPFunctionsSniff no longer reports errors for namespaced functions
      -- Thanks to Max Galbusera for the patch
    - Squiz SwitchDeclarationSniff now allows exit() as a breaking statement for case/default
    - Squiz ValidVariableNameSniff and Zend ValidVariableNameSniff now ignore additional PHP reserved vars
      -- Thanks to Mikuláš Dítě and Adrian Crepaz for the patch
    - Sniff code Squiz.WhiteSpace.MemberVarSpacing.After changed to Squiz.WhiteSpace.MemberVarSpacing.Incorrect (request #20241)
    - Fixed bug #20200 : Invalid JSON produced with specific error message
    - Fixed bug #20204 : Ruleset exclude checks are case sensitive
    - Fixed bug #20213 : Invalid error, Inline IF must be declared on single line
    - Fixed bug #20225 : array_merge() that takes more than one line generates error
    - Fixed bug #20230 : Squiz ControlStructureSpacing sniff assumes specific condition formatting
    - Fixed bug #20240 : Squiz block comment sniff fails when newline present
    - Fixed bug #20247 : The Squiz.WhiteSpace.ControlStructureSpacing sniff and do-while
      -- Thanks to Alexander Obuhovich for the patch
    - Fixed bug #20248 : The Squiz_Sniffs_WhiteSpace_ControlStructureSpacingSniff sniff and empty scope
    - Fixed bug #20252 : Unitialized string offset when package name starts with underscore
   </notes>
  </release>
  <release>
   <version>
    <release>1.5.2</release>
    <api>1.5.2</api>
   </version>
   <stability>
    <release>stable</release>
    <api>stable</api>
   </stability>
   <date>2014-02-05</date>
   <license uri="https://github.com/squizlabs/PHP_CodeSniffer/blob/master/licence.txt">BSD License</license>
   <notes>
    - Improved support for the PHP 5.5. classname::class syntax
      -- PSR2 SwitchDeclarationSniff no longer throws errors when this syntax is used in CASE conditions
    - Improved support for negative checks of instanceOf in Squiz ComparisonOperatorUsageSniff
      -- Thanks to Martin Winkel for the patch
    - Generic FunctionCallArgumentSpacingSniff now longer complains about space before comma when using here/nowdocs
      -- Thanks to Richard van Velzen for the patch
    - Generic LowerCaseConstantSniff and UpperCaseConstantSniff now ignore class constants
      -- Thanks to Kristopher Wilson for the patch
    - PEAR FunctionCallSignatureSniff now has settings to specify how many spaces should appear before/after parentheses
      -- Override the 'requiredSpacesAfterOpen' and 'requiredSpacesBeforeClose' settings in a ruleset.xml file to change
      -- Default remains at 0 for both
      -- Thanks to Astinus Eberhard for the patch
    - PSR2 ControlStructureSpacingSniff now has settings to specify how many spaces should appear before/after parentheses
      -- Override the 'requiredSpacesAfterOpen' and 'requiredSpacesBeforeClose' settings in a ruleset.xml file to change
      -- Default remains at 0 for both
      -- Thanks to Astinus Eberhard for the patch
    - Squiz ForEachLoopDeclarationSniff now has settings to specify how many spaces should appear before/after parentheses
      -- Override the 'requiredSpacesAfterOpen' and 'requiredSpacesBeforeClose' settings in a ruleset.xml file to change
      -- Default remains at 0 for both
      -- Thanks to Astinus Eberhard for the patch
    - Squiz ForLoopDeclarationSniff now has settings to specify how many spaces should appear before/after parentheses
      -- Override the 'requiredSpacesAfterOpen' and 'requiredSpacesBeforeClose' settings in a ruleset.xml file to change
      -- Default remains at 0 for both
      -- Thanks to Astinus Eberhard for the patch
    - Squiz FunctionDeclarationArgumentSpacingSniff now has settings to specify how many spaces should appear before/after parentheses
      -- Override the 'requiredSpacesAfterOpen' and 'requiredSpacesBeforeClose' settings in a ruleset.xml file to change
      -- Default remains at 0 for both
      -- Thanks to Astinus Eberhard for the patch
    - Removed UnusedFunctionParameter, CyclomaticComplexity and NestingLevel from the Squiz standard
    - Generic FixmeSniff and TodoSniff now work correctly with accented characters
    - Fixed bug #20145 : Custom ruleset preferences directory over installed standard
    - Fixed bug #20147 : phpcs-svn-pre-commit - no more default error report
    - Fixed bug #20151 : Problem handling "if(): ... else: ... endif;" syntax
    - Fixed bug #20190 : Invalid regex in Squiz_Sniffs_WhiteSpace_SuperfluousWhitespaceSniff
   </notes>
  </release>
  <release>
   <version>
    <release>1.5.1</release>
    <api>1.5.1</api>
   </version>
   <stability>
    <release>stable</release>
    <api>stable</api>
   </stability>
   <date>2013-12-12</date>
   <license uri="https://github.com/squizlabs/PHP_CodeSniffer/blob/master/licence.txt">BSD License</license>
   <notes>
    - Config values can now be set at runtime using the command line argument [--runtime-set key value]
      -- Runtime values are the same as config values, but are not written to the main config file
      -- Thanks to Wim Godden for the patch
    - Config values can now be set in ruleset files
      -- e.g., config name="zend_ca_path" value="/path/to/ZendCodeAnalyzer"
      -- Can not be used to set config values that override command line values, such as show_warnings
      -- Thanks to Jonathan Marcil for helping with the patch
    - Added a new installed_paths config value to allow for the setting of directories that contain standards
      -- By default, standards have to be installed into the CodeSniffer/Standards directory to be considered installed
      -- New config value allows a list of paths to be set in addition to this internal path
      -- Installed standards appear when using the -i arg, and can be referenced in rulesets using only their name
      -- Set paths by running: phpcs --config-set installed_paths /path/one,/path/two,...
    - PSR2 ClassDeclarationSniff now allows a list of extended interfaces to be split across multiple lines
    - Squiz DoubleQuoteUsageSniff now allows \b in double quoted strings
    - Generic ForbiddenFunctionsSniff now ignores object creation
      -- This is a further fix for bug #20100 : incorrect Function mysql() has been deprecated report
    - Fixed bug #20136 : Squiz_Sniffs_WhiteSpace_ScopeKeywordSpacingSniff and Traits
    - Fixed bug #20138 : Protected property underscore and camel caps issue (in trait with Zend)
      -- Thanks to Gaetan Rousseau for the patch
    - Fixed bug #20139 : No report file generated on success
   </notes>
  </release>
  <release>
   <version>
    <release>1.5.0</release>
    <api>1.5.0</api>
   </version>
   <stability>
    <release>stable</release>
    <api>stable</api>
   </stability>
   <date>2013-11-28</date>
   <license uri="https://github.com/squizlabs/PHP_CodeSniffer/blob/master/licence.txt">BSD License</license>
   <notes>
    - Doc generation is now working again for installed standards
      -- Includes a fix for limiting the docs to specific sniffs
    - Generic ScopeIndentSniff now allows for ignored tokens to be set via ruleset.xml files
      -- E.g., to ignore comments, override a property using:
      -- name="ignoreIndentationTokens" type="array" value="T_COMMENT,T_DOC_COMMENT"
    - PSR2 standard now ignores comments when checking indentation rules
    - Generic UpperCaseConstantNameSniff no longer reports errors where constants are used (request #20090)
      -- It still reports errors where constants are defined
    - Individual messages can now be excluded in ruleset.xml files using the exclude tag (request #20091)
      -- Setting message severity to 0 continues to be supported
    - Squiz OperatorSpacingSniff no longer throws errors for the ?: short ternary operator
      -- Thanks to Antoine Musso for the patch
    - Comment parser now supports non-English characters when splitting comment lines into words
      -- Thanks to Nik Sun for the patch
    - Exit statements are now recognised as valid closers for CASE and DEFAULT blocks
      -- Thanks to Maksim Kochkin for the patch
    - PHP_CodeSniffer_CLI::process() can now be passed an incomplete array of CLI values
      -- Missing values will be set to the CLI defaults
      -- Thanks to Maksim Kochkin for the patch
    - Fixed bug #20093 : Bug with ternary operator token
    - Fixed bug #20097 : CLI.php throws error in php 5.2
    - Fixed bug #20100 : incorrect Function mysql() has been deprecated report
    - Fixed bug #20119 : PHP warning: invalid argument to str_repeat() in SVN blame report with -s
    - Fixed bug #20123 : PSR2 complains about an empty second statement in for-loop
    - Fixed bug #20131 : PHP errors in svnblame report, if there are files not under version control
    - Fixed bug #20133 : Allow "HG: hg_id" as value for @version tag
   </notes>
  </release>
  <release>
   <version>
    <release>1.5.0RC4</release>
    <api>1.5.0RC4</api>
   </version>
   <stability>
    <release>beta</release>
    <api>beta</api>
   </stability>
   <date>2013-09-26</date>
   <license uri="https://github.com/squizlabs/PHP_CodeSniffer/blob/master/licence.txt">BSD License</license>
   <notes>
    - You can now restrict violations to individual sniff codes using the --sniffs command line argument
     -- Previously, this only restricted violations to an entire sniff and not individual messages
     -- If you have scripts calling PHP_CodeSniffer::process() or creating PHP_CodeSniffer_File objects, you must update your code
     -- The array of restrictions passed to PHP_CodeSniffer::process() must now be an array of sniff codes instead of class names
     -- The PHP_CodeSniffer_File::__construct() method now requires an array of restrictions to be passed
    - Doc generation is now working again
    - Progress information now shows the percentage complete at the end of each line
    - Added report type --report=junit to show the error list in a JUnit compatible format
      -- Thanks to Oleg Lobach for the contribution
    - Added support for the PHP 5.4 callable type hint
    - Fixed problem where some file content could be ignored when checking STDIN
    - Version information is now printed when installed via composer or run from a Git clone (request #20050)
    - Added Squiz DisallowBooleanStatementSniff to ban boolean operators outside of control structure conditions
    - The CSS tokenizer is now more reliable when encountering 'list' and 'break' strings
    - Coding standard ignore comments can now appear instead doc blocks as well as inline comments
      -- Thanks to Stuart Langley for the patch
    - Generic LineLengthSniff now ignores SVN URL and Head URL comments
      -- Thanks to Karl DeBisschop for the patch
    - PEAR MultiLineConditionSniff now has a setting to specify how many spaces code should be indented
      -- Default remains at 4; override the 'indent' setting in a ruleset.xml file to change
      -- Thanks to Szabolcs Sulik for the patch
    - PEAR MultiLineAssignmentSniff now has a setting to specify how many spaces code should be indented
      -- Default remains at 4; override the 'indent' setting in a ruleset.xml file to change
      -- Thanks to Szabolcs Sulik for the patch
    - PEAR FunctionDeclarationSniff now has a setting to specify how many spaces code should be indented
      -- Default remains at 4; override the 'indent' setting in a ruleset.xml file to change
      -- Thanks to Szabolcs Sulik for the patch
    - Squiz SwitchDeclarationSniff now has a setting to specify how many spaces code should be indented
      -- Default remains at 4; override the 'indent' setting in a ruleset.xml file to change
      -- Thanks to Szabolcs Sulik for the patch
    - Squiz CSS IndentationSniff now has a setting to specify how many spaces code should be indented
      -- Default remains at 4; override the 'indent' setting in a ruleset.xml file to change
      -- Thanks to Hugo Fonseca for the patch
    - Squiz and MySource File and Function comment sniffs now allow all tags and don't require a particular licence
    - Squiz standard now allows lines to be 120 characters long before warning; up from 85
    - Squiz LowercaseStyleDefinitionSniff no longer throws errors for class names in nested style definitions
    - Squiz ClassFileNameSniff no longer throws errors when checking STDIN
    - Squiz CSS sniffs no longer generate errors for IE filters
    - Squiz CSS IndentationSniff no longer sees comments as blank lines
    - Squiz LogicalOperatorSpacingSniff now ignores whitespace at the end of a line
    - Squiz.Scope.MethodScope.Missing error message now mentions 'visibility' instead of 'scope modifier'
      -- Thanks to Renat Akhmedyanov for the patch
    - Added support for the PSR2 multi-line arguments errata
    - The PSR2 standard no longer throws errors for additional spacing after a type hint
    - PSR UseDeclarationSniff no longer throws errors for USE statements inside TRAITs
    - Fixed cases where code was incorrectly assigned the T_GOTO_LABEL token when used in a complex CASE condition
    - Fixed bug #20026 : Check for multi-line arrays that should be single-line is slightly wrong
      -- Adds new error message for single-line arrays that end with a comma
    - Fixed bug #20029 : ForbiddenFunction sniff incorrectly recognizes methods in USE clauses
    - Fixed bug #20043 : Mis-interpretation of Foo::class
    - Fixed bug #20044 : PSR1 camelCase check does not ignore leading underscores
    - Fixed bug #20045 : Errors about indentation for closures with multi-line 'use' in functions
    - Fixed bug #20051 : Undefined index: scope_opener / scope_closer
      -- Thanks to Anthon Pang for the patch
   </notes>
  </release>
  <release>
   <version>
    <release>1.5.0RC3</release>
    <api>1.5.0RC3</api>
   </version>
   <stability>
    <release>beta</release>
    <api>beta</api>
   </stability>
   <date>2013-07-25</date>
   <license uri="https://github.com/squizlabs/PHP_CodeSniffer/blob/master/licence.txt">BSD License</license>
   <notes>
    - Added report type --report=json to show the error list and total counts for all checked files
      -- Thanks to Jeffrey Fisher for the contribution
    - PHP_CodeSniffer::isCamelCaps now allows for acronyms at the start of a string if the strict flag is FALSE
      -- acronyms are defined as at least 2 uppercase characters in a row
      -- e.g., the following is now valid camel caps with strict set to FALSE: XMLParser
    - The PHP tokenizer now tokenizes goto labels as T_GOTO_LABEL instead of T_STRING followed by T_COLON
    - The JS tokenizer now has support for the T_THROW token
    - Symlinked directories inside CodeSniffer/Standards and in ruleset.xml files are now supported
      -- Only available since PHP 5.2.11 and 5.3.1
      -- Thanks to Maik Penz for the patch
    - The JS tokenizer now correctly identifies T_INLINE_ELSE tokens instead of leaving them as T_COLON
      -- Thanks to Arnout Boks for the patch
    - Explaining a standard (phpcs -e) that uses namespaces now works correctly
    - Restricting a check to specific sniffs (phpcs --sniffs=...) now works correctly with namespaced sniffs
      -- Thanks to Maik Penz for the patch
    - Docs added for the entire Generic standard, and many sniffs from other standards are now documented as well
      -- Thanks to Spencer Rinehart for the contribution
    - Clearer error message for when the sniff class name does not match the directory structure
    - Generated HTML docs now correctly show the open PHP tag in code comparison blocks
    - Added Generic InlineHTMLSniff to ensure a file only contains PHP code
    - Added Squiz ShorthandSizeSniff to check that CSS sizes are using shorthand notation only when 1 or 2 values are used
    - Added Squiz ForbiddenStylesSniff to ban the use of some deprecated browser-specific styles
    - Added Squiz NamedColoursSniff to ban the use of colour names
    - PSR2 standard no longer enforces no whitespace between the closing parenthesis of a function call and the semicolon
    - PSR2 ClassDeclarationSniff now ignores empty classes when checking the end brace position
    - PSR2 SwitchDeclarationSniff no longer reports errors for empty lines between CASE statements
    - PEAR ObjectOperatorIndentSniff now has a setting to specify how many spaces code should be indented
      -- Default remains at 4; override the indent setting in a ruleset.xml file to change
      -- Thanks to Andrey Mindubaev for the patch
    - Squiz FileExtensionSniff now supports traits
      -- Thanks to Lucas Green for the patch
    - Squiz ArrayDeclarationSniff no longer reports errors for no comma at the end of a line that contains a function call
    - Squiz SwitchDeclarationSniff now supports T_CONTINUE and T_THROW as valid case/default breaking statements
    - Squiz CommentedOutCodeSniff is now better at ignoring commented out HTML, XML and regular expressions
    - Squiz DisallowComparisonAssignmentSniff no longer throws errors for the third expression in a FOR statement
    - Squiz ColourDefinitionSniff no longer throws errors for some CSS class names
    - Squiz ControlStructureSpacingSniff now supports all types of CASE/DEFAULT breaking statements
    - Generic CallTimePassByReferenceSniff now reports errors for functions called using a variable
      -- Thanks to Maik Penz for the patch
    - Generic ConstructorNameSniff no longer throws a notice for abstract constructors inside abstract classes
      -- Thanks to Spencer Rinehart for the patch
    - Squiz ComparisonOperatorUsageSniff now checks inside elseif statements
      -- Thanks to Arnout Boks for the patch
    - Squiz OperatorSpacingSniff now reports errors for no spacing around inline then and else tokens
      -- Thanks to Arnout Boks for the patch
    - Fixed bug #19811 : Comments not ignored in all cases in AbstractPatternSniff
      -- Thanks to Erik Wiffin for the patch
    - Fixed bug #19892 : ELSE with no braces causes incorrect SWITCH break statement indentation error
    - Fixed bug #19897 : Indenting warnings in templates not consistent
    - Fixed bug #19908 : PEAR MultiLineCondition Does Not Apply elseif
    - Fixed bug #19930 : option --report-file generate an empty file
    - Fixed bug #19935 : notify-send reports do not vanish in gnome-shell
      -- Thanks to Christian Weiske for the patch
    - Fixed bug #19944 : docblock squiz sniff "return void" trips over return in lambda function
    - Fixed bug #19953 : PSR2 - Spaces before interface name for abstract class
    - Fixed bug #19956 : phpcs warns for Type Hint missing Resource
    - Fixed bug #19957 : Does not understand trait method aliasing
    - Fixed bug #19968 : Permission denied on excluded directory
    - Fixed bug #19969 : Sniffs with namespace not recognized in reports
    - Fixed bug #19997 : Class names incorrectly detected as constants
   </notes>
  </release>
  <release>
   <version>
    <release>1.5.0RC2</release>
    <api>1.5.0RC2</api>
   </version>
   <stability>
    <release>beta</release>
    <api>beta</api>
   </stability>
   <date>2013-04-04</date>
   <license uri="https://github.com/squizlabs/PHP_CodeSniffer/blob/master/licence.txt">BSD License</license>
   <notes>
    - Ruleset processing has been rewritten to be more predictable
      -- Provides much better support for relative paths inside ruleset files
      -- May mean that sniffs that were previously ignored are now being included when importing external rulesets
      -- Ruleset processing output can be seen by using the -vv command line argument
      -- Internal sniff registering functions have all changed, so please review custom scripts
    - You can now pass multiple coding standards on the command line, comma separated (request #19144)
      -- Works with built-in or custom standards and rulesets, or a mix of both
    - You can now exclude directories or whole standards in a ruleset XML file (request #19731)
      -- e.g., exclude "Generic.Commenting" or just "Generic"
      -- You can also pass in a path to a directory instead, if you know it
    - Added Generic LowerCaseKeywordSniff to ensure all PHP keywords are defined in lowercase
      -- The PSR2 and Squiz standards now use this sniff
    - Added Generic SAPIUsageSniff to ensure the PHP_SAPI constant is used instead of php_sapi_name() (request #19863)
    - Squiz FunctionSpacingSniff now has a setting to specify how many lines there should between functions (request #19843)
      -- Default remains at 2
      -- Override the "spacing" setting in a ruleset.xml file to change
    - Squiz LowercasePHPFunctionSniff no longer throws errors for the limited set of PHP keywords it was checking
      -- Add a rule for Generic.PHP.LowerCaseKeyword to your ruleset to replicate this functionality
    - Added support for the PHP 5.4 T_CALLABLE token so it can be used in lower PHP versions
    - Generic EndFileNoNewlineSniff now supports checking of CSS and JS files
    - PSR2 SwitchDeclarationSniff now has a setting to specify how many spaces code should be indented
      -- Default remains at 4; override the indent setting in a ruleset.xml file to change
      -- Thanks to Asher Snyder for the patch
    - Generic ScopeIndentSniff now has a setting to specify a list of tokens that should be ignored
      -- The first token on the line is checked and the whole line is ignored if the token is in the array
      -- Thanks to Eloy Lafuente for the patch
    - Squiz LowercaseClassKeywordsSniff now checks for the TRAIT keyword
      -- Thanks to Anthon Pang for the patch
    - If you create your own PHP_CodeSniffer object, PHPCS will no longer exit when an unknown argument is found
      -- This allows you to create wrapper scripts for PHPCS more easily
    - PSR2 MethodDeclarationSniff no longer generates a notice for methods named "_"
      -- Thanks to Bart S for the patch
    - Squiz BlockCommentSniff no longer reports that a blank line between a scope closer and block comment is invalid
    - Generic DuplicateClassNameSniff no longer reports an invalid error if multiple PHP open tags exist in a file
    - Generic DuplicateClassNameSniff no longer reports duplicate errors if multiple PHP open tags exist in a file
    - Fixed bug #19819 : Freeze with syntax error in use statement
    - Fixed bug #19820 : Wrong message level in Generic_Sniffs_CodeAnalysis_EmptyStatementSniff
    - Fixed bug #19859 : CodeSniffer::setIgnorePatterns API changed
    - Fixed bug #19871 : findExtendedClassName doesn't return FQCN on namespaced classes
    - Fixed bug #19879 : bitwise and operator interpreted as reference by value
   </notes>
  </release>
  <release>
   <version>
    <release>1.5.0RC1</release>
    <api>1.5.0RC1</api>
   </version>
   <stability>
    <release>beta</release>
    <api>beta</api>
   </stability>
   <date>2013-02-08</date>
   <license uri="https://github.com/squizlabs/PHP_CodeSniffer/blob/master/licence.txt">BSD License</license>
   <notes>
    - Reports have been completely rewritten to consume far less memory
      -- Each report is incrementally written to the file system during a run and then printed out when the run ends
      -- There is no longer a need to keep the list of errors and warnings in memory during a run
    - Multi-file sniff support has been removed because they are too memory intensive
      -- If you have a custom multi-file sniff, you can convert it into a standard sniff quite easily
      -- See CodeSniffer/Standards/Generic/Sniffs/Classes/DuplicateClassNameSniff.php for an example
    </notes>
  </release>
  <release>
   <version>
    <release>1.4.8</release>
    <api>1.4.8</api>
   </version>
   <stability>
    <release>stable</release>
    <api>stable</api>
   </stability>
   <date>2013-11-26</date>
   <license uri="https://github.com/squizlabs/PHP_CodeSniffer/blob/master/licence.txt">BSD License</license>
   <notes>
    - Generic ScopeIndentSniff now allows for ignored tokens to be set via ruleset.xml files
      -- E.g., to ignore comments, override a property using:
      -- name="ignoreIndentationTokens" type="array" value="T_COMMENT,T_DOC_COMMENT"
    - PSR2 standard now ignores comments when checking indentation rules
    - Squiz OperatorSpacingSniff no longer throws errors for the ?: short ternary operator
      -- Thanks to Antoine Musso for the patch
    - Comment parser now supports non-English characters when splitting comment lines into words
      -- Thanks to Nik Sun for the patch
    - Exit statements are now recognised as valid closers for CASE and DEFAULT blocks
      -- Thanks to Maksim Kochkin for the patch
    - PHP_CodeSniffer_CLI::process() can now be passed an incomplete array of CLI values
      -- Missing values will be set to the CLI defaults
      -- Thanks to Maksim Kochkin for the patch
    - Fixed bug #20097 : CLI.php throws error in php 5.2
    - Fixed bug #20100 : incorrect Function mysql() has been deprecated report
    - Fixed bug #20119 : PHP warning: invalid argument to str_repeat() in SVN blame report with -s
    - Fixed bug #20123 : PSR2 complains about an empty second statement in for-loop
    - Fixed bug #20131 : PHP errors in svnblame report, if there are files not under version control
    - Fixed bug #20133 : Allow "HG: hg_id" as value for @version tag
   </notes>
  </release>
  <release>
   <version>
    <release>1.4.7</release>
    <api>1.4.7</api>
   </version>
   <stability>
    <release>stable</release>
    <api>stable</api>
   </stability>
   <date>2013-09-26</date>
   <license uri="https://github.com/squizlabs/PHP_CodeSniffer/blob/master/licence.txt">BSD License</license>
   <notes>
    - Added report type --report=junit to show the error list in a JUnit compatible format
      -- Thanks to Oleg Lobach for the contribution
    - Added support for the PHP 5.4 callable type hint
    - Fixed problem where some file content could be ignored when checking STDIN
    - Version information is now printed when installed via composer or run from a Git clone (request #20050)
    - The CSS tokenizer is now more reliable when encountering 'list' and 'break' strings
    - Coding standard ignore comments can now appear instead doc blocks as well as inline comments
      -- Thanks to Stuart Langley for the patch
    - Generic LineLengthSniff now ignores SVN URL and Head URL comments
      -- Thanks to Karl DeBisschop for the patch
    - PEAR MultiLineConditionSniff now has a setting to specify how many spaces code should be indented
      -- Default remains at 4; override the 'indent' setting in a ruleset.xml file to change
      -- Thanks to Szabolcs Sulik for the patch
    - PEAR MultiLineAssignmentSniff now has a setting to specify how many spaces code should be indented
      -- Default remains at 4; override the 'indent' setting in a ruleset.xml file to change
      -- Thanks to Szabolcs Sulik for the patch
    - PEAR FunctionDeclarationSniff now has a setting to specify how many spaces code should be indented
      -- Default remains at 4; override the 'indent' setting in a ruleset.xml file to change
      -- Thanks to Szabolcs Sulik for the patch
    - Squiz SwitchDeclarationSniff now has a setting to specify how many spaces code should be indented
      -- Default remains at 4; override the 'indent' setting in a ruleset.xml file to change
      -- Thanks to Szabolcs Sulik for the patch
    - Squiz CSS IndentationSniff now has a setting to specify how many spaces code should be indented
      -- Default remains at 4; override the 'indent' setting in a ruleset.xml file to change
      -- Thanks to Hugo Fonseca for the patch
    - Squiz and MySource File and Function comment sniffs now allow all tags and don't require a particular licence
    - Squiz LowercaseStyleDefinitionSniff no longer throws errors for class names in nested style definitions
    - Squiz ClassFileNameSniff no longer throws errors when checking STDIN
    - Squiz CSS sniffs no longer generate errors for IE filters
    - Squiz CSS IndentationSniff no longer sees comments as blank lines
    - Squiz LogicalOperatorSpacingSniff now ignores whitespace at the end of a line
    - Squiz.Scope.MethodScope.Missing error message now mentions 'visibility' instead of 'scope modifier'
      -- Thanks to Renat Akhmedyanov for the patch
    - Added support for the PSR2 multi-line arguments errata
    - The PSR2 standard no longer throws errors for additional spacing after a type hint
    - PSR UseDeclarationSniff no longer throws errors for USE statements inside TRAITs
    - Fixed bug #20026 : Check for multi-line arrays that should be single-line is slightly wrong
      -- Adds new error message for single-line arrays that end with a comma
    - Fixed bug #20029 : ForbiddenFunction sniff incorrectly recognizes methods in USE clauses
    - Fixed bug #20043 : Mis-interpretation of Foo::class
    - Fixed bug #20044 : PSR1 camelCase check does not ignore leading underscores
    - Fixed bug #20045 : Errors about indentation for closures with multi-line 'use' in functions
   </notes>
  </release>
  <release>
   <version>
    <release>1.4.6</release>
    <api>1.4.6</api>
   </version>
   <stability>
    <release>stable</release>
    <api>stable</api>
   </stability>
   <date>2013-07-25</date>
   <license uri="https://github.com/squizlabs/PHP_CodeSniffer/blob/master/licence.txt">BSD License</license>
   <notes>
    - Added report type --report=json to show the error list and total counts for all checked files
      -- Thanks to Jeffrey Fisher for the contribution
    - The JS tokenizer now has support for the T_THROW token
    - Symlinked directories inside CodeSniffer/Standards and in ruleset.xml files are now supported
      -- Only available since PHP 5.2.11 and 5.3.1
      -- Thanks to Maik Penz for the patch
    - The JS tokenizer now correctly identifies T_INLINE_ELSE tokens instead of leaving them as T_COLON
      -- Thanks to Arnout Boks for the patch
    - Explaining a standard (phpcs -e) that uses namespaces now works correctly
    - Restricting a check to specific sniffs (phpcs --sniffs=...) now works correctly with namespaced sniffs
      -- Thanks to Maik Penz for the patch
    - Docs added for the entire Generic standard, and many sniffs from other standards are now documented as well
      -- Thanks to Spencer Rinehart for the contribution
    - Clearer error message for when the sniff class name does not match the directory structure
    - Generated HTML docs now correctly show the open PHP tag in code comparison blocks
    - Added Generic InlineHTMLSniff to ensure a file only contains PHP code
    - Added Squiz ShorthandSizeSniff to check that CSS sizes are using shorthand notation only when 1 or 2 values are used
    - Added Squiz ForbiddenStylesSniff to ban the use of some deprecated browser-specific styles
    - Added Squiz NamedColoursSniff to ban the use of colour names
    - PSR2 standard no longer enforces no whitespace between the closing parenthesis of a function call and the semicolon
    - PSR2 ClassDeclarationSniff now ignores empty classes when checking the end brace position
    - PSR2 SwitchDeclarationSniff no longer reports errors for empty lines between CASE statements
    - PEAR ObjectOperatorIndentSniff now has a setting to specify how many spaces code should be indented
      -- Default remains at 4; override the indent setting in a ruleset.xml file to change
      -- Thanks to Andrey Mindubaev for the patch
    - Squiz FileExtensionSniff now supports traits
      -- Thanks to Lucas Green for the patch
    - Squiz ArrayDeclarationSniff no longer reports errors for no comma at the end of a line that contains a function call
    - Squiz SwitchDeclarationSniff now supports T_CONTINUE and T_THROW as valid case/default breaking statements
    - Squiz CommentedOutCodeSniff is now better at ignoring commented out HTML, XML and regular expressions
    - Squiz DisallowComparisonAssignmentSniff no longer throws errors for the third expression in a FOR statement
    - Squiz ColourDefinitionSniff no longer throws errors for some CSS class names
    - Squiz ControlStructureSpacingSniff now supports all types of CASE/DEFAULT breaking statements
    - Generic CallTimePassByReferenceSniff now reports errors for functions called using a variable
      -- Thanks to Maik Penz for the patch
    - Generic ConstructorNameSniff no longer throws a notice for abstract constructors inside abstract classes
      -- Thanks to Spencer Rinehart for the patch
    - Squiz ComparisonOperatorUsageSniff now checks inside elseif statements
      -- Thanks to Arnout Boks for the patch
    - Squiz OperatorSpacingSniff now reports errors for no spacing around inline then and else tokens
      -- Thanks to Arnout Boks for the patch
    - Fixed bug #19811 : Comments not ignored in all cases in AbstractPatternSniff
      -- Thanks to Erik Wiffin for the patch
    - Fixed bug #19892 : ELSE with no braces causes incorrect SWITCH break statement indentation error
    - Fixed bug #19897 : Indenting warnings in templates not consistent
    - Fixed bug #19908 : PEAR MultiLineCondition Does Not Apply elseif
    - Fixed bug #19913 : Running phpcs in interactive mode causes warnings
      -- Thanks to Harald Franndorfer for the patch
    - Fixed bug #19935 : notify-send reports do not vanish in gnome-shell
      -- Thanks to Christian Weiske for the patch
    - Fixed bug #19944 : docblock squiz sniff "return void" trips over return in lambda function
    - Fixed bug #19953 : PSR2 - Spaces before interface name for abstract class
    - Fixed bug #19956 : phpcs warns for Type Hint missing Resource
    - Fixed bug #19957 : Does not understand trait method aliasing
    - Fixed bug #19968 : Permission denied on excluded directory
    - Fixed bug #19969 : Sniffs with namespace not recognized in reports
    - Fixed bug #19997 : Class names incorrectly detected as constants
   </notes>
  </release>
  <release>
   <version>
    <release>1.4.5</release>
    <api>1.4.5</api>
   </version>
   <stability>
    <release>stable</release>
    <api>stable</api>
   </stability>
   <date>2013-04-04</date>
   <license uri="https://github.com/squizlabs/PHP_CodeSniffer/blob/master/licence.txt">BSD License</license>
   <notes>
    - Added Generic LowerCaseKeywordSniff to ensure all PHP keywords are defined in lowercase
      -- The PSR2 and Squiz standards now use this sniff
    - Added Generic SAPIUsageSniff to ensure the PHP_SAPI constant is used instead of php_sapi_name() (request #19863)
    - Squiz FunctionSpacingSniff now has a setting to specify how many lines there should between functions (request #19843)
      -- Default remains at 2
      -- Override the "spacing" setting in a ruleset.xml file to change
    - Squiz LowercasePHPFunctionSniff no longer throws errors for the limited set of PHP keywords it was checking
      -- Add a rule for Generic.PHP.LowerCaseKeyword to your ruleset to replicate this functionality
    - Added support for the PHP 5.4 T_CALLABLE token so it can be used in lower PHP versions
    - Generic EndFileNoNewlineSniff now supports checking of CSS and JS files
    - PSR2 SwitchDeclarationSniff now has a setting to specify how many spaces code should be indented
      -- Default remains at 4; override the indent setting in a ruleset.xml file to change
      -- Thanks to Asher Snyder for the patch
    - Generic ScopeIndentSniff now has a setting to specify a list of tokens that should be ignored
      -- The first token on the line is checked and the whole line is ignored if the token is in the array
      -- Thanks to Eloy Lafuente for the patch
    - Squiz LowercaseClassKeywordsSniff now checks for the TRAIT keyword
      -- Thanks to Anthon Pang for the patch
    - If you create your own PHP_CodeSniffer object, PHPCS will no longer exit when an unknown argument is found
      -- This allows you to create wrapper scripts for PHPCS more easily
    - PSR2 MethodDeclarationSniff no longer generates a notice for methods named "_"
      -- Thanks to Bart S for the patch
    - Squiz BlockCommentSniff no longer reports that a blank line between a scope closer and block comment is invalid
    - Generic DuplicateClassNameSniff no longer reports an invalid error if multiple PHP open tags exist in a file
    - Generic DuplicateClassNameSniff no longer reports duplicate errors if multiple PHP open tags exist in a file
    - Fixed bug #19819 : Freeze with syntax error in use statement
    - Fixed bug #19820 : Wrong message level in Generic_Sniffs_CodeAnalysis_EmptyStatementSniff
    - Fixed bug #19859 : CodeSniffer::setIgnorePatterns API changed
    - Fixed bug #19871 : findExtendedClassName doesn't return FQCN on namespaced classes
    - Fixed bug #19879 : bitwise and operator interpreted as reference by value
   </notes>
  </release>
  <release>
   <version>
    <release>1.4.4</release>
    <api>1.4.4</api>
   </version>
   <stability>
    <release>stable</release>
    <api>stable</api>
   </stability>
   <date>2013-02-07</date>
   <license uri="https://github.com/squizlabs/PHP_CodeSniffer/blob/master/licence.txt">BSD License</license>
   <notes>
    - Ignored lines no longer cause the summary report to show incorrect error and warning counts
      -- Thanks to Bert Van Hauwaert for the patch
    - Added Generic CSSLintSniff to run CSSLint over a CSS file and report warnings
      -- Set full command to run CSSLint using phpcs --config-set csslint_path /path/to/csslint
      -- Thanks to Roman Levishchenko for the contribution
    - Added PSR2 ControlStructureSpacingSniff to ensure there are no spaces before and after parenthesis in control structures
      -- Fixes bug #19732 : PSR2: some control structures errors not reported
    - Squiz commenting sniffs now support non-English characters when checking for capital letters
      -- Thanks to Roman Levishchenko for the patch
    - Generic EndFileNewlineSniff now supports JS and CSS files
      -- Thanks to Denis Ryabkov for the patch
    - PSR1 SideEffectsSniff no longer reports constant declarations as side effects
    - Notifysend report now supports notify-send versions before 0.7.3
      -- Thanks to Ken Guest for the patch
    - PEAR and Squiz FunctionCommentSniffs no longer report errors for misaligned argument comments when they are blank
      -- Thanks to Thomas Peterson for the patch
    - Squiz FunctionDeclarationArgumentSpacingSniff now works correctly for equalsSpacing values greater than 0
      -- Thanks to Klaus Purer for the patch
    - Squiz SuperfluousWhitespaceSniff no longer throws errors for CSS files with no newline at the end
    - Squiz SuperfluousWhitespaceSniff now allows a single newline at the end of JS and CSS files
    - Fixed bug #19755 : Token of T_CLASS type has no scope_opener and scope_closer keys
    - Fixed bug #19759 : Squiz.PHP.NonExecutableCode fails for return function()...
    - Fixed bug #19763 : Use statements for traits not recognised correctly for PSR2 code style
    - Fixed bug #19764 : Instead of for traits throws uppercase constant name errors
    - Fixed bug #19772 : PSR2_Sniffs_Namespaces_UseDeclarationSniff does not properly recognize last use
    - Fixed bug #19775 : False positive in NonExecutableCode sniff when not using curly braces
    - Fixed bug #19782 : Invalid found size functions in loop when using object operator
    - Fixed bug #19799 : config folder is not created automatically
    - Fixed bug #19804 : JS Tokenizer wrong /**/ parsing
   </notes>
  </release>
  <release>
   <version>
    <release>1.4.3</release>
    <api>1.4.3</api>
   </version>
   <stability>
    <release>stable</release>
    <api>stable</api>
   </stability>
   <date>2012-12-04</date>
   <license uri="https://github.com/squizlabs/PHP_CodeSniffer/blob/master/licence.txt">BSD License</license>
   <notes>
    - Added support for the PHP 5.5 T_FINALLY token to detect try/catch/finally statements
    - Added empty CodeSniffer.conf to enable config settings for Composer installs
    - Added Generic EndFileNoNewlineSniff to ensure there is no newline at the end of a file
    - Autoloader can now load PSR-0 compliant classes
      -- Thanks to Maik Penz for the patch
    - Squiz NonExecutableCodeSniff no longer throws error for multi-line RETURNs inside CASE statements
      -- Thanks to Marc Ypes for the patch
    - Squiz OperatorSpacingSniff no longer reports errors for negative numbers inside inline THEN statements
      -- Thanks to Klaus Purer for the patch
    - Squiz OperatorSpacingSniff no longer reports errors for the assignment of operations involving negative numbers
    - Squiz SelfMemberReferenceSniff can no longer get into an infinite loop when checking a static call with a namespace
      -- Thanks to Andy Grunwald for the patch
    - Fixed bug #19699 : Generic.Files.LineLength giving false positives when tab-width is used
    - Fixed bug #19726 : Wrong number of spaces expected after instanceof static
  - Fixed bug #19727 : PSR2: no error reported when using } elseif {
   </notes>
  </release>
  <release>
   <version>
    <release>1.4.2</release>
    <api>1.4.2</api>
   </version>
   <stability>
    <release>stable</release>
    <api>stable</api>
   </stability>
   <date>2012-11-09</date>
   <license uri="https://github.com/squizlabs/PHP_CodeSniffer/blob/master/licence.txt">BSD License</license>
   <notes>
    - PHP_CodeSniffer can now be installed using Composer
      -- Require squizlabs/php_codesniffer in your composer.json file
      -- Thanks to Rob Bast, Stephen Rees-Carter, Stefano Kowalke and Ivan Habunek for help with this
    - Squiz BlockCommentSniff and InlineCommentSniff no longer report errors for trait block comments
    - Squiz SelfMemberReferenceSniff now supports namespaces
      -- Thanks to Andy Grunwald for the patch
    - Squiz FileCommentSniff now uses tag names inside the error codes for many messages
      -- This allows you to exclude specific missing, out of order etc., tags
    - Squiz SuperfluousWhitespaceSniff now has an option to ignore blank lines
      -- This will stop errors being reported for lines that contain only whitespace
      -- Set the ignoreBlankLines property to TRUE in your ruleset.xml file to enable this
    - PSR2 no longer reports errors for whitespace at the end of blank lines
    - Fixed gitblame report not working on Windows
      -- Thanks to Rogerio Prado de Jesus
    - Fixed an incorrect error in Squiz OperatorSpacingSniff for default values inside a closure definition
    - Fixed bug #19691 : SubversionPropertiesSniff fails to find missing properties
      -- Thanks to Kevin Winahradsky for the patch
    - Fixed bug #19692 : DisallowMultipleAssignments is triggered by a closure
    - Fixed bug #19693 : exclude-patterns no longer work on specific messages
    - Fixed bug #19694 : Squiz.PHP.LowercasePHPFunctions incorrectly matches return by ref functions
   </notes>
  </release>
  <release>
   <version>
    <release>1.4.1</release>
    <api>1.4.1</api>
   </version>
   <stability>
    <release>stable</release>
    <api>stable</api>
   </stability>
   <date>2012-11-02</date>
   <license uri="https://github.com/squizlabs/PHP_CodeSniffer/blob/master/licence.txt">BSD License</license>
   <notes>
    - All ignore patterns have been reverted to being checked against the absolute path of a file
      -- Patterns can be specified to be relative in a rulset.xml file, but nowhere else
      -- e.g., [exclude-pattern type="relative"]^tests/*[/exclude-pattern] (with angle brackets, not square brackets)
    - Added support for PHP tokenizing of T_INLINE_ELSE colons, so this token type is now available
      -- Custom sniffs that rely on looking for T_COLON tokens inside inline if statements must be changed to use the new token
      -- Fixes bug #19666 : PSR1.Files.SideEffects throws a notice Undefined index: scope_closer
    - Messages can now be changed from errors to warnings (and vice versa) inside ruleset.xml files
      -- As you would with "message" and "severity", specify a "type" tag under a "rule" tag and set the value to "error" or "warning"
    - PHP_CodeSniffer will now generate a warning on files that it detects have mixed line endings
      -- This warning has the code Internal.LineEndings.Mixed and can be overriden in a ruleset.xml file
      -- Thanks to Vit Brunner for help with this
    - Sniffs inside PHP 5.3 namespaces are now supported, along with the existing underscore-style emulated namespaces
      -- For example: namespace MyStandard\Sniffs\Arrays; class ArrayDeclarationSniff implements \PHP_CodeSniffer_Sniff { ...
      -- Thanks to Till Klampaeckel for the patch
    - Generic DuplicateClassNameSniff is no longer a multi-file sniff, so it won't max out your memory
      -- Multi-file sniff support should be considered deprecated as standard sniffs can now do the same thing
    - Added Generic DisallowSpaceIndent to check that files are indented using tabs
    - Added Generic OneClassPerFileSniff to check that only one class is defined in each file
      -- Thanks to Andy Grunwald for the contribution
    - Added Generic OneInterfacePerFileSniff to check that only one interface is defined in each file
      -- Thanks to Andy Grunwald for the contribution
    - Added Generic LowercasedFilenameSniff to check that filenames are lowercase
      -- Thanks to Andy Grunwald for the contribution
    - Added Generic ClosingPHPTagSniff to check that each open PHP tag has a corresponding close tag
      -- Thanks to Andy Grunwald for the contribution
    - Added Generic CharacterBeforePHPOpeningTagSniff to check that the open PHP tag is the first content in a file
      -- Thanks to Andy Grunwald for the contribution
    - Fixed incorrect errors in Squiz OperatorBracketSniff and OperatorSpacingSniff for negative numbers in CASE statements
      -- Thanks to Arnout Boks for the patch
    - Generic CamelCapsFunctionNameSniff no longer enforces exact case matching for PHP magic methods
    - Generic CamelCapsFunctionNameSniff no longer throws errors for overridden SOAPClient methods prefixed with double underscores
      -- Thanks to Dorian Villet for the patch
    - PEAR ValidFunctionNameSniff now supports traits
    - PSR1 ClassDeclarationSniff no longer throws an error for non-namespaced code if PHP version is less than 5.3.0
    - Fixed bug #19616 : Nested switches cause false error in PSR2
    - Fixed bug #19629 : PSR2 error for inline comments on multi-line argument lists
    - Fixed bug #19644 : Alternative syntax, e.g. if/endif triggers Inline Control Structure error
    - Fixed bug #19655 : Closures reporting as multi-line when they are not
    - Fixed bug #19675 : Improper indent of nested anonymous function bodies in a call
    - Fixed bug #19685 : PSR2 catch-22 with empty third statement in for loop
    - Fixed bug #19687 : Anonymous functions inside arrays marked as indented incorrectly in PSR2
   </notes>
  </release>
  <release>
   <version>
    <release>1.4.0</release>
    <api>1.4.0</api>
   </version>
   <stability>
    <release>stable</release>
    <api>stable</api>
   </stability>
   <date>2012-09-26</date>
   <license uri="https://github.com/squizlabs/PHP_CodeSniffer/blob/master/licence.txt">BSD License</license>
   <notes>
    - Added PSR1 and PSR2 coding standards that can be used to check your code against these guidelines
    - PHP 5.4 short array syntax is now detected and tokens are assigned to the open and close characters
      -- New tokens are T_OPEN_SHORT_ARRAY and T_CLOSE_SHORT_ARRAY as PHP does not define its own
    - Added the ability to explain a coding standard by listing the sniffs that it includes
      -- The sniff list includes all imported and native sniffs
      -- Explain a standard by using the -e and --standard=[standard] command line arguments
      -- E.g., phpcs -e --standard=Squiz
      -- Thanks to Ben Selby for the idea
    - Added report to show results using notify-send
      -- Use --report=notifysend to generate the report
      -- Thanks to Christian Weiske for the contribution
    - The JS tokenizer now recognises RETURN as a valid closer for CASE and DEFAULT inside switch statements
    - AbstractPatternSniff now sets the ignoreComments option using a public var rather than through the constructor
      -- This allows the setting to be overwritten in ruleset.xml files
      -- Old method remains for backwards compatibility
    - Generic LowerCaseConstantSniff and UpperCaseConstantSniff no longer report errors on classes named True, False or Null
    - PEAR ValidFunctionNameSniff no longer enforces exact case matching for PHP magic methods
    - Squiz SwitchDeclarationSniff now allows RETURN statements to close a CASE or DEFAULT statement
    - Squiz BlockCommentSniff now correctly reports an error for blank lines before blocks at the start of a control structure
    - Fixed a PHP notice generated when loading custom array settings from a rulset.xml file
    - Fixed bug #17908 : CodeSniffer does not recognise optional @params
      -- Thanks to Pete Walker for the patch
    - Fixed bug #19538 : Function indentation code sniffer checks inside short arrays
    - Fixed bug #19565 : Non-Executable Code Sniff Broken for Case Statements with both return and break
    - Fixed bug #19612 : Invalid @package suggestion
   </notes>
  </release>
  <release>
   <version>
    <release>1.3.6</release>
    <api>1.3.6</api>
   </version>
   <stability>
    <release>stable</release>
    <api>stable</api>
   </stability>
   <date>2012-08-08</date>
   <license uri="https://github.com/squizlabs/PHP_CodeSniffer/blob/master/licence.txt">BSD License</license>
   <notes>
    - Memory usage has been dramatically reduced when using the summary report
      -- Reduced memory is only available when displaying a single summary report to the screen
      -- PHP_CodeSniffer will not generate any messages in this case, storing only error counts instead
      -- Impact is most notable with very high error and warning counts
    - Significantly improved the performance of Squiz NonExecutableCodeSniff
    - Ignore patterns now check the relative path of a file based on the dir being checked
      -- Allows ignore patterns to become more generic as the path to the code is no longer included when checking
      -- Thanks to Kristof Coomans for the patch
    - Sniff settings can now be changed by specifying a special comment format inside a file
      -- e.g., // @codingStandardsChangeSetting PEAR.Functions.FunctionCallSignature allowMultipleArguments false
      -- If you change a setting, don't forget to change it back
    - Added Generic EndFileNewlineSniff to ensure PHP files end with a newline character
    - PEAR FunctionCallSignatureSniff now includes a setting to force one argument per line in multi-line calls
      -- Set allowMultipleArguments to false
    - Squiz standard now enforces one argument per line in multi-line function calls
    - Squiz FunctionDeclarationArgumentSpacingSniff now supports closures
    - Squiz OperatorSpacingSniff no longer throws an error for negative values inside an inline THEN statement
      -- Thanks to Klaus Purer for the patch
    - Squiz FunctionCommentSniff now throws an error for not closing a comment with */
      -- Thanks to Klaus Purer for the patch
    - Summary report no longer shows two lines of PHP_Timer output when showing sources
    - Fixed undefined variable error in PEAR FunctionCallSignatureSniff for lines with no indent
    - Fixed bug #19502 : Generic.Files.LineEndingsSniff fails if no new-lines in file
    - Fixed bug #19508 : switch+return: Closing brace indented incorrectly
    - Fixed bug #19532 : The PSR-2 standard don't recognize Null in class names
    - Fixed bug #19546 : Error thrown for __call() method in traits
   </notes>
  </release>
  <release>
   <version>
    <release>1.3.5</release>
    <api>1.3.5</api>
   </version>
   <stability>
    <release>stable</release>
    <api>stable</api>
   </stability>
   <date>2012-07-12</date>
   <license uri="https://github.com/squizlabs/PHP_CodeSniffer/blob/master/licence.txt">BSD License</license>
   <notes>
    - Added Generic CamelCapsFunctionNameSniff to just check if function and method names use camel caps
      -- Does not allow underscore prefixes for private/protected methods
      -- Defaults to strict checking, where two uppercase characters can not be next to each other
      -- Strict checking can be disabled in a ruleset.xml file
    - Squiz FunctionDeclarationArgumentSpacing now has a setting to specify how many spaces should surround equals signs
      -- Default remains at 0
      -- Override the equalsSpacing setting in a ruleset.xml file to change
    - Squiz ClassDeclarationSniff now throws errors for > 1 space before extends/implements class name with ns seperator
    - Squiz standard now warns about deprecated functions using Generic DeprecatedFunctionsSniff
    - PEAR FunctionDeclarationSniff now reports an error for multiple spaces after the FUNCTION keyword and around USE
    - PEAR FunctionDeclarationSniff now supports closures
    - Squiz MultiLineFunctionDeclarationSniff now supports closures
    - Exclude rules written for Unix systems will now work correctly on Windows
      -- Thanks to Walter Tamboer for the patch
    - The PHP tokenizer now recognises T_RETURN as a valid closer for T_CASE and T_DEFAULT inside switch statements
    - Fixed duplicate message codes in Generic OpeningFunctionBraceKernighanRitchieSniff
    - Fixed bug #18651 : PHPunit Test cases for custom standards are not working on Windows
    - Fixed bug #19416 : Shorthand arrays cause bracket spacing errors
    - Fixed bug #19421 : phpcs doesn't recognize ${x} as equivalent to $x
    - Fixed bug #19428 : PHPCS Report "hgblame" doesn't support windows paths
      -- Thanks to Justin Rovang for the patch
    - Fixed bug #19448 : Problem with detecting remote standards
    - Fixed bug #19463 : Anonymous functions incorrectly being flagged by NonExecutableCodeSniff
    - Fixed bug #19469 : PHP_CodeSniffer_File::getMemberProperties() sets wrong scope
    - Fixed bug #19471 : phpcs on Windows, when using Zend standard, doesn't catch problems
      -- Thanks to Ivan Habunek for the patch
    - Fixed bug #19478 : Incorrect indent detection in PEAR standard
      -- Thanks to Shane Auckland for the patch
    - Fixed bug #19483 : Blame Reports fail with space in directory name
   </notes>
  </release>
  <release>
   <version>
    <release>1.3.4</release>
    <api>1.3.4</api>
   </version>
   <stability>
    <release>stable</release>
    <api>stable</api>
   </stability>
   <date>2012-05-17</date>
   <license uri="https://github.com/squizlabs/PHP_CodeSniffer/blob/master/licence.txt">BSD License</license>
   <notes>
    - Added missing package.xml entries for new Generic FixmeSniff
      -- Thanks to Jaroslav Hanslík for the patch
    - Expected indents for PEAR ScopeClosingBraceSniff and FunctionCallSignatureSniff can now be set in ruleset files
      -- Both sniffs use a variable called "indent"
      -- Thanks to Thomas Despoix for the patch
    - Standards designed to be installed in the PHPCS Standards dir will now work outside this dir as well
      -- In particular, allows the Drupal CS to work without needing to symlink it into the PHPCS install
      -- Thanks to Peter Philipp for the patch
    - Rule references for standards, directories and specific sniffs can now be relative in ruleset.xml files
      -- For example: ref="../MyStandard/Sniffs/Commenting/DisallowHashCommentsSniff.php"
    - Symlinked standards now work correctly, allowing aliasing of installed standards (request #19417)
      -- Thanks to Tom Klingenberg for the patch
    - Squiz ObjectInstantiationSniff now allows objects to be returned without assinging them to a variable
    - Added Squiz.Commenting.FileComment.MissingShort error message for file comments that only contains tags
      -- Also stops undefined index errors being generated for these comments
    - Debug option -vv now shows tokenizer status for CSS files
    - Added support for new gjslint error formats
      -- Thanks to Meck for the patch
    - Generic ScopeIndentSniff now allows comment indents to not be exact even if the exact flag is set
      -- The start of the comment is still checked for exact indentation as normal
    - Fixed an issue in AbstractPatternSniff where comments were not being ignored in some cases
    - Fixed an issue in Zend ClosingTagSniff where the closing tag was not always being detected correctly
      -- Thanks to Jonathan Robson for the patch
    - Fixed an issue in Generic FunctionCallArgumentSpacingSniff where closures could cause incorrect errors
    - Fixed an issue in Generic UpperCaseConstantNameSniff where errors were incorrectly reported on goto statements
      -- Thanks to Tom Klingenberg for the patch
    - PEAR FileCommentSniff and ClassCommentSniff now support author emails with a single character in the local part
      -- E.g., a@me.com
      -- Thanks to Denis Shapkin for the patch
    - Fixed bug #19290 : Generic indent sniffer fails for anonymous functions
    - Fixed bug #19324 : Setting show_warnings configuration option does not work
    - Fixed bug #19354 : Not recognizing references passed to method
    - Fixed bug #19361 : CSS tokenzier generates errors when PHP embedded in CSS file
    - Fixed bug #19374 : HEREDOC/NOWDOC Indentation problems
    - Fixed bug #19381 : traits and indetations in traits are not handled properly
    - Fixed bug #19394 : Notice in NonExecutableCodeSniff
    - Fixed bug #19402 : Syntax error when executing phpcs on Windows with parens in PHP path
      -- Thanks to Tom Klingenberg for the patch
    - Fixed bug #19411 : magic method error on __construct()
      -- The fix required a rewrite of AbstractScopeSniff, so please test any sniffs that extend this class
    - Fixed bug #19412 : Incorrect error about assigning objects to variables when inside inline IF
    - Fixed bug #19413 : php_cs thinks I haven't used a parameter when I have
    - Fixed bug #19414 : php_cs seems to not track variables correctly in heredocs
   </notes>
  </release>
  <release>
   <version>
    <release>1.3.3</release>
    <api>1.3.3</api>
   </version>
   <stability>
    <release>stable</release>
    <api>stable</api>
   </stability>
   <date>2012-02-17</date>
   <license uri="https://github.com/squizlabs/PHP_CodeSniffer/blob/master/licence.txt">BSD License</license>
   <notes>
    - Added new Generic FixmeSniff that shows error messages for all FIXME comments left in your code
      -- Thanks to Sam Graham for the contribution
    - The maxPercentage setting in the Squiz CommentedOutCodeSniff can now be overriden in a rulset.xml file
      -- Thanks to Volker Dusch for the patch
    - The Checkstyle and XML reports now use XMLWriter
      -- Only change in output is that empty file tags are no longer produced for files with no violations
      -- Thanks to Sebastian Bergmann for the patch
    - Added PHP_CodeSniffer_Tokens::$bracketTokens to give sniff writers fast access to open and close bracket tokens
    - Fixed an issue in AbstractPatternSniff where EOL tokens were not being correctly checked in some cases
    - PHP_CodeSniffer_File::getTokensAsString() now detects incorrect length value (request #19313)
    - Fixed bug #19114 : CodeSniffer checks extension even for single file
    - Fixed bug #19171 : Show sniff codes option is ignored by some report types
      -- Thanks to Dominic Scheirlinck for the patch
    - Fixed bug #19188 : Lots of PHP Notices when analyzing the Symfony framework
      -- First issue was list-style.. lines in CSS files not properly adjusting open/close bracket positions
      -- Second issue was notices caused by bug #19137
    - Fixed bug #19208 : UpperCaseConstantName reports class members
      -- Was also a problem with LowerCaseConstantName as well
    - Fixed bug #19256 : T_DOC_COMMENT in CSS files breaks ClassDefinitionNameSpacingSniff
      -- Thanks to Klaus Purer for the patch
    - Fixed bug #19264 : Squiz.PHP.NonExecutableCode does not handle RETURN in CASE without BREAK
    - Fixed bug #19270 : DuplicateClassName does not handle namespaces correctly
    - Fixed bug #19283 : CSS @media rules cause false positives
      -- Thanks to Klaus Purer for the patch
   </notes>
  </release>
  <release>
   <version>
    <release>1.3.2</release>
    <api>1.3.2</api>
   </version>
   <stability>
    <release>stable</release>
    <api>stable</api>
   </stability>
   <date>2011-12-01</date>
   <license uri="https://github.com/squizlabs/PHP_CodeSniffer/blob/master/licence.txt">BSD License</license>
   <notes>
    - Added Generic JSHintSniff to run jshint.js over a JS file and report warnings
      -- Set jshint path using phpcs --config-set jshint_path /path/to/jshint-rhino.js
      -- Set rhino path using phpcs --config-set rhino_path /path/to/rhino
      -- Thanks to Alexander Weiß for the contribution
    - Nowdocs are now tokenized using PHP_CodeSniffer specific T_NOWDOC tokens for easier identification
    - Generic UpperCaseConstantNameSniff no longer throws errors for namespaces
      -- Thanks to Jaroslav Hanslík for the patch
    - Squiz NonExecutableCodeSniff now detects code after thrown exceptions
      -- Thanks to Jaroslav Hanslík for the patch
    - Squiz OperatorSpacingSniff now ignores references
      -- Thanks to Jaroslav Hanslík for the patch
    - Squiz FunctionCommentSniff now reports a missing function comment if it finds a standard code comment instead
    - Squiz FunctionCommentThrownTagSniff no longer reports errors if it can't find a function comment
    - Fixed unit tests not running under Windows
      -- Thanks to Jaroslav Hanslík for the patch
    - Fixed bug #18964 : "$stackPtr must be of type T_VARIABLE" on heredocs and nowdocs
    - Fixed bug #18973 : phpcs is looking for variables in a nowdoc
    - Fixed bug #18974 : Blank line causes "Multi-line function call not indented correctly"
      -- Adds new error message to ban empty lines in multi-line function calls
    - Fixed bug #18975 : "Closing parenthesis must be on a line by itself" also causes indentation error
   </notes>
  </release>
  <release>
   <version>
    <release>1.3.1</release>
    <api>1.3.1</api>
   </version>
   <stability>
    <release>stable</release>
    <api>stable</api>
   </stability>
   <date>2011-11-03</date>
   <license uri="https://github.com/squizlabs/PHP_CodeSniffer/blob/master/licence.txt">BSD License</license>
   <notes>
    - All report file command line arguments now work with relative paths (request #17240)
    - The extensions command line argument now supports multi-part file extensions (request #17227)
    - Added report type --report=hgblame to show number of errors/warnings committed by authors in a Mercurial repository
      -- Has the same functionality as the svnblame report
      -- Thanks to Ben Selby for the patch
    - Added T_BACKTICK token type to make detection of backticks easier (request #18799)
    - Added pattern matching support to Generic ForbiddenFunctionsSniff
        -- If you are extending it and overriding register() or addError() you will need to review your sniff
    - Namespaces are now recognised as scope openers, although they do not require braces (request #18043)
    - Added new ByteOrderMarkSniff to Generic standard (request #18194)
      -- Throws an error if a byte order mark is found in any PHP file
      -- Thanks to Piotr Karas for the contribution
    - PHP_Timer output is no longer included in reports when being written to a file (request #18252)
      -- Also now shown for all report types if nothing is being printed to the screen
    - Generic DeprecatedFunctionSniff now reports functions as deprecated and not simply forbidden (request #18288)
    - PHPCS now accepts file contents from STDIN (request #18447)
      -- Example usage: cat temp.php | phpcs [options]  -OR-  phpcs [options] &lt; temp.php
      -- Not every sniff will work correctly due to the lack of a valid file path
    - PHP_CodeSniffer_Exception no longer extends PEAR_Exception (request #18483)
      -- PEAR_Exception added a requirement that PEAR had to be installed
      -- PHP_CodeSniffer is not used as a library, so unlikely to have any impact
    - PEAR FileCommentSniff now allows GIT IDs in the version tag (request #14874)
    - AbstractVariableSniff now supports heredocs
      -- Also includes some variable detection fixes
      -- Thanks to Sam Graham for the patch
    - Squiz FileCommentSniff now enforces rule that package names cannot start with the word Squiz
    - MySource AssignThisSniff now allows "this" to be assigned to the private var _self
    - Fixed issue in Squiz FileCommentSniff where suggested package name was the same as the incorrect package name
    - Fixed some issues with Squiz ArrayDeclarationSniff when using function calls in array values
    - Fixed doc generation so it actually works again
      -- Also now works when being run from an SVN checkout as well as when installed as a PEAR package
      -- Should fix bug #18949 : Call to private method from static
    - PEAR ClassDeclaration sniff now supports indentation checks when using the alternate namespace syntax
      -- PEAR.Classes.ClassDeclaration.SpaceBeforeBrace message now contains 2 variables instead of 1
      -- Sniff allows overriding of the default indent level, which is set to 4
      -- Fixes bug #18933 : Alternative namespace declaration syntax confuses scope sniffs
    - Fixed bug #18465 : "self::" does not work in lambda functions
      -- Also corrects conversion of T_FUNCTION tokens to T_CLOSURE, which was not fixing token condition arrays
    - Fixed bug #18543 : CSS Tokenizer deletes too many #
    - Fixed bug #18624 : @throws namespace problem
      -- Thanks to Gavin Davies for the patch
    - Fixed bug #18628 : Generic.Files.LineLength gives incorrect results with Windows line-endings
    - Fixed bug #18633 : CSS Tokenizer doesn't replace T_LIST tokens inside some styles
    - Fixed bug #18657 : anonymous functions wrongly indented
    - Fixed bug #18670 : UpperCaseConstantNameSniff fails on dynamic retrieval of class constant
    - Fixed bug #18709 : Code sniffer sniffs file if even if it's in --ignore
      -- Thanks to Artem Lopata for the patch
    - Fixed bug #18762 : Incorrect handling of define and constant in UpperCaseConstantNameSniff
      -- Thanks to Thomas Baker for the patch
    - Fixed bug #18769 : CSS Tokenizer doesn't replace T_BREAK tokens inside some styles
    - Fixed bug #18835 : Unreachable errors of inline returns of closure functions
      -- Thanks to Patrick Schmidt for the patch
    - Fixed bug #18839 : Fix miscount of warnings in AbstractSniffUnitTest.php
      -- Thanks to Sam Graham for the patch
    - Fixed bug #18844 : Generic_Sniffs_CodeAnalysis_UnusedFunctionParameterSniff with empty body
      -- Thanks to Dmitri Medvedev for the patch
    - Fixed bug #18847 : Running Squiz_Sniffs_Classes_ClassDeclarationSniff results in PHP notice
    - Fixed bug #18868 : jslint+rhino: errors/warnings not detected
      -- Thanks to Christian Weiske for the patch
    - Fixed bug #18879 : phpcs-svn-pre-commit requires escapeshellarg
      -- Thanks to Bjorn Katuin for the patch
    - Fixed bug #18951 : weird behaviour with closures and multi-line use () params
   </notes>
  </release>
  <release>
   <version>
    <release>1.3.0</release>
    <api>1.3.0</api>
   </version>
   <stability>
    <release>stable</release>
    <api>stable</api>
   </stability>
   <date>2011-03-17</date>
   <license uri="https://github.com/squizlabs/PHP_CodeSniffer/blob/master/licence.txt">BSD License</license>
   <notes>
    - Add a new token T_CLOSURE that replaces T_FUNCTION if the function keyword is anonymous
    - Many Squiz sniffs no longer report errors when checking closures; they are now ignored
    - Fixed some error messages in PEAR MultiLineConditionSniff that were not using placeholders for message data
    - AbstractVariableSniff now correctly finds variable names wrapped with curly braces inside double quoted strings
    - PEAR FunctionDeclarationSniff now ignores arrays in argument default values when checking multi-line declarations
    - Fixed bug #18200 : Using custom named ruleset file as standard no longer works
    - Fixed bug #18196 : PEAR MultiLineCondition.SpaceBeforeOpenBrace not consistent with newline chars
    - Fixed bug #18204 : FunctionCommentThrowTag picks wrong exception type when throwing function call
    - Fixed bug #18222 : Add __invoke method to PEAR standard
    - Fixed bug #18235 : Invalid error generation in Squiz.Commenting.FunctionCommentThrowTag
    - Fixed bug #18250 : --standard with relative path skips Standards' "implicit" sniffs
    - Fixed bug #18274 : Multi-line IF and function call indent rules conflict
    - Fixed bug #18282 : Squiz doesn't handle final keyword before function comments
      -- Thanks to Dave Perrett for the patch
    - Fixed bug #18336 : Function isUnderscoreName gives php notices
   </notes>
  </release>
  <release>
   <version>
    <release>1.3.0RC2</release>
    <api>1.3.0RC2</api>
   </version>
   <stability>
    <release>beta</release>
    <api>beta</api>
   </stability>
   <date>2011-01-14</date>
   <license uri="https://github.com/squizlabs/PHP_CodeSniffer/blob/master/licence.txt">BSD License</license>
   <notes>
    - You can now print multiple reports for each run and print each to the screen or a file (request #12434)
      -- Format is --report-[report][=file] (e.g., --report-xml=out.xml)
      -- Printing to screen is done by leaving [file] empty (e.g., --report-xml)
      -- Multiple reports can be specified in this way (e.g., --report-summary --report-xml=out.xml)
      -- The standard --report and --report-file command line arguments are unchanged
    - Added -d command line argument to set php.ini settings while running (request #17244)
      -- Usage is: phpcs -d memory_limit=32M -d ...
      -- Thanks to Ben Selby for the patch
    - Added -p command line argument to show progress during a run
      -- Dot means pass, E means errors found, W means only warnings found and S means skipped file
      -- Particularly good for runs where you are checking more than 100 files
      -- Enable by default with --config-set show_progress 1
      -- Will not print anything if you are already printing verbose output
      -- This has caused a big change in the way PHP_CodeSniffer processes files (API changes around processing)
    - You can now add exclude rules for individual sniffs or error messages (request #17903)
      -- Only available when using a ruleset.xml file to specify rules
      -- Uses the same exclude-pattern tags as normal but allows them inside rule tags
    - Using the -vvv option will now print a list of sniffs executed for each file and how long they took to process
    - Added Generic ClosureLinterSniff to run Google's gjslint over your JS files
    - The XML and CSV reports now include the severity of the error (request #18165)
      -- The Severity column in the CSV report has been renamed to Type, and a new Severity column added for this
    - Fixed issue with Squiz FunctionCommentSniff reporting incorrect type hint when default value uses namespace
      -- Thanks to Anti Veeranna for the patch
    - Generic FileLengthSniff now uses iconv_strlen to check line length if an encoding is specified (request #14237)
    - Generic UnnecessaryStringConcatSniff now allows strings to be combined to form a PHP open or close tag
    - Squiz SwitchDeclarationSniff no longer reports indentation errors for BREAK statements inside IF conditions
    - Interactive mode now always prints the full error report (ignores command line)
    - Improved regular expression detection in JavaScript files
      -- Added new T_TYPEOF token that can be used to target the typeof JS operator
      -- Fixes bug #17611 : Regular expression tokens not recognised
    - Squiz ScopeIndentSniff removed
      -- Squiz standard no longer requires additional indents between ob_* methods
      -- Also removed Squiz OutputBufferingIndentSniff that was checking the same thing
    - PHP_CodeSniffer_File::getMemberProperties() performance improved significantly
      -- Improves performance of Squiz ValidVariableNameSniff significantly
    - Squiz OperatorSpacingSniff performance improved significantly
    - Squiz NonExecutableCodeSniff performance improved significantly
      -- Will throw duplicate errors in some cases now, but these should be rare
    - MySource IncludeSystemSniff performance improved significantly
    - MySource JoinStringsSniff no longer reports an error when using join() on a named JS array
    - Warnings are now reported for each file when they cannot be opened instead of stopping the script
      -- Hide warnings with the -n command line argument
      -- Can override the warnings using the code Internal.DetectLineEndings
    - Fixed bug #17693 : issue with pre-commit hook script with filenames that start with v
    - Fixed bug #17860 : isReference function fails with references in array
      -- Thanks to Lincoln Maskey for the patch
    - Fixed bug #17902 : Cannot run tests when tests are symlinked into tests dir
      -- Thanks to Matt Button for the patch
    - Fixed bug #17928 : Improve error message for Generic_Sniffs_PHP_UpperCaseConstantSniff
      -- Thanks to Stefano Kowalke for the patch
    - Fixed bug #18039 : JS Tokenizer crash when ] is last character in file
    - Fixed bug #18047 : Incorrect handling of namespace aliases as constants
      -- Thanks to Dmitri Medvedev for the patch
    - Fixed bug #18072 : Impossible to exclude path from processing when symlinked
    - Fixed bug #18073 : Squiz.PHP.NonExecutableCode fault
    - Fixed bug #18117 : PEAR coding standard: Method constructor not sniffed as a function
    - Fixed bug #18135 : Generic FunctionCallArgumentSpacingSniff reports function declaration errors
    - Fixed bug #18140 : Generic scope indent in exact mode: strange expected/found values for switch
    - Fixed bug #18145 : Sniffs are not loaded for custom ruleset file
      -- Thanks to Scott McCammon for the patch
    - Fixed bug #18152 : While and do-while with AbstractPatternSniff
    - Fixed bug #18191 : Squiz.PHP.LowercasePHPFunctions does not work with new Date()
    - Fixed bug #18193 : CodeSniffer doesn't reconize CR (\r) line endings
   </notes>
  </release>
  <release>
   <version>
    <release>1.3.0RC1</release>
    <api>1.3.0RC1</api>
   </version>
   <stability>
    <release>beta</release>
    <api>beta</api>
   </stability>
   <date>2010-09-03</date>
   <license uri="https://github.com/squizlabs/PHP_CodeSniffer/blob/master/licence.txt">BSD License</license>
   <notes>
    - Added exclude pattern support to ruleset.xml file so you can specify ignore patterns in a standard (request #17683)
      -- Use new exclude-pattern tags to include the ignore rules into your ruleset.xml file
      -- See CodeSniffer/Standards/PHPCS/ruleset.xml for an example
    - Added new --encoding command line argument to specify the encoding of the files being checked
      -- When set to utf-8, stops the XML-based reports from double-encoding
      -- When set to something else, helps the XML-based reports encode to utf-8
      -- Default value is iso-8859-1 but can be changed with --config-set encoding [value]
    - The report is no longer printed to screen when using the --report-file command line option (request #17467)
      -- If you want to print it to screen as well, use the -v command line argument
    - The SVN and GIT blame reports now also show percentage of reported errors per author (request #17606)
      -- Thanks to Ben Selby for the patch
    - Updated the SVN pre-commit hook to work with the new severity levels feature
    - Generic SubversionPropertiesSniff now allows properties to have NULL values (request #17682)
      -- A null value indicates that the property should exist but the value should not be checked
    - Generic UpperCaseConstantName Sniff now longer complains about the PHPUnit_MAIN_METHOD constant (request #17798)
    - Squiz FileComment sniff now checks JS files as well as PHP files
    - Squiz FunctionCommentSniff now supports namespaces in type hints
    - Fixed a problem in Squiz OutputBufferingIndentSniff where block comments were reported as not indented
    - Fixed bug #17092 : Problems with utf8_encode and htmlspecialchars with non-ascii chars
      -- Use the new --encoding=utf-8 command line argument if your files are utf-8 encoded
    - Fixed bug #17629 : PHP_CodeSniffer_Tokens::$booleanOperators missing T_LOGICAL_XOR
      -- Thanks to Matthew Turland for the patch
    - Fixed bug #17699 : Fatal error generating code coverage with PHPUnit 5.3.0RC1
    - Fixed bug #17718 : Namespace 'use' statement: used global class name is recognized as constant
    - Fixed bug #17734 : Generic SubversionPropertiesSniff complains on non SVN files
    - Fixed bug #17742 : EmbeddedPhpSniff reacts negatively to file without closing php tag
    - Fixed bug #17823 : Notice: Please no longer include PHPUnit/Framework.php
   </notes>
  </release>
  <release>
   <version>
    <release>1.3.0a1</release>
    <api>1.3.0a1</api>
   </version>
   <stability>
    <release>alpha</release>
    <api>alpha</api>
   </stability>
   <date>2010-07-15</date>
   <license uri="https://github.com/squizlabs/PHP_CodeSniffer/blob/master/licence.txt">BSD License</license>
   <notes>
    - All CodingStandard.php files have been replaced by ruleset.xml files
      -- Custom standards will need to be converted over to this new format to continue working
    - You can specify a path to your own custom ruleset.xml file by using the --standard command line arg
      -- e.g., phpcs --standard=/path/to/my/ruleset.xml
    - Added a new report type --report=gitblame to show how many errors and warnings were committed by each author
      -- Has the same functionality as the svnblame report
      -- Thanks to Ben Selby for the patch
    - A new token type T_DOLLAR has been added to allow you to sniff for variable variables (feature request #17095)
      -- Thanks to Ian Young for the patch
    - JS tokenizer now supports T_POWER (^) and T_MOD_EQUAL (%=) tokens (feature request #17441)
    - If you have PHP_Timer installed, you'll now get a time/memory summary at the end of a script run
      -- Only happens when printing reports that are designed to be read on the command line
    - Added Generic DeprecatedFunctionsSniff to warn about the use of deprecated functions (feature request #16694)
      -- Thanks to Sebastian Bergmann for the patch
    - Added Squiz LogicalOperatorSniff to ensure that logical operators are surrounded by single spaces
    - Added MySource ChannelExceptionSniff to ensure action files only throw ChannelException
    - Added new method getClassProperties() for sniffs to use to determine if a class is abstract and/or final
      -- Thanks to Christian Kaps for the patch
    - Generic UpperCaseConstantSniff no longer throws errors about namespaces
      -- Thanks to Christian Kaps for the patch
    - Squiz OperatorBracketSniff now correctly checks value assignmnets in arrays
    - Squiz LongConditionClosingCommentSniff now requires a comment for long CASE statements that use curly braces
    - Squiz LongConditionClosingCommentSniff now requires an exact comment match on the brace
    - MySource IncludeSystemSniff now ignores DOMDocument usage
    - MySource IncludeSystemSniff no longer requires inclusion of systems that are being implemented
    - Removed found and expected messages from Squiz ConcatenationSpacingSniff because they were messy and not helpful
    - Fixed a problem where Generic CodeAnalysisSniff could show warnings if checking multi-line strings
    - Fixed error messages in Squiz ArrayDeclarationSniff reporting incorrect number of found and expected spaces
    - Fixed bug #17048 : False positive in Squiz_WhiteSpace_ScopeKeywordSpacingSniff
    - Fixed bug #17054 : phpcs more strict than PEAR CS regarding function parameter spacing
    - Fixed bug #17096 : Notice: Undefined index: scope_condition in ScopeClosingBraceSniff.php
      -- Moved PEAR.Functions.FunctionCallArgumentSpacing to Generic.Functions.FunctionCallArgumentSpacing
    - Fixed bug #17144 : Deprecated: Function eregi() is deprecated
    - Fixed bug #17236 : PHP Warning due to token_get_all() in DoubleQuoteUsageSniff
    - Fixed bug #17243 : Alternate Switch Syntax causes endless loop of Notices in SwitchDeclaration
    - Fixed bug #17313 : Bug with switch case struture
    - Fixed bug #17331 : Possible parse error: interfaces may not include member vars
    - Fixed bug #17337 : CSS tokenizer fails on quotes urls
    - Fixed bug #17420 : Uncaught exception when comment before function brace
    - Fixed bug #17503 : closures formatting is not supported
   </notes>
  </release>
  <release>
   <version>
    <release>1.2.2</release>
    <api>1.2.2</api>
   </version>
   <stability>
    <release>stable</release>
    <api>stable</api>
   </stability>
   <date>2010-01-27</date>
   <license uri="https://github.com/squizlabs/PHP_CodeSniffer/blob/master/licence.txt">BSD License</license>
   <notes>
    - The core PHP_CodeSniffer_File methods now understand the concept of closures (feature request #16866)
      -- Thanks to Christian Kaps for the sample code
    - Sniffs can now specify violation codes for each error and warning they add
      -- Future versions will allow you to override messages and severities using these codes
      -- Specifying a code is optional, but will be required if you wish to support overriding
    - All reports have been broken into separate classes
      -- Command line usage and report output remains the same
      -- Thanks to Gabriele Santini for the patch
    - Added an interactive mode that can be enabled using the -a command line argument
      -- Scans files and stops when it finds a file with errors
      -- Waits for user input to recheck the file (hopefully you fixed the errors) or skip the file
      -- Useful for very large code bases where full rechecks take a while
    - The reports now show the correct number of errors and warnings found
    - The isCamelCaps method now allows numbers in class names
    - The JS tokenizer now correctly identifies boolean and bitwise AND and OR tokens
    - The JS tokenzier now correctly identifies regular expressions used in conditions
    - PEAR ValidFunctionNameSniff now ignores closures
    - Squiz standard now uses the PEAR setting of 85 chars for LineLengthSniff
    - Squiz ControlStructureSpacingSniff now ensure there are no spaces around parentheses
    - Squiz LongConditionClosingCommentSniff now checks for comments at the end of try/catch statements
    - Squiz LongConditionClosingCommentSniff now checks validity of comments for short structures if they exist
    - Squiz IncrementDecrementUsageSniff now has better checking to ensure it only looks at simple variable assignments
    - Squiz PostStatementCommentSniff no longer throws errors for end function comments
    - Squiz InlineCommentSniff no longer throws errors for end function comments
    - Squiz OperatorBracketSniff now allows simple arithmetic operations in SWITCH conditions
    - Squiz ValidFunctionNameSniff now ignores closures
    - Squiz MethodScopeSniff now ignores closures
    - Squiz ClosingDeclarationCommentSniff now ignores closures
    - Squiz GlobalFunctionSniff now ignores closures
    - Squiz DisallowComparisonAssignmentSniff now ignores the assigning of arrays
    - Squiz DisallowObjectStringIndexSniff now allows indexes that contain dots and reserved words
    - Squiz standard now throws nesting level and cyclomatic complexity errors at much higher levels
    - Squiz CommentedOutCodeSniff now ignores common comment framing chacacters
    - Squiz ClassCommentSniff now ensures the open comment tag is the only content on the first line
    - Squiz FileCommentSniff now ensures the open comment tag is the only content on the first line
    - Squiz FunctionCommentSniff now ensures the open comment tag is the only content on the first line
    - Squiz VariableCommentSniff now ensures the open comment tag is the only content on the first line
    - Squiz NonExecutableCodeSniff now warns about empty return statements that are not required
    - Removed ForbiddenStylesSniff from Squiz standard
      -- It is now in in the MySource standard as BrowserSpecificStylesSniff
      -- New BrowserSpecificStylesSniff ignores files with browser-specific suffixes
    - MySource IncludeSystemSniff no longer throws errors when extending the Exception class
    - MySource IncludeSystemSniff no longer throws errors for the abstract widget class
    - MySource IncludeSystemSniff and UnusedSystemSniff now allow includes inside IF statements
    - MySource IncludeSystemSniff no longer throws errors for included widgets inside methods
    - MySource GetRequestDataSniff now throws errors for using $_FILES
    - MySource CreateWidgetTypeCallbackSniff now allows return statements in nested functions
    - MySource DisallowSelfActionsSniff now ignores abstract classes
    - Fixed a problem with the SVN pre-commit hook for PHP versions without vertical whitespace regex support
    - Fixed bug #16740 : False positives for heredoc strings and unused parameter sniff
    - Fixed bug #16794 : ValidLogicalOperatorsSniff doesn't report operators not in lowercase
    - Fixed bug #16804 : Report filename is shortened too much
    - Fixed bug #16821 : Bug in Squiz_Sniffs_WhiteSpace_OperatorSpacingSniff
      -- Thanks to Jaroslav Hanslík for the patch
    - Fixed bug #16836 : Notice raised when using semicolon to open case
    - Fixed bug #16855 : Generic standard sniffs incorrectly for define() method
    - Fixed bug #16865 : Two bugs in Squiz_Sniffs_WhiteSpace_OperatorSpacingSniff
      -- Thanks to Jaroslav Hanslík for the patch
    - Fixed bug #16902 : Inline If Declaration bug
    - Fixed bug #16960 : False positive for late static binding in Squiz/ScopeKeywordSpacingSniff
      -- Thanks to Jakub Tománek for the patch
    - Fixed bug #16976 : The phpcs attempts to process symbolic links that don't resolve to files
    - Fixed bug #17017 : Including one file in the files sniffed alters errors reported for another file
   </notes>
  </release>
  <release>
   <version>
    <release>1.2.1</release>
    <api>1.2.1</api>
   </version>
   <stability>
    <release>stable</release>
    <api>stable</api>
   </stability>
   <date>2009-11-17</date>
   <license uri="https://github.com/squizlabs/PHP_CodeSniffer/blob/master/licence.txt">BSD License</license>
   <notes>
    - Added a new report type --report=svnblame to show how many errors and warnings were committed by each author
      -- Also shows the percentage of their code that are errors and warnings
      -- Requires you to have the SVN command in your path
      -- Make sure SVN is storing usernames and passwords (if required) or you will need to enter them for each file
      -- You can also use the -s command line argument to see the different types of errors authors are committing
      -- You can use the -v command line argument to see all authors, even if they have no errors or warnings
    - Added a new command line argument --report-width to allow you to set the column width of screen reports
      -- Reports wont accept values less than 70 or else they get too small
      -- Can also be set via a config var: phpcs --config-set report_width 100
    - You can now get PHP_CodeSniffer to ignore a whole file by adding @codingStandardsIgnoreFile in the content
      -- If you put it in the first two lines the file wont even be tokenized, so it will be much quicker
    - Reports now print their file lists in alphabetical order
    - PEAR FunctionDeclarationSniff now reports error for incorrect closing bracket placement in multi-line definitions
    - Added Generic CallTimePassByRefenceSniff to prohibit the passing of variables into functions by reference
      -- Thanks to Florian Grandel for the contribution
    - Added Squiz DisallowComparisonAssignmentSniff to ban the assignment of comparison values to a variable
    - Added Squiz DuplicateStyleDefinitionSniff to check for duplicate CSS styles in a single class block
    - Squiz ArrayDeclarationSniff no longer checks the case of array indexes because that is not its job
    - Squiz PostStatementCommentSniff now allows end comments for class member functions
    - Squiz InlineCommentSniff now supports the checking of JS files
    - MySource CreateWidgetTypeCallbackSniff now allows the callback to be passed to another function
    - MySource CreateWidgetTypeCallbackSniff now correctly ignores callbacks used inside conditions
    - Generic MultipleStatementAlignmentSniff now enforces a single space before equals sign if max padding is reached
    - Fixed a problem in the JS tokenizer where regular expressions containing \// were not converted correctly
    - Fixed a problem tokenizing CSS files where multiple ID targets on a line would look like comments
    - Fixed a problem tokenizing CSS files where class names containing a colon looked like style definitions
    - Fixed a problem tokenizing CSS files when style statements had empty url() calls
    - Fixed a problem tokenizing CSS colours with the letter E in first half of the code
    - Squiz ColonSpacingSniff now ensures it is only checking style definitions in CSS files and not class names
    - Squiz DisallowComparisonAssignmentSniff no longer reports errors when assigning the return value of a function
    - CSS tokenizer now correctly supports multi-line comments
    - When only the case of var names differ for function comments, the error now indicates the case is different
    - Fixed an issue with Generic UnnecessaryStringConcatSniff where it incorrectly suggested removing a concat
    - Fixed bug #16530 : ScopeIndentSniff reports false positive
    - Fixed bug #16533 : Duplicate errors and warnings
    - Fixed bug #16563 : Check file extensions problem in phpcs-svn-pre-commit
      -- Thanks to Kaijung Chen for the patch
    - Fixed bug #16592 : Object operator indentation incorrect when first operator is on a new line
    - Fixed bug #16641 : Notice output
    - Fixed bug #16682 : Squiz_Sniffs_Strings_DoubleQuoteUsageSniff reports string "\0" as invalid
    - Fixed bug #16683 : Typing error in PHP_CodeSniffer_CommentParser_AbstractParser
    - Fixed bug #16684 : Bug in Squiz_Sniffs_PHP_NonExecutableCodeSniff
    - Fixed bug #16692 : Spaces in paths in Squiz_Sniffs_Debug_JavaScriptLintSniff
      -- Thanks to Jaroslav Hanslík for the patch
    - Fixed bug #16696 : Spelling error in MultiLineConditionSniff
    - Fixed bug #16697 : MultiLineConditionSniff incorrect result with inline IF
    - Fixed bug #16698 : Notice in JavaScript Tokenizer
    - Fixed bug #16736 : Multi-files sniffs aren't processed when FILE is a single directory
      -- Thanks to Alexey Shein for the patch
    - Fixed bug #16792 : Bug in Generic_Sniffs_PHP_ForbiddenFunctionsSniff
   </notes>
  </release>
  <release>
   <version>
    <release>1.2.0</release>
    <api>1.2.0</api>
   </version>
   <stability>
    <release>stable</release>
    <api>stable</api>
   </stability>
   <date>2009-08-17</date>
   <license uri="https://github.com/squizlabs/PHP_CodeSniffer/blob/master/licence.txt">BSD License</license>
   <notes>
    - Installed standards are now favoured over custom standards when using the cmd line arg with relative paths
    - Unit tests now use a lot less memory while running
    - Squiz standard now uses Generic EmptyStatementSniff but throws errors instead of warnings
    - Squiz standard now uses Generic UnusedFunctionParameterSniff
    - Removed unused ValidArrayIndexNameSniff from the Squiz standard
    - Fixed bug #16424 : SubversionPropertiesSniff print PHP Warning
    - Fixed bug #16450 : Constant PHP_CODESNIFFER_VERBOSITY already defined (unit tests)
    - Fixed bug #16453 : function declaration long line splitted error
    - Fixed bug #16482 : phpcs-svn-pre-commit ignores extensions parameter
   </notes>
  </release>
  <release>
   <version>
    <release>1.2.0RC3</release>
    <api>1.2.0RC3</api>
   </version>
   <stability>
    <release>beta</release>
    <api>beta</api>
   </stability>
   <date>2009-07-07</date>
   <license uri="https://github.com/squizlabs/PHP_CodeSniffer/blob/master/licence.txt">BSD License</license>
   <notes>
    - You can now use @codingStandardsIgnoreStart and @...End comments to suppress messages (feature request #14002)
    - A warning is now included for files without any code when short_open_tag is set to Off (feature request #12952)
    - You can now use relative paths to your custom standards with the --standard cmd line arg (feature request #14967)
    - You can now override magic methods and functions in PEAR ValidFunctionNameSniff (feature request #15830)
    - MySource IncludeSystemSniff now recognises widget action classes
    - MySource IncludeSystemSniff now knows about unit test classes and changes rules accordingly
   </notes>
  </release>
  <release>
   <version>
    <release>1.2.0RC2</release>
    <api>1.2.0RC2</api>
   </version>
   <stability>
    <release>beta</release>
    <api>beta</api>
   </stability>
   <date>2009-05-25</date>
   <license uri="https://github.com/squizlabs/PHP_CodeSniffer/blob/master/licence.txt">BSD License</license>
   <notes>
    - Test suite can now be run using the full path to AllTests.php (feature request #16179)
    - Fixed bug #15980 : PHP_CodeSniffer change php current directory
      -- Thanks to Dolly Aswin Harahap for the patch
    - Fixed bug #16001 : Notice triggered
    - Fixed bug #16054 : phpcs-svn-pre-commit not showing any errors
    - Fixed bug #16071 : Fatal error: Uncaught PHP_CodeSniffer_Exception
    - Fixed bug #16170 : Undefined Offset -1 in MultiLineConditionSniff.php on line 68
    - Fixed bug #16175 : Bug in Squiz-IncrementDecrementUsageSniff
   </notes>
  </release>
  <release>
   <version>
    <release>1.2.0RC1</release>
    <api>1.2.0RC1</api>
   </version>
   <stability>
    <release>beta</release>
    <api>beta</api>
   </stability>
   <date>2009-03-09</date>
   <license uri="https://github.com/squizlabs/PHP_CodeSniffer/blob/master/licence.txt">BSD License</license>
   <notes>
    - Reports that are output to a file now include a trailing newline at the end of the file
    - Fixed sniff names not shown in -vvv token processing output
    - Added Generic SubversionPropertiesSniff to check that specific svn props are set for files
      -- Thanks to Jack Bates for the contribution
    - The PHP version check can now be overridden in classes that extend PEAR FileCommentSniff
      -- Thanks to Helgi Þormar Þorbjörnsson for the suggestion
    - Added Generic ConstructorNameSniff to check for PHP4 constructor name usage
      -- Thanks to Leif Wickland for the contribution
    - Squiz standard now supports multi-line function and condition sniffs from PEAR standard
    - Squiz standard now uses Generic ConstructorNameSniff
    - Added MySource GetRequestDataSniff to ensure REQUEST, GET and POST are not accessed directly
    - Squiz OperatorBracketSniff now allows square brackets in simple unbracketed operations
    - Fixed the incorrect tokenizing of multi-line block comments in CSS files
    - Fixed bug #15383 : Uncaught PHP_CodeSniffer_Exception
    - Fixed bug #15408 : An unexpected exception has been caught: Undefined offset: 2
    - Fixed bug #15519 : Uncaught PHP_CodeSniffer_Exception
    - Fixed bug #15624 : Pre-commit hook fails with PHP errors
    - Fixed bug #15661 : Uncaught PHP_CodeSniffer_Exception
    - Fixed bug #15722 : "declare(encoding = 'utf-8');" leads to "Missing file doc comment"
    - Fixed bug #15910 : Object operator indention not calculated correctly
   </notes>
  </release>
  <release>
   <version>
    <release>1.2.0a1</release>
    <api>1.2.0a1</api>
   </version>
   <stability>
    <release>alpha</release>
    <api>alpha</api>
   </stability>
   <date>2008-12-18</date>
   <license uri="https://github.com/squizlabs/PHP_CodeSniffer/blob/master/licence.txt">BSD License</license>
   <notes>
    - PHP_CodeSniffer now has a CSS tokenizer for checking CSS files
    - Added support for a new multi-file sniff that sniffs all processed files at once
    - Added new output format --report=emacs to output errors using the emacs standard compile output format
      -- Thanks to Len Trigg for the contribution
    - Reports can now be written to a file using the --report-file command line argument (feature request #14953)
      -- The report is also written to screen when using this argument
    - The CheckStyle, CSV and XML reports now include a source for each error and warning (feature request #13242)
      -- A new report type --report=source can be used to show you the most common errors in your files
    - Added new command line argument -s to show error sources in all reports
    - Added new command line argument --sniffs to specify a list of sniffs to restrict checking to
      -- Uses the sniff source codes that are optionally displayed in reports
    - Changed the max width of error lines from 80 to 79 chars to stop blank lines in the default windows cmd window
    - PHP_CodeSniffer now has a token for an asperand (@ symbol) so sniffs can listen for them
      -- Thanks to Andy Brockhurst for the patch
    - Added Generic DuplicateClassNameSniff that will warn if the same class name is used in multiple files
      -- Not currently used by any standard; more of a multi-file sniff sample than anything useful
    - Added Generic NoSilencedErrorsSniff that warns if PHP errors are being silenced using the @ symbol
      -- Thanks to Andy Brockhurst for the contribution
    - Added Generic UnnecessaryStringConcatSniff that checks for two strings being concatenated
    - Added PEAR FunctionDeclarationSniff to enforce the new multi-line function declaration PEAR standard
    - Added PEAR MultiLineAssignmentSniff to enforce the correct indentation of multi-line assignments
    - Added PEAR MultiLineConditionSniff to enforce the new multi-line condition PEAR standard
    - Added PEAR ObjectOperatorIndentSniff to enforce the new chained function call PEAR standard
    - Added MySource DisallowSelfActionSniff to ban the use of self::method() calls in Action classes
    - Added MySource DebugCodeSniff to ban the use of Debug::method() calls
    - Added MySource CreateWidgetTypeCallback sniff to check callback usage in widget type create methods
    - Added Squiz DisallowObjectStringIndexSniff that forces object dot notation in JavaScript files
      -- Thanks to Sertan Danis for the contribution
    - Added Squiz DiscouragedFunctionsSniff to warn when using debug functions
    - Added Squiz PropertyLabelSniff to check whitespace around colons in JS property and label declarations
    - Added Squiz DuplicatePropertySniff to check for duplicate property names in JS classes
    - Added Squiz ColonSpacingSniff to check for spacing around colons in CSS style definitions
    - Added Squiz SemicolonSpacingSniff to check for spacing around semicolons in CSS style definitions
    - Added Squiz IdentationSniff to check for correct indentation of CSS files
    - Added Squiz ColourDefinitionSniff to check that CSS colours are defined in uppercase and using shorthand
    - Added Squiz EmptyStyleDefinitionSniff to check for CSS style definitions without content
    - Added Squiz EmptyClassDefinitionSniff to check for CSS class definitions without content
    - Added Squiz ClassDefinitionOpeningBraceSpaceSniff to check for spaces around opening brace of CSS class definitions
    - Added Squiz ClassDefinitionClosingBraceSpaceSniff to check for a single blank line after CSS class definitions
    - Added Squiz ClassDefinitionNameSpacingSniff to check for a blank lines inside CSS class definition names
    - Added Squiz DisallowMultipleStyleDefinitionsSniff to check for multiple style definitions on a single line
    - Added Squiz DuplicateClassDefinitionSniff to check for duplicate CSS class blocks that can be merged
    - Added Squiz ForbiddenStylesSniff to check for usage of browser specific styles
    - Added Squiz OpacitySniff to check for incorrect opacity values in CSS
    - Added Squiz LowercaseStyleDefinitionSniff to check for styles that are not defined in lowercase
    - Added Squiz MissingColonSniff to check for style definitions where the colon has been forgotten
    - Added Squiz MultiLineFunctionDeclarationSniff to check that multi-line declarations contain one param per line
    - Added Squiz JSLintSniff to check for JS errors using the jslint.js script through Rhino
      -- Set jslint path using phpcs --config-set jslint_path /path/to/jslint.js
      -- Set rhino path using phpcs --config-set rhino_path /path/to/rhino
    - Added Generic TodoSniff that warns about comments that contain the word TODO
    - Removed MultipleStatementAlignmentSniff from the PEAR standard as alignment is now optional
    - Generic ForbiddenFunctionsSniff now has protected member var to specify if it should use errors or warnings
    - Generic MultipleStatementAlignmentSniff now has correct error message if assignment is on a new line
    - Generic MultipleStatementAlignmentSniff now has protected member var to allow it to ignore multi-line assignments
    - Generic LineEndingsSniff now supports checking of JS files
    - Generic LineEndingsSniff now supports checking of CSS files
    - Generic DisallowTabIndentSniff now supports checking of CSS files
    - Squiz DoubleQuoteUsageSniff now bans the use of variables in double quoted strings in favour of concatenation
    - Squiz SuperfluousWhitespaceSniff now supports checking of JS files
    - Squiz SuperfluousWhitespaceSniff now supports checking of CSS files
    - Squiz DisallowInlineIfSniff now supports checking of JS files
    - Squiz SemicolonSpacingSniff now supports checking of JS files
    - Squiz PostStatementCommentSniff now supports checking of JS files
    - Squiz FunctionOpeningBraceSpacingSniff now supports checking of JS files
    - Squiz FunctionClosingBraceSpacingSniff now supports checking of JS files
      -- Empty JS functions must have their opening and closing braces next to each other
    - Squiz ControlStructureSpacingSniff now supports checking of JS files
    - Squiz LongConditionClosingCommentSniff now supports checking of JS files
    - Squiz OperatorSpacingSniff now supports checking of JS files
    - Squiz SwitchDeclarationSniff now supports checking of JS files
    - Squiz CommentedOutCodeSniff now supports checking of CSS files
    - Squiz DisallowSizeFunctionsInLoopsSniff now supports checking of JS files for the use of object.length
    - Squiz DisallowSizeFunctionsInLoopsSniff no longer complains about size functions outside of the FOR condition
    - Squiz ControlStructureSpacingSniff now bans blank lines at the end of a control structure
    - Squiz ForLoopDeclarationSniff no longer throws errors for JS FOR loops without semicolons
    - Squiz MultipleStatementAlignmentSniff no longer throws errors if a statement would take more than 8 spaces to align
    - Squiz standard now uses Genric TodoSniff
    - Squiz standard now uses Genric UnnecessaryStringConcatSniff
    - Squiz standard now uses PEAR MultiLineAssignmentSniff
    - Squiz standard now uses PEAR MultiLineConditionSniff
    - Zend standard now uses OpeningFunctionBraceBsdAllmanSniff (feature request #14647)
    - MySource JoinStringsSniff now bans the use of inline array joins and suggests the + operator
    - Fixed incorrect errors that can be generated from abstract scope sniffs when moving to a new file
    - Core tokenizer now matches orphaned curly braces in the same way as square brackets
    - Whitespace tokens at the end of JS files are now added to the token stack
    - JavaScript tokenizer now identifies properties and labels as new token types
    - JavaScript tokenizer now identifies object definitions as a new token type and matches curly braces for them
    - JavaScript tokenizer now identifies DIV_EQUAL and MUL_EQUAL tokens
    - Improved regular expression detection in the JavaScript tokenizer
    - Improve AbstractPatternSniff support so it can listen for any token type, not just weighted tokens
    - Fixed Squiz DoubleQuoteUsageSniff so it works correctly with short_open_tag=Off
    - Fixed bug #14409 : Output of warnings to log file
    - Fixed bug #14520 : Notice: Undefined offset: 1 in /usr/share/php/PHP/CodeSniffer/File.php on line
    - Fixed bug #14637 : Call to processUnknownArguments() misses second parameter $pos
      -- Thanks to Peter Buri for the patch
    - Fixed bug #14889 : Lack of clarity: licence or license
    - Fixed bug #15008 : Nested Parentheses in Control Structure Sniffs
    - Fixed bug #15091 : pre-commit hook attempts to sniff folders
      -- Thanks to Bruce Weirdan for the patch
    - Fixed bug #15124 : AbstractParser.php uses deprecated split() function
      -- Thanks to Sebastian Bergmann for the patch
    - Fixed bug #15188 : PHPCS vs HEREDOC strings
    - Fixed bug #15231 : Notice: Uninitialized string offset: 0 in FileCommentSniff.php on line 555
    - Fixed bug #15336 : Notice: Undefined offset: 2 in /usr/share/php/PHP/CodeSniffer/File.php on line
   </notes>
  </release>
  <release>
   <version>
    <release>1.1.0</release>
    <api>1.1.0</api>
   </version>
   <stability>
    <release>stable</release>
    <api>stable</api>
   </stability>
   <date>2008-07-14</date>
   <license uri="https://github.com/squizlabs/PHP_CodeSniffer/blob/master/licence.txt">BSD License</license>
   <notes>
    - PEAR FileCommentSniff now allows tag orders to be overridden in child classes
      -- Thanks to Jeff Hodsdon for the patch
    - Added Generic DisallowMultipleStatementsSniff to ensure there is only one statement per line
    - Squiz standard now uses DisallowMultipleStatementsSniff
    - Fixed error in Zend ValidVariableNameSniff when checking vars in form: $class->{$var}
    - Fixed bug #14077 : Fatal error: Uncaught PHP_CodeSniffer_Exception: $stackPtr is not a class member
    - Fixed bug #14168 : Global Function -> Static Method and __autoload()
    - Fixed bug #14238 : Line length not checket at last line of a file
    - Fixed bug #14249 : wrong detection of scope_opener
    - Fixed bug #14250 : ArrayDeclarationSniff emit warnings at malformed array
    - Fixed bug #14251 : --extensions option doesn't work
   </notes>
  </release>
  <release>
   <version>
    <release>1.1.0RC3</release>
    <api>1.1.0RC3</api>
   </version>
   <stability>
    <release>beta</release>
    <api>beta</api>
   </stability>
   <date>2008-07-03</date>
   <license uri="https://github.com/squizlabs/PHP_CodeSniffer/blob/master/licence.txt">BSD License</license>
   <notes>
    - PEAR FileCommentSniff now allows tag orders to be overridden in child classes
      -- Thanks to Jeff Hodsdon for the patch
    - Added Generic DisallowMultipleStatementsSniff to ensure there is only one statement per line
    - Squiz standard now uses DisallowMultipleStatementsSniff
    - Fixed error in Zend ValidVariableNameSniff when checking vars in form: $class->{$var}
    - Fixed bug #14077 : Fatal error: Uncaught PHP_CodeSniffer_Exception: $stackPtr is not a class member
    - Fixed bug #14168 : Global Function -> Static Method and __autoload()
    - Fixed bug #14238 : Line length not checket at last line of a file
    - Fixed bug #14249 : wrong detection of scope_opener
    - Fixed bug #14250 : ArrayDeclarationSniff emit warnings at malformed array
    - Fixed bug #14251 : --extensions option doesn't work
   </notes>
  </release>
  <release>
   <version>
    <release>1.1.0RC2</release>
    <api>1.1.0RC2</api>
   </version>
   <stability>
    <release>beta</release>
    <api>beta</api>
   </stability>
   <date>2008-06-13</date>
   <license uri="https://github.com/squizlabs/PHP_CodeSniffer/blob/master/licence.txt">BSD License</license>
   <notes>
    - Permission denied errors now stop script execution but still display current errors (feature request #14076)
    - Added Squiz ValidArrayIndexNameSniff to ensure array indexes do not use camel case
    - Squiz ArrayDeclarationSniff now ensures arrays are not declared with camel case index values
    - PEAR ValidVariableNameSniff now alerts about a possible parse error for member vars inside an interface
    - Fixed bug #13921 : js parsing fails for comments on last line of file
    - Fixed bug #13922 : crash in case of malformed (but tokenized) php file
      -- PEAR and Squiz ClassDeclarationSniff now throw warnings for possible parse errors
      -- Squiz ValidClassNameSniff now throws warning for possible parse errors
      -- Squiz ClosingDeclarationCommentSniff now throws additonal warnings for parse errors
   </notes>
  </release>
  <release>
   <version>
    <release>1.1.0RC1</release>
    <api>1.1.0RC1</api>
   </version>
   <stability>
    <release>beta</release>
    <api>beta</api>
   </stability>
   <date>2008-05-13</date>
   <license uri="https://github.com/squizlabs/PHP_CodeSniffer/blob/master/licence.txt">BSD License</license>
   <notes>
    - Added support for multiple tokenizers so PHP_CodeSniffer can check more than just PHP files
      -- PHP_CodeSniffer now has a JS tokenizer for checking JavaScript files
      -- Sniffs need to be updated to work with additional tokenizers, or new sniffs written for them
   - phpcs now exits with status 2 if the tokenier extension has been disabled (feature request #13269)
   - Added scripts/phpcs-svn-pre-commit that can be used as an SVN pre-commit hook
     -- Also reworked the way the phpcs script works to make it easier to wrap it with other functionality
     -- Thanks to Jack Bates for the contribution
   - Fixed error in phpcs error message when a supplied file does not exist
   - Fixed a cosmetic error in AbstractPatternSniff where the "found" string was missing some content
   - Added sniffs that implement part of the PMD rule catalog to the Generic standard
     -- Thanks to Manuel Pichler for the contribution of all these sniffs.
   - Squiz FunctionCommentThrowTagSniff no longer throws errors for function that only throw variables
   - Generic ScopeIndentSniff now has private member to enforce exact indent matching
   - Replaced Squiz DisallowCountInLoopsSniff with Squiz DisallowSizeFunctionsInLoopsSniff
     -- Thanks to Jan Miczaika for the sniff
   - Squiz BlockCommentSniff now checks inline doc block comments
   - Squiz InlineCommentSniff now checks inline doc block comments
   - Squiz BlockCommentSniff now checks for no blank line before first comment in a function
   - Squiz DocCommentAlignmentSniff now ignores inline doc block comments
   - Squiz ControlStructureSpacingSniff now ensures no blank lines at the start of control structures
   - Squiz ControlStructureSpacingSniff now ensures no blank lines between control structure closing braces
   - Squiz IncrementDecrementUsageSniff now ensures inc/dec ops are bracketed in string concats
   - Squiz IncrementDecrementUsageSniff now ensures inc/dec ops are not used in arithmetic operations
   - Squiz FunctionCommentSniff no longer throws errors if return value is mixed but function returns void somewhere
   - Squiz OperatorBracketSniff no allows function call brackets to count as operator brackets
   - Squiz DoubleQuoteUsageSniff now supports \x \f and \v (feature request #13365)
   - Squiz ComparisonOperatorUsageSniff now supports JS files
   - Squiz ControlSignatureSniff now supports JS files
   - Squiz ForLoopDeclarationSniff now supports JS files
   - Squiz OperatorBracketSniff now supports JS files
   - Squiz InlineControlStructureSniff now supports JS files
   - Generic LowerCaseConstantSniff now supports JS files
   - Generic DisallowTabIndentSniff now supports JS files
   - Generic MultipleStatementAlignmentSniff now supports JS files
   - Added Squiz ObjectMemberCommaSniff to ensure the last member of a JS object is not followed by a comma
   - Added Squiz ConstantCaseSniff to ensure the PHP constants are uppercase and JS lowercase
   - Added Squiz JavaScriptLintSniff to check JS files with JSL
     -- Set path using phpcs --config-set jsl_path /path/to/jsl
   - Added MySource FirebugConsoleSniff to ban the use of "console" for JS variable and function names
   - Added MySource JoinStringsSniff to enforce the use of join() to concatenate JS strings
   - Added MySource AssignThisSniff to ensure this is only assigned to a var called self
   - Added MySource DisallowNewWidgetSniff to ban manual creation of widget objects
   - Removed warning shown in Zend CodeAnalyzerSniff when the ZCA path is not set
   - Fixed error in Squiz ValidVariableNameSniff when checking vars in the form $obj->$var
   - Fixed error in Squiz DisallowMultipleAssignmentsSniff when checking vars in the form $obj->$var
   - Fixed error in Squiz InlineCommentSniff where comments for class constants were seen as inline
   - Fixed error in Squiz BlockCommentSniff where comments for class constants were not ignored
   - Fixed error in Squiz OperatorBracketSniff where negative numbers were ignored during comparisons
   - Fixed error in Squiz FunctionSpacingSniff where functions after member vars reported incorrect spacing
   - Fixed bug #13062 : Interface comments aren't handled in PEAR standard
     -- Thanks to Manuel Pichler for the path
   - Fixed bug #13119 : php minimum requirement need to be fix
   - Fixed bug #13156 : Bug in Squiz_Sniffs_PHP_NonExecutableCodeSniff
   - Fixed bug #13158 : Strange behaviour in AbstractPatternSniff
   - Fixed bug #13169 : Undefined variables
   - Fixed bug #13178 : Catch exception in File.php
   - Fixed bug #13254 : Notices output in checkstyle report causes XML issues
   - Fixed bug #13446 : crash with src of phpMyAdmin
     -- Thanks to Manuel Pichler for the path
   </notes>
  </release>
  <release>
   <version>
    <release>1.1.0a1</release>
    <api>1.1.0a1</api>
   </version>
   <stability>
    <release>alpha</release>
    <api>alpha</api>
   </stability>
   <date>2008-04-21</date>
   <license uri="https://github.com/squizlabs/PHP_CodeSniffer/blob/master/licence.txt">BSD License</license>
   <notes>
    - Fixed error in PEAR ValidClassNameSniff when checking class names with double underscores
    - Moved Squiz InlineControlStructureSniff into Generic standard
    - PEAR standard now throws warnings for inline control structures
    - Squiz OutputBufferingIndentSniff now ignores the indentation of inline HTML
    - MySource IncludeSystemSniff now ignores usage of ZipArchive
    - Removed "function" from error messages for Generic function brace sniffs (feature request #13820)
    - Generic UpperCaseConstantSniff no longer throws errors for delcare(ticks = ...)
      -- Thanks to Josh Snyder for the patch
    - Squiz ClosingDeclarationCommentSniff and AbstractVariableSniff now throw warnings for possible parse errors
    - Fixed bug #13827 : AbstractVariableSniff throws "undefined index"
    - Fixed bug #13846 : Bug in Squiz.NonExecutableCodeSniff
    - Fixed bug #13849 : infinite loop in PHP_CodeSniffer_File::findNext()
   </notes>
  </release>
  <release>
   <version>
    <release>1.0.1</release>
    <api>1.0.1</api>
   </version>
   <stability>
    <release>stable</release>
    <api>stable</api>
   </stability>
   <date>2008-02-04</date>
   <license uri="https://github.com/squizlabs/PHP_CodeSniffer/blob/master/licence.txt">BSD License</license>
   <notes>
    - Squiz ArrayDeclarationSniff now throws error if the array keyword is followed by a space
    - Squiz ArrayDeclarationSniff now throws error for empty multi-line arrays
    - Squiz ArrayDeclarationSniff now throws error for multi-line arrays with a single value
    - Squiz DocCommentAlignmentSniff now checks for a single space before tags inside docblocks
    - Squiz ForbiddenFunctionsSniff now disallows is_null() to force use of (=== NULL) instead
    - Squiz VariableCommentSniff now continues throwing errors after the first one is found
    - Squiz SuperfluousWhitespaceSniff now throws errors for multiple blank lines inside functions
    - MySource IncludedSystemSniff now checks extended class names
    - MySource UnusedSystemSniff now checks extended and implemented class names
    - MySource IncludedSystemSniff now supports includeWidget()
    - MySource UnusedSystemSniff now supports includeWidget()
    - Added PEAR ValidVariableNameSniff to check that only private member vars are prefixed with an underscore
    - Added Squiz DisallowCountInLoopsSniff to check for the use of count() in FOR and WHILE loop conditions
    - Added MySource UnusedSystemSniff to check for included classes that are never used
    - Fixed a problem that caused the parentheses map to sometimes contain incorrect values
    - Fixed bug #12767 : Cant run phpcs from dir with PEAR subdir
    - Fixed bug #12773 : Reserved variables are not detected in strings
      -- Thanks to Wilfried Loche for the patch
    - Fixed bug #12832 : Tab to space conversion does not work
    - Fixed bug #12888 : extra space indentation = Notice: Uninitialized string offset...
    - Fixed bug #12909 : Default generateDocs function does not work under linux
      -- Thanks to Paul Smith for the patch
    - Fixed bug #12957 : PHP 5.3 magic method __callStatic
      -- Thanks to Manuel Pichler for the patch
   </notes>
  </release>
  <release>
   <version>
    <release>1.0.0</release>
    <api>1.0.0</api>
   </version>
   <stability>
    <release>stable</release>
    <api>stable</api>
   </stability>
   <date>2007-12-21</date>
   <license uri="https://github.com/squizlabs/PHP_CodeSniffer/blob/master/licence.txt">BSD License</license>
   <notes>
    - You can now specify the full path to a coding standard on the command line (feature request #11886)
      -- This allows you to use standards that are stored outside of PHP_CodeSniffer's own Standard dir
      -- You can also specify full paths in the CodingStandard.php include and exclude methods
      -- Classes, dirs and files need to be names as if the standard was part of PHP_CodeSniffer
      -- Thanks to Dirk Thomas for the doc generator patch and testing
    - Modified the scope map to keep checking after 3 lines for some tokens (feature request #12561)
      -- Those tokens that must have an opener (like T_CLASS) now keep looking until EOF
      -- Other tokens (like T_FUNCTION) still stop after 3 lines for performance
    - You can now esacpe commas in ignore patterns so they can be matched in file names
      -- Thanks to Carsten Wiedmann for the patch
    - Config data is now cached in a global var so the file system is not hit so often
      -- You can also set config data temporarily for the script if you are using your own external script
      -- Pass TRUE as the third argument to PHP_CodeSniffer::setConfigData()
    - PEAR ClassDeclarationSniff no longer throws errors for multi-line class declarations
    - Squiz ClassDeclarationSniff now ensures there is one blank line after a class closing brace
    - Squiz ClassDeclarationSniff now throws errors for a missing end PHP tag after the end class tag
    - Squiz IncrementDecrementUsageSniff no longer throws errors when -= and += are being used with vars
    - Squiz SwitchDeclarationSniff now throws errors for switch statements that do not contain a case statement
      -- Thanks to Sertan Danis for the patch
    - MySource IncludeSystemSniff no longer throws errors for the Util package
    - Fixed bug #12621 : "space after AS" check is wrong
      -- Thanks to Satoshi Oikawa for the patch
    - Fixed bug #12645 : error message is wrong
      -- Thanks to Renoiv for the patch
    - Fixed bug #12651 : Increment/Decrement Operators Usage at -1
   </notes>
  </release>
  <release>
   <version>
    <release>1.0.0RC3</release>
    <api>1.0.0RC3</api>
   </version>
   <stability>
    <release>beta</release>
    <api>beta</api>
   </stability>
   <date>2007-11-30</date>
   <license uri="https://github.com/squizlabs/PHP_CodeSniffer/blob/master/licence.txt">BSD License</license>
   <notes>
    - Added new command line argument --tab-width that will convert tabs to spaces before testing
      -- This allows you to use the existing sniffs that check for spaces even when you use tabs
      -- Can also be set via a config var: phpcs --config-set tab_width 4
      -- A value of zero (the default) tells PHP_CodeSniffer not to replace tabs with spaces
    - You can now change the default report format from "full" to something else
        -- Run: phpcs --config-set report_format [format]
    - Improved performance by optimising the way the scope map is created during tokenising
    - Added new Squiz DisallowInlineIfSniff to disallow the usage of inline IF statements
    - Fixed incorrect errors being thrown for nested switches in Squiz SwitchDeclarationSniff
    - PEAR FunctionCommentSniff no longer complains about missing comments for @throws tags
    - PEAR FunctionCommentSniff now throws error for missing exception class name for @throws tags
    - PHP_CodeSniffer_File::isReference() now correctly returns for functions that return references
    - Generic LineLengthSniff no longer warns about @version lines with CVS or SVN id tags
    - Generic LineLengthSniff no longer warns about @license lines with long URLs
    - Squiz FunctionCommentThrowTagSniff no longer complains about throwing variables
    - Squiz ComparisonOperatorUsageSniff no longer throws incorrect errors for inline IF statements
    - Squiz DisllowMultipleAssignmentsSniff no longer throws errors for assignments in inline IF statements
    - Fixed bug #12455 : CodeSniffer treats content inside heredoc as PHP code
    - Fixed bug #12471 : Checkstyle report is broken
    - Fixed bug #12476 : PHP4 destructors are reported as error
    - Fixed bug #12513 : Checkstyle XML messages need to be utf8_encode()d
      -- Thanks to Sebastian Bergmann for the patch.
    - Fixed bug #12517 : getNewlineAfter() and dos files
   </notes>
  </release>
  <release>
   <version>
    <release>1.0.0RC2</release>
    <api>1.0.0RC2</api>
   </version>
   <stability>
    <release>beta</release>
    <api>beta</api>
   </stability>
   <date>2007-11-14</date>
   <license uri="https://github.com/squizlabs/PHP_CodeSniffer/blob/master/licence.txt">BSD License</license>
   <notes>
    - Added a new Checkstyle report format
      -- Like the current XML format but modified to look like Checkstyle output
      -- Thanks to Manuel Pichler for helping get the format correct
    - You can now hide warnings by default
        -- Run: phpcs --config-set show_warnings 0
        -- If warnings are hidden by default, use the new -w command line argument to override
    - Added new command line argument --config-delete to delete a config value and revert to the default
    - Improved overall performance by optimising tokenising and next/prev methods (feature request #12421)
      -- Thanks to Christian Weiske for the patch
    - Added FunctionCallSignatureSniff to Squiz standard
    - Added @subpackage support to file and class comment sniffs in PEAR standard (feature request #12382)
      -- Thanks to Carsten Wiedmann for the patch
    - An error is now displayed if you use a PHP version less than 5.1.0 (feature request #12380)
      -- Thanks to Carsten Wiedmann for the patch
    - phpcs now exits with status 2 if it receives invalid input (feature request #12380)
      -- This is distinct from status 1, which indicates errors or warnings were found
    - Added new Squiz LanguageConstructSpacingSniff to throw errors for additional whitespace after echo etc.
    - Removed Squiz ValidInterfaceNameSniff
    - PEAR FunctionCommentSniff no longer complains about unknown tags
    - Fixed incorrect errors about missing function comments in PEAR FunctionCommentSniff
    - Fixed incorrect function docblock detection in Squiz FunctionCommentSniff
    - Fixed incorrect errors for list() in Squiz DisallowMultipleAssignmentsSniff
    - Errors no longer thrown if control structure is followed by a CASE's BREAK in Squiz ControlStructureSpacingSniff
    - Fixed bug #12368 : Autoloader cannot be found due to include_path override
      -- Thanks to Richard Quadling for the patch
    - Fixed bug #12378 : equal sign alignments problem with while()
   </notes>
  </release>
  <release>
   <version>
    <release>1.0.0RC1</release>
    <api>1.0.0RC1</api>
   </version>
   <stability>
    <release>beta</release>
    <api>beta</api>
   </stability>
   <date>2007-11-01</date>
   <license uri="https://github.com/squizlabs/PHP_CodeSniffer/blob/master/licence.txt">BSD License</license>
   <notes>
    - Main phpcs script can now be run from a CVS checkout without installing the package
    - Added a new CSV report format
      -- Header row indicates what position each element is in
      -- Always use the header row to determine positions rather than assuming the format, as it may change
    - XML and CSV report formats now contain information about which column the error occurred at
      -- Useful if you want to highlight the token that caused the error in a custom application
    - Square bracket tokens now have bracket_opener and bracket_closer set
    - Added new Squiz SemicolonSpacingSniff to throw errors if whitespace is found before a semicolon
    - Added new Squiz ArrayBracketSpacingSniff to throw errors if whitespace is found around square brackets
    - Added new Squiz ObjectOperatorSpacingSniff to throw errors if whitespace is found around object operators
    - Added new Squiz DisallowMultipleAssignmentsSniff to throw errors if multiple assignments are on the same line
    - Added new Squiz ScopeKeywordSpacingSniff to throw errors if there is not a single space after a scope modifier
    - Added new Squiz ObjectInstantiationSniff to throw errors if new objects are not assigned to a variable
    - Added new Squiz FunctionDuplicateArgumentSniff to throw errors if argument is declared multiple times in a function
    - Added new Squiz FunctionOpeningBraceSpaceSniff to ensure there are no blank lines after a function open brace
    - Added new Squiz CommentedOutCodeSniff to warn about comments that looks like they are commented out code blocks
    - Added CyclomaticComplexitySniff to Squiz standard
    - Added NestingLevelSniff to Squiz standard
    - Squiz ForbiddenFunctionsSniff now recommends echo() instead of print()
    - Squiz ValidLogicalOperatorsSniff now recommends ^ instead of xor
    - Squiz SwitchDeclarationSniff now contains more checks
      -- A single space is required after the case keyword
      -- No space is allowed before the colon in a case or default statement
      -- All switch statements now require a default case
      -- Default case must contain a break statement
      -- Empty default case must contain a comment describing why the default is ignored
      -- Empty case statements are not allowed
      -- Case and default statements must not be followed by a blank line
      -- Break statements must be followed by a blank line or the closing brace
      -- There must be no blank line before a break statement
    - Squiz standard is now using the PEAR IncludingFileSniff
    - PEAR ClassCommentSniff no longer complains about unknown tags
    - PEAR FileCommentSniff no longer complains about unknown tags
    - PEAR FileCommentSniff now accepts multiple @copyright tags
    - Squiz BlockCommentSniff now checks that comment starts with a capital letter
    - Squiz InlineCommentSniff now has better checking to ensure comment starts with a capital letter
    - Squiz ClassCommentSniff now checks that short and long comments start with a capital letter
    - Squiz FunctionCommentSniff now checks that short, long and param comments start with a capital letter
    - Squiz VariableCommentSniff now checks that short and long comments start with a capital letter
    - Fixed error with multi-token array indexes in Squiz ArrayDeclarationSniff
    - Fixed error with checking shorthand IF statements without a semicolon in Squiz InlineIfDeclarationSniff
    - Fixed error where constants used as defulat values in function declarations were seen as type hints
    - Fixed bug #12316 : PEAR is no longer the default standard
    - Fixed bug #12321 : wrong detection of missing function docblock
   </notes>
  </release>
  <release>
   <version>
    <release>0.9.0</release>
    <api>0.9.0</api>
   </version>
   <stability>
    <release>beta</release>
    <api>beta</api>
   </stability>
   <date>2007-09-24</date>
   <license uri="https://github.com/squizlabs/PHP_CodeSniffer/blob/master/licence.txt">BSD License</license>
   <notes>
    - Added a config system for setting config data across phpcs runs
    - You can now change the default coding standard from PEAR to something else
      -- Run: phpcs --config-set default_standard [standard]
    - Added new Zend coding standard to check code against the Zend Framework standards
      -- The complete standard is not yet implemented
      -- Specify --standard=Zend to use
      -- Thanks to Johann-Peter Hartmann for the contribution of some sniffs
      -- Thanks to Holger Kral for the Code Analyzer sniff
   </notes>
  </release>
  <release>
   <version>
    <release>0.8.0</release>
    <api>0.8.0</api>
   </version>
   <stability>
    <release>beta</release>
    <api>beta</api>
   </stability>
   <date>2007-08-08</date>
   <license uri="https://github.com/squizlabs/PHP_CodeSniffer/blob/master/licence.txt">BSD License</license>
   <notes>
    - Added new XML report format; --report=xml (feature request #11535)
      -- Thanks to Brett Bieber for the patch
    - Added new command line argument --ignore to specify a list of files to skip (feature request #11556)
    - Added PHPCS and MySource coding standards into the core install
    - Scope map no longer gets confused by curly braces that act as string offsets
    - Removed CodeSniffer/SniffException.php as it is no longer used
    - Unit tests can now be run directly from a CVS checkout
    - Made private vars and functions protected in PHP_CodeSniffer class so this package can be overridden
    - Added new Metrics category to Generic coding standard
      -- Contains Cyclomatic Complexity and Nesting Level sniffs
      -- Thanks to Johann-Peter Hartmann for the contribution
    - Added new Generic DisallowTabIndentSniff to throw errors if tabs are used for indentation (feature request #11738)
      -- PEAR and Squiz standards use this new sniff to throw more specific indentation errors
    - Generic MultipleStatementAlignmentSniff has new private var to set a padding size limit (feature request #11555)
    - Generic MultipleStatementAlignmentSniff can now handle assignments that span multiple lines (feature request #11561)
    - Generic LineLengthSniff now has a max line length after which errors are thrown instead of warnings
      -- BC BREAK: Override the protected member var absoluteLineLimit and set it to zero in custom LineLength sniffs
      -- Thanks to Johann-Peter Hartmann for the contribution
    - Comment sniff errors about incorrect tag orders are now more descriptive (feature request #11693)
    - Fixed bug #11473 : Invalid CamelCaps name when numbers used in names
   </notes>
  </release>
  <release>
   <version>
    <release>0.7.0</release>
    <api>0.7.0</api>
   </version>
   <stability>
    <release>beta</release>
    <api>beta</api>
   </stability>
   <date>2007-07-02</date>
   <license uri="https://github.com/squizlabs/PHP_CodeSniffer/blob/master/licence.txt">BSD License</license>
   <notes>
    - BC BREAK: EOL character is now auto-detected and used instead of hard-coded \n
      -- Pattern sniffs must now specify "EOL" instead of "\n" or "\r\n" to use auto-detection
      -- Please use $phpcsFile->eolChar to check for newlines instead of hard-coding "\n" or "\r\n"
      -- Comment parser classes now require you to pass $phpcsFile as an additional argument
    - BC BREAK: Included and excluded sniffs now require .php extension
      -- Please update your coding standard classes and add ".php" to all sniff entries
      -- See CodeSniffer/Standards/PEAR/PEARCodingStandard.php for an example

    - Fixed error where including a directory of sniffs in a coding standard class did not work
    - Coding standard classes can now specify a list of sniffs to exclude as well as include (feature request #11056)
    - Two uppercase characters can now be placed side-by-side in class names in Squiz ValidClassNameSniff
    - SVN tags now allowed in PEAR file doc blocks (feature request #11038)
      -- Thanks to Torsten Roehr for the patch
    - Private methods in commenting sniffs and comment parser are now protected (feature request #11087)
    - Added Generic LineEndingsSniff to check the EOL character of a file
    - PEAR standard now only throws one error per file for incorrect line endings (eg. /r/n)
    - Command line arg -v now shows number of registered sniffs
    - Command line arg -vvv now shows list of registered sniffs
    - Squiz ControlStructureSpacingSniff no longer throws errors if the control structure is at the end of the script
    - Squiz FunctionCommentSniff now throws error for "return void" if function has return statement
    - Squiz FunctionCommentSniff now throws error for functions that return void but specify something else
    - Squiz ValidVariableNameSniff now allows multiple uppercase letters in a row
    - Squiz ForEachLoopDeclarationSniff now throws error for AS keyword not being lowercase
    - Squiz SwitchDeclarationSniff now throws errors for CASE/DEFAULT/BREAK keywords not being lowercase
    - Squiz ArrayDeclarationSniff now handles multi-token array values when checking alignment
    - Squiz standard now enforces a space after cast tokens
    - Generic MultipleStatementAlignmentSniff no longer gets confused by assignments inside FOR conditions
    - Generic MultipleStatementAlignmentSniff no longer gets confused by the use of list()
    - Added Generic SpaceAfterCastSniff to ensure there is a single space after a cast token
    - Added Generic NoSpaceAfterCastSniff to ensure there is no whitespace after a cast token
    - Added PEAR ClassDeclarationSniff to ensure the opening brace of a class is on the line after the keyword
    - Added Squiz ScopeClosingBraceSniff to ensure closing braces are aligned correctly
    - Added Squiz EvalSniff to discourage the use of eval()
    - Added Squiz LowercaseDeclarationSniff to ensure all declaration keywords are lowercase
    - Added Squiz LowercaseClassKeywordsSniff to ensure all class declaration keywords are lowercase
    - Added Squiz LowercaseFunctionKeywordsSniff to ensure all function declaration keywords are lowercase
    - Added Squiz LowercasePHPFunctionsSniff to ensure all calls to inbuilt PHP functions are lowercase
    - Added Squiz CastSpacingSniff to ensure cast statements dont contain whitespace
    - Errors no longer thrown when checking 0 length files with verbosity on
    - Fixed bug #11105 : getIncludedSniffs() not working anymore
      -- Thanks to Blair Robertson for the patch
    - Fixed bug #11120 : Uninitialized string offset in AbstractParser.php on line 200
   </notes>
  </release>
  <release>
   <version>
    <release>0.6.0</release>
    <api>0.6.0</api>
   </version>
   <stability>
    <release>beta</release>
    <api>beta</api>
   </stability>
   <date>2007-05-15</date>
   <license uri="https://github.com/squizlabs/PHP_CodeSniffer/blob/master/licence.txt">BSD License</license>
   <notes>
    - The number of errors and warnings found is now shown for each file while checking the file if verbosity is enabled
    - Now using PHP_EOL instead of hard-coded \n so output looks good on Windows (feature request #10761)
      - Thanks to Carsten Wiedmann for the patch.
    - phpcs now exits with status 0 (no errors) or 1 (errors found) (feature request #10348)
    - Added new -l command line argument to stop recursion into directories (feature request #10979)
    - Fixed variable name error causing incorrect error message in Squiz ValidVariableNameSniff
    - Fixed bug #10757 : Error in ControlSignatureSniff
    - Fixed bugs #10751, #10777 : Sniffer class paths handled incorrectly in Windows
      - Thanks to Carsten Wiedmann for the patch.
    - Fixed bug #10961 : Error "Last parameter comment requires a blank newline after it" thrown
    - Fixed bug #10983 : phpcs outputs notices when checking invalid PHP
    - Fixed bug #10980 : Incorrect warnings for equals sign
   </notes>
  </release>
  <release>
   <version>
    <release>0.5.0</release>
    <api>0.5.0</api>
   </version>
   <stability>
    <release>beta</release>
    <api>beta</api>
   </stability>
   <date>2007-04-17</date>
   <license uri="https://github.com/squizlabs/PHP_CodeSniffer/blob/master/licence.txt">BSD License</license>
   <notes>
    - BC BREAK: Coding standards now require a class to be added so PHP_CodeSniffer can get information from them
      - Please read the end user docs for info about the new class required for all coding standards

    - Coding standards can now include sniffs from other standards, or whole standards, without writing new sniff files
    - PHP_CodeSniffer_File::isReference() now correctly returns for references in function declarations
    - PHP_CodeSniffer_File::isReference() now returns false if you don't pass it a T_BITWISE_AND token
    - PHP_CodeSniffer_File now stores the absolute path to the file so sniffs can check file locations correctly
    - Fixed undefined index error in AbstractVariableSniff for variables inside an interface function definition
    - Added MemberVarSpacingSniff to Squiz standard to enforce one-line spacing between member vars
    - Add FunctionCommentThrowTagSniff to Squiz standard to check that @throws tags are correct
    - Fixed problems caused by references and type hints in Squiz FunctionDeclarationArgumentSpacingSniff
    - Fixed problems with errors not being thrown for some misaligned @param comments in Squiz FunctionCommentSniff
    - Fixed badly spaced comma error being thrown for "extends" class in Squiz ClassDeclarationSniff
    - Errors no longer thrown for class method names in Generic ForbiddenFunctionsSniff
    - Errors no longer thrown for type hints in front of references in Generic UpperCaseConstantNameSniff
    - Errors no longer thrown for correctly indented buffered lines in Squiz ScopeIndexSniff
    - Errors no longer thrown for user-defined functions named as forbidden functions in Generic ForbiddenFunctionsSniff
    - Errors no longer thrown on __autoload functions in PEAR ValidFunctionNameSniff
    - Errors now thrown for __autoload methods in PEAR ValidFunctionNameSniff
    - Errors now thrown if constructors or destructors have @return tags in Squiz FunctionCommentSniff
    - Errors now thrown if @throws tags dont start with a capital and end with a full stop in Squiz FunctionCommentSniff
    - Errors now thrown for invalid @var tag values in Squiz VariableCommentSniff
    - Errors now thrown for missing doc comment in Squiz VariableCommentSniff
    - Errors now thrown for unspaced operators in FOR loop declarations in Squiz OperatorSpacingSniff
    - Errors now thrown for using ob_get_clean/flush functions to end buffers in Squiz OutputBufferingIndentSniff
    - Errors now thrown for all missing member variable comments in Squiz VariableCommentSniff
   </notes>
  </release>
  <release>
   <version>
    <release>0.4.0</release>
    <api>0.4.0</api>
   </version>
   <stability>
    <release>beta</release>
    <api>beta</api>
   </stability>
   <date>2007-02-19</date>
   <license uri="https://github.com/squizlabs/PHP_CodeSniffer/blob/master/licence.txt">BSD License</license>
   <notes>
    - Standard name specified with --standard command line argument is no longer case sensitive
    - Long error and warning messages are now wrapped to 80 characters in the full error report (thanks Endre Czirbesz)
    - Shortened a lot of error and warning messages so they don't take up so much room
    - Squiz FunctionCommentSniff now checks that param comments start with a capital letter and end with a full stop
    - Squiz FunctionSpacingSniff now reports incorrect lines below function on closing brace, not function keyword
    - Squiz FileCommentSniff now checks that there are no blank lines between the open PHP tag and the comment
    - PHP_CodeSniffer_File::isReference() now returns correctly when checking refs on right side of =>
    - Fixed incorrect error with switch closing brace in Squiz SwitchDeclarationSniff
    - Fixed missing error when multiple statements are not aligned correctly with object operators
    - Fixed incorrect errors for some PHP special variables in Squiz ValidVariableNameSniff
    - Fixed incorrect errors for arrays that only contain other arrays in Squiz ArrayDeclarationSniff
    - Fixed bug #9844 : throw new Exception(\n accidently reported as error but it ain't
   </notes>
  </release>
  <release>
   <version>
    <release>0.3.0</release>
    <api>0.3.0</api>
   </version>
   <stability>
    <release>beta</release>
    <api>beta</api>
   </stability>
   <date>2007-01-11</date>
   <license uri="https://github.com/squizlabs/PHP_CodeSniffer/blob/master/licence.txt">BSD License</license>
   <notes>
    - Updated package.xml to version 2
    - Specifying coding standard on command line is now optional, even if you have multiple standards installed
      - PHP_CodeSniffer uses the PEAR coding standard by default if no standard is specified
    - New command line option, --extensions, to specify a comma separated list of file extensions to check
    - Converted all unit tests to PHPUnit 3 format
    - Added new coding standard, Squiz, that can be used as an alternative to PEAR
      - also contains more examples of sniffs
      - some may be moved into the Generic coding standard if required
    - Added MultipleStatementAlignmentSniff to Generic standard
    - Added ScopeIndentSniff to Generic standard
    - Added ForbiddenFunctionsSniff to Generic standard
    - Added FileCommentSniff to PEAR standard
    - Added ClassCommentSniff to PEAR standard
    - Added FunctionCommentSniff to PEAR standard
    - Change MultipleStatementSniff to MultipleStatementAlignmentSniff in PEAR standard
    - Replaced Methods directory with Functions directory in Generic and PEAR standards
      - also renamed some of the sniffs in those directories
    - Updated file, class and method comments for all files
    - Fixed bug #9274 : nested_parenthesis element not set for open and close parenthesis tokens
    - Fixed bug #9411 : too few pattern characters cause incorrect error report
   </notes>
  </release>
  <release>
   <version>
    <release>0.2.1</release>
    <api>0.2.1</api>
   </version>
   <stability>
    <release>alpha</release>
    <api>alpha</api>
   </stability>
   <date>2006-11-09</date>
   <license uri="https://github.com/squizlabs/PHP_CodeSniffer/blob/master/licence.txt">BSD License</license>
   <notes>
    - Fixed bug #9274 : nested_parenthesis element not set for open and close parenthesis tokens
   </notes>
  </release>
  <release>
   <version>
    <release>0.2.0</release>
    <api>0.2.0</api>
   </version>
   <stability>
    <release>alpha</release>
    <api>alpha</api>
   </stability>
   <date>2006-10-13</date>
   <license uri="https://github.com/squizlabs/PHP_CodeSniffer/blob/master/licence.txt">BSD License</license>
   <notes>
    - Added a generic standards package that will contain generic sniffs to be used in specific coding standards
      - thanks to Frederic Poeydomenge for the idea
    - Changed PEAR standard to use generic sniffs where available
    - Added LowerCaseConstantSniff to Generic standard
    - Added UpperCaseConstantSniff to Generic standard
    - Added DisallowShortOpenTagSniff to Generic standard
    - Added LineLengthSniff to Generic standard
    - Added UpperCaseConstantNameSniff to Generic standard
    - Added OpeningMethodBraceBsdAllmanSniff to Generic standard (contrib by Frederic Poeydomenge)
    - Added OpeningMethodBraceKernighanRitchieSniff to Generic standard (contrib by Frederic Poeydomenge)
    - Added framework for core PHP_CodeSniffer unit tests
    - Added unit test for PHP_CodeSniffer:isCamelCaps method
    - ScopeClosingBraceSniff now checks indentation of BREAK statements
    - Added new command line arg (-vv) to show developer debug output
    - Fixed some coding standard errors
    - Fixed bug #8834 : Massive memory consumption
    - Fixed bug #8836 : path case issues in package.xml
    - Fixed bug #8843 : confusion on nested switch()
    - Fixed bug #8841 : comments taken as whitespace
    - Fixed bug #8884 : another problem with nested switch() statements
   </notes>
  </release>
  <release>
   <version>
    <release>0.1.1</release>
    <api>0.1.1</api>
   </version>
   <stability>
    <release>alpha</release>
    <api>alpha</api>
   </stability>
   <date>2006-09-25</date>
   <license uri="https://github.com/squizlabs/PHP_CodeSniffer/blob/master/licence.txt">BSD License</license>
   <notes>
    - Added unit tests for all PEAR sniffs
    - Exception class now extends from PEAR_Exception
    - Fixed summary report so files without errors but with warnings are not shown when warnings are hidden
   </notes>
  </release>
  <release>
   <version>
    <release>0.1.0</release>
    <api>0.1.0</api>
   </version>
   <stability>
    <release>alpha</release>
    <api>alpha</api>
   </stability>
   <date>2006-09-19</date>
   <license uri="https://github.com/squizlabs/PHP_CodeSniffer/blob/master/licence.txt">BSD License</license>
   <notes>
    - Reorganised package contents to conform to PEAR standards
    - Changed version numbering to conform to PEAR standards
    - Removed duplicate require_once() of Exception.php from CodeSniffer.php
   </notes>
  </release>
  <release>
   <version>
    <release>0.0.5</release>
    <api>0.0.5</api>
   </version>
   <stability>
    <release>alpha</release>
    <api>alpha</api>
   </stability>
   <date>2006-09-18</date>
   <license uri="https://github.com/squizlabs/PHP_CodeSniffer/blob/master/licence.txt">BSD License</license>
   <notes>
    - Fixed .bat file for situation where php.ini cannot be found so include_path is not set
   </notes>
  </release>
  <release>
   <version>
    <release>0.0.4</release>
    <api>0.0.4</api>
   </version>
   <stability>
    <release>alpha</release>
    <api>alpha</api>
   </stability>
   <date>2006-08-28</date>
   <license uri="https://github.com/squizlabs/PHP_CodeSniffer/blob/master/licence.txt">BSD License</license>
   <notes>
    - Added .bat file for easier running of PHP_CodeSniffer on Windows
    - Sniff that checks method names now works for PHP4 style code where there is no scope keyword
    - Sniff that checks method names now works for PHP4 style constructors
    - Sniff that checks method names no longer incorrectly reports error with magic methods
    - Sniff that checks method names now reports errors with non-magic methods prefixed with __
    - Sniff that checks for constant names no longer incorrectly reports errors with heredoc strings
    - Sniff that checks for constant names no longer incorrectly reports errors with created objects
    - Sniff that checks indentation no longer incorrectly reports errors with heredoc strings
    - Sniff that checks indentation now correctly reports errors with improperly indented multi-line strings
    - Sniff that checks function declarations now checks for spaces before and after an equals sign for default values
    - Sniff that checks function declarations no longer incorrectly reports errors with multi-line declarations
    - Sniff that checks included code no longer incorrectly reports errors when return value is used conditionally
    - Sniff that checks opening brace of function no longer incorrectly reports errors with multi-line declarations
    - Sniff that checks spacing after commas in function calls no longer reports too many errors for some code
    - Sniff that checks control structure declarations now gives more descriptive error message
   </notes>
  </release>
  <release>
   <version>
    <release>0.0.3</release>
    <api>0.0.3</api>
   </version>
   <stability>
    <release>alpha</release>
    <api>alpha</api>
   </stability>
   <date>2006-08-22</date>
   <license uri="https://github.com/squizlabs/PHP_CodeSniffer/blob/master/licence.txt">BSD License</license>
   <notes>
    - Added sniff to check for invalid class and interface names
    - Added sniff to check for invalid function and method names
    - Added sniff to warn if line is greater than 85 characters
    - Added sniff to check that function calls are in the correct format
    - Fixed error where comments were not allowed on the same line as a control structure declaration
    - Added command line arg to print current version (--version)
   </notes>
  </release>
  <release>
   <version>
    <release>0.0.2</release>
    <api>0.0.2</api>
   </version>
   <stability>
    <release>alpha</release>
    <api>alpha</api>
   </stability>
   <date>2006-07-25</date>
   <license uri="https://github.com/squizlabs/PHP_CodeSniffer/blob/master/licence.txt">BSD License</license>
   <notes>
    - Removed the including of checked files to stop errors caused by parsing them
    - Removed the use of reflection so checked files do not have to be included
    - Memory usage has been greatly reduced
    - Much faster tokenising and checking times
    - Reworked the PEAR coding standard sniffs (much faster now)
    - Fix some bugs with the PEAR scope indentation standard
    - Better checking for installed coding standards
    - Can now accept multiple files and dirs on the command line
    - Added an option to list installed coding standards
    - Added an option to print a summary report (number of errors and warnings shown for each file)
    - Added an option to hide warnings from reports
    - Added an option to print verbose output (so you know what is going on)
    - Reordered command line args to put switches first (although order is not enforced)
    - Switches can now be specified together (eg. php -nv) as well as separately (phpcs -n -v)
   </notes>
  </release>
  <release>
   <version>
    <release>0.0.1</release>
    <api>0.0.1</api>
   </version>
   <stability>
    <release>alpha</release>
    <api>alpha</api>
   </stability>
   <date>2006-07-19</date>
   <license uri="https://github.com/squizlabs/PHP_CodeSniffer/blob/master/licence.txt">BSD License</license>
   <notes>Initial preview release.</notes>
  </release>
 </changelog>
</package><|MERGE_RESOLUTION|>--- conflicted
+++ resolved
@@ -26,7 +26,6 @@
  </stability>
  <license uri="https://github.com/squizlabs/PHP_CodeSniffer/blob/master/licence.txt">BSD 3-Clause License</license>
  <notes>
-<<<<<<< HEAD
   - Caching between runs (--cache, --no-cache and "cache" config var) (request #530)
   - Check files in parallel (--parallel=1 for off, --parallel=100 etc) (request #421)
   - Automatic discovery of executable paths (request #571)
@@ -38,10 +37,8 @@
   - can now set severity, message type and exclude patterns for entire sniff, category or standard
   - can include a single sniff code, which will exclude all other codes from that sniff
     -- if the sniff is already included by an imported standard, set sniff severity to 0 and include the specific message you want
-=======
   - Added support for PHP 7 function return type declarations
     - Return types are now tokenized as T_RETURN_TYPE
->>>>>>> 71d0292d
   - PEAR FunctionCallSignatureSniff now properly detects indents in more mixed HTML/PHP code blocks
   - Fixed bug #601 : Expected type hint int[]; found array in Squiz FunctionCommentSniff
     -- Thanks to Scato Eggen for the patch
