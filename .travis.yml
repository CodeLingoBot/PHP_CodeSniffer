--- conflicted
+++ resolved
@@ -1,5 +1,4 @@
 sudo: false
-
 language: php
 
 php:
@@ -12,19 +11,16 @@
   - nightly
 
 matrix:
-<<<<<<< HEAD
+  fast_finish: true
   include:
     - php: hhvm
       sudo: true
       dist: trusty
       group: edge # until the next update
-=======
-  fast_finish: true
-
   allow_failures:
     # Allow failures for unstable builds.
     - php: nightly
->>>>>>> 9c5f6a98
+    - php: hhvm
 
 before_script:
   - if [[ ${TRAVIS_PHP_VERSION:0:1} != "7" && $TRAVIS_PHP_VERSION != "nightly" && $TRAVIS_PHP_VERSION != hhv* ]]; then phpenv config-add php5-testingConfig.ini; fi
@@ -33,14 +29,7 @@
 script:
   - if [[ $TRAVIS_PHP_VERSION != hhv* ]]; then php scripts/phpcs --config-set php_path php; fi
   - phpunit tests/AllTests.php
-<<<<<<< HEAD
   - php scripts/phpcs CodeSniffer.php CodeSniffer --standard=PHPCS --report=summary -np
   - if [[ $TRAVIS_PHP_VERSION != hhv* && ${TRAVIS_PHP_VERSION:0:1} != "7" ]]; then pear package-validate package.xml; fi
   - if [[ $TRAVIS_PHP_VERSION != hhv* ]]; then php scripts/build-phar.php; fi
-  - if [[ $TRAVIS_PHP_VERSION != hhv* ]]; then php phpcs.phar CodeSniffer.php CodeSniffer --standard=PHPCS --report=summary -np; fi
-=======
-  - php scripts/phpcs CodeSniffer.php CodeSniffer --standard=PHPCS --report=full -np
-  - if [[ $TRAVIS_PHP_VERSION != "hhvm" && ${TRAVIS_PHP_VERSION:0:1} != "7" ]]; then pear package-validate package.xml; fi
-  - if [ $TRAVIS_PHP_VERSION != "hhvm" ]; then php scripts/build-phar.php; fi
-  - if [ $TRAVIS_PHP_VERSION != "hhvm" ]; then php phpcs.phar CodeSniffer.php CodeSniffer --standard=PHPCS --report=full -np; fi
->>>>>>> 9c5f6a98
+  - if [[ $TRAVIS_PHP_VERSION != hhv* ]]; then php phpcs.phar CodeSniffer.php CodeSniffer --standard=PHPCS --report=summary -np; fi