--- conflicted
+++ resolved
@@ -51,14 +51,6 @@
         $result = parent::run($result, $filter);
         #spl_autoload_unregister(array('PHP_CodeSniffer', 'autoload'));
 
-<<<<<<< HEAD
-        $codes   = count($GLOBALS['PHP_CODESNIFFER_SNIFF_CODES']);
-        $fixes   = count($GLOBALS['PHP_CODESNIFFER_FIXABLE_CODES']);
-        if ($codes > 0) {
-            $percent = round(($fixes / $codes * 100), 2);
-            echo PHP_EOL.PHP_EOL;
-            echo "Tests generated $codes unique error codes; $fixes were fixable ($percent%)";
-=======
         $codes = count($GLOBALS['PHP_CODESNIFFER_SNIFF_CODES']);
 
         echo PHP_EOL.PHP_EOL;
@@ -67,7 +59,6 @@
             $fixes = count($GLOBALS['PHP_CODESNIFFER_FIXABLE_CODES']);
             $percent = round(($fixes / $codes * 100), 2);
             echo "; $fixes were fixable ($percent%)";
->>>>>>> 2cb39c85
         }
 
         return $result;
