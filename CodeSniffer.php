--- conflicted
+++ resolved
@@ -73,11 +73,7 @@
      *
      * @var string
      */
-<<<<<<< HEAD
     const VERSION = '1.6.0a1';
-=======
-    const VERSION = '1.5.2';
->>>>>>> 440f23e0
 
     /**
      * Package stability; either stable, beta or alpha.
