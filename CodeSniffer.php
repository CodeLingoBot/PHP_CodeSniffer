--- conflicted
+++ resolved
@@ -73,11 +73,7 @@
      *
      * @var string
      */
-<<<<<<< HEAD
-    const VERSION = '2.0.0RC1';
-=======
-    const VERSION = '1.5.5';
->>>>>>> 726d3d33
+    const VERSION = '2.0.0RC2';
 
     /**
      * Package stability; either stable, beta or alpha.
