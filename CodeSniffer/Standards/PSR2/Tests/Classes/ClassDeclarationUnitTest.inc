<?php
class ClassName extends ParentClass implements \ArrayAccess,  \Countable
{
    // constants, properties, methods
}

class ClassName extends ParentClass,AnotherParentClass implements \ArrayAccess,\Countable {
    // constants, properties, methods
}

class ClassName
extends ParentClass
implements \ArrayAccess, \Countable
{
    // constants, properties, methods
    
}

class ClassName extends  ParentClass  implements
   \ArrayAccess,
        \Foo\Bar\Countable,
    \Serializable {
    // constants, properties, methods

}

class ClassName extends ParentClass  implements \ArrayAccess,
    \Countable,
    \Serializable
{
    // constants, properties, methods
}

class ClassName extends ParentClass  implements
    \ArrayAccess, \Countable, \Foo\Serializable
{
    // constants, properties, methods
}

// Different indent
if ($foo) {
    class ClassName extends ParentClass implements
        \ArrayAccess,
    \Countable,
            \Serializable
    {
        // constants, properties, methods
    }
}

class Foo extends \Foo\Bar\Object
{
}

class ClassName extends ParentClass implements
    \Foo\Bar\Countable,
    \Serializable
{
    // constants, properties, methods
}

class ClassName extends ParentClass implements
    \Foo\Bar\Countable ,
    \Serializable
{
    // constants, properties, methods
}

class Test
{
    public function test() {
        if (1) 1;
        1 ? (1 ? 1 : 1) : 1;
    }
}

class MyClass
{
}

class MyClass
{

}

class MyClass
{
    // Foo.
}

class MyClass
{
    // Foo.

}

abstract class Test implements
    TestInterface1,
    TestInterface2
{
}

<<<<<<< HEAD
abstract
class Test
=======
interface MyInterface extends LongInterfaceName1, LongInterfaceName2, LongInterfaceName3, LoginInterfaceName4
{
}

interface MyInterface extends
    LongInterfaceName1,
    LongInterfaceName2,
    LongInterfaceName3,
    LoginInterfaceName4
{
}

interface MyInterface extends
 LongInterfaceName1,
    LongInterfaceName2,
     LongInterfaceName3,
>>>>>>> 1acebf6b
{
}

?><|MERGE_RESOLUTION|>--- conflicted
+++ resolved
@@ -100,10 +100,6 @@
 {
 }
 
-<<<<<<< HEAD
-abstract
-class Test
-=======
 interface MyInterface extends LongInterfaceName1, LongInterfaceName2, LongInterfaceName3, LoginInterfaceName4
 {
 }
@@ -120,7 +116,11 @@
  LongInterfaceName1,
     LongInterfaceName2,
      LongInterfaceName3,
->>>>>>> 1acebf6b
+{
+}
+
+abstract
+class Test
 {
 }
 
