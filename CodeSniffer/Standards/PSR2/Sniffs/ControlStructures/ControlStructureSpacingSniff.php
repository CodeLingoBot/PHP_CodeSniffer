--- conflicted
+++ resolved
@@ -80,7 +80,6 @@
         $this->requiredSpacesBeforeClose = (int) $this->requiredSpacesBeforeClose;
         $tokens = $phpcsFile->getTokens();
 
-<<<<<<< HEAD
         if (isset($tokens[$stackPtr]['parenthesis_opener']) === false) {
             return;
         }
@@ -89,7 +88,7 @@
         $parenCloser    = $tokens[$stackPtr]['parenthesis_closer'];
         $spaceAfterOpen = 0;
         if ($tokens[($parenOpener + 1)]['code'] === T_WHITESPACE) {
-            $spaceAfterOpen = strlen($tokens[($parenOpener + 1)]['content']);
+            $spaceAfterOpen = strlen(rtrim($tokens[($parenOpener + 1)]['content'], $phpcsFile->eolChar));
         }
 
         $phpcsFile->recordMetric($stackPtr, 'Spaces after control structure open parenthesis', $spaceAfterOpen);
@@ -103,32 +102,16 @@
             $fix   = $phpcsFile->addFixableError($error, ($parenOpener + 1), 'SpacingAfterOpenBrace', $data);
             if ($fix === true && $phpcsFile->fixer->enabled === true) {
                 $phpcsFile->fixer->replaceToken(($parenOpener + 1), '');
-=======
-        if (isset($tokens[$stackPtr]['parenthesis_opener']) === true) {
-            $parenOpener    = $tokens[$stackPtr]['parenthesis_opener'];
-            $parenCloser    = $tokens[$stackPtr]['parenthesis_closer'];
-            $spaceAfterOpen = 0;
-            if ($tokens[($parenOpener + 1)]['code'] === T_WHITESPACE) {
-                $spaceAfterOpen = strlen(rtrim($tokens[($parenOpener + 1)]['content'], $phpcsFile->eolChar));
->>>>>>> bd0e6a51
             }
         }
 
         if ($tokens[$parenOpener]['line'] === $tokens[$parenCloser]['line'] ) {
             $spaceBeforeClose = 0;
             if ($tokens[($parenCloser - 1)]['code'] === T_WHITESPACE) {
-                $spaceBeforeClose = strlen($tokens[($parenCloser - 1)]['content']);
+                $spaceBeforeClose = strlen(ltrim($tokens[($parenCloser - 1)]['content'], $phpcsFile->eolChar));
             }
 
-<<<<<<< HEAD
             $phpcsFile->recordMetric($stackPtr, 'Spaces before control structure close parenthesis', $spaceBeforeClose);
-=======
-            if ($tokens[$parenOpener]['line'] === $tokens[$parenCloser]['line'] ) {
-                $spaceBeforeClose = 0;
-                if ($tokens[($parenCloser - 1)]['code'] === T_WHITESPACE) {
-                    $spaceBeforeClose = strlen(ltrim($tokens[($parenCloser - 1)]['content'], $phpcsFile->eolChar));
-                }
->>>>>>> bd0e6a51
 
             if ($spaceBeforeClose !== $this->requiredSpacesBeforeClose) {
                 $error = 'Expected %s spaces before closing bracket; %s found';
