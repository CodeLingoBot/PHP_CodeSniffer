--- conflicted
+++ resolved
@@ -613,7 +613,6 @@
 }
 
 /**
-<<<<<<< HEAD
  * Creates a map of tokens => line numbers for each token.
  *
  * @param array  &$tokens   The array of tokens to process.
@@ -642,12 +641,12 @@
 public function foo(SomeClass $someclass, \OtherVendor\Package\SomeClass2 $someclass2, SomeClass3 $someclass3)
 {
 }
-=======
+
+/**
  * Gettext.
  *
  * @return string
  */
 public function _() {
     return $foo;
-}
->>>>>>> 2c57d10b
+}