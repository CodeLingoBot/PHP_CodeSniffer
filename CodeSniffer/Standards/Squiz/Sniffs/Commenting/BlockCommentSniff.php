--- conflicted
+++ resolved
@@ -127,14 +127,10 @@
 
             $lastLine       = $tokens[$nextComment]['line'];
             $commentLines[] = $nextComment;
-<<<<<<< HEAD
             $commentString .= $tokens[$nextComment]['content'];
-=======
-            if (strpos($tokens[$nextComment]['content'], '*/') !== false) {
-                // we found block comment close
+            if ($tokens[$nextComment]['code'] === T_DOC_COMMENT_CLOSE_TAG) {
                 break;
             }
->>>>>>> b1f97bce
         }
 
         $commentText = str_replace($phpcsFile->eolChar, '', $commentString);
