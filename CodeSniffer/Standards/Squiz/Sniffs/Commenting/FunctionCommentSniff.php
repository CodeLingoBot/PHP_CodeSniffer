<?php
/**
 * Parses and verifies the doc comments for functions.
 *
 * PHP version 5
 *
 * @category  PHP
 * @package   PHP_CodeSniffer
 * @author    Greg Sherwood <gsherwood@squiz.net>
 * @author    Marc McIntyre <mmcintyre@squiz.net>
 * @copyright 2006-2014 Squiz Pty Ltd (ABN 77 084 670 600)
 * @license   https://github.com/squizlabs/PHP_CodeSniffer/blob/master/licence.txt BSD Licence
 * @link      http://pear.php.net/package/PHP_CodeSniffer
 */

if (class_exists('PEAR_Sniffs_Commenting_FunctionCommentSniff', true) === false) {
    throw new PHP_CodeSniffer_Exception('Class PEAR_Sniffs_Commenting_FunctionCommentSniff not found');
}

/**
 * Parses and verifies the doc comments for functions.
 *
 * Verifies that :
 * <ul>
 *  <li>A comment exists</li>
 *  <li>There is a blank newline after the short description</li>
 *  <li>There is a blank newline between the long and short description</li>
 *  <li>There is a blank newline between the long description and tags</li>
 *  <li>Parameter names represent those in the method</li>
 *  <li>Parameter comments are in the correct order</li>
 *  <li>Parameter comments are complete</li>
 *  <li>A type hint is provided for array and custom class</li>
 *  <li>Type hint matches the actual variable/class type</li>
 *  <li>A blank line is present before the first and after the last parameter</li>
 *  <li>A return type exists</li>
 *  <li>Any throw tag must have a comment</li>
 *  <li>The tag order and indentation are correct</li>
 * </ul>
 *
 * @category  PHP
 * @package   PHP_CodeSniffer
 * @author    Greg Sherwood <gsherwood@squiz.net>
 * @author    Marc McIntyre <mmcintyre@squiz.net>
 * @copyright 2006-2014 Squiz Pty Ltd (ABN 77 084 670 600)
 * @license   https://github.com/squizlabs/PHP_CodeSniffer/blob/master/licence.txt BSD Licence
 * @version   Release: @package_version@
 * @link      http://pear.php.net/package/PHP_CodeSniffer
 */
class Squiz_Sniffs_Commenting_FunctionCommentSniff extends PEAR_Sniffs_Commenting_FunctionCommentSniff
{


    /**
     * Process the return comment of this function comment.
     *
     * @param PHP_CodeSniffer_File $phpcsFile    The file being scanned.
     * @param int                  $stackPtr     The position of the current token
     *                                           in the stack passed in $tokens.
     * @param int                  $commentStart The position in the stack where the comment started.
     *
     * @return void
     */
    protected function processReturn(PHP_CodeSniffer_File $phpcsFile, $stackPtr, $commentStart)
    {
        $tokens = $phpcsFile->getTokens();

        // Skip constructor and destructor.
        $className = '';
        foreach ($tokens[$stackPtr]['conditions'] as $condPtr => $condition) {
            if ($condition === T_CLASS || $condition === T_INTERFACE) {
                $className = $phpcsFile->getDeclarationName($condPtr);
                $className = strtolower(ltrim($className, '_'));
            }
        }

        $methodName      = $phpcsFile->getDeclarationName($stackPtr);
        $isSpecialMethod = ($methodName === '__construct' || $methodName === '__destruct');
        if ($methodName !== '_') {
            $methodName = strtolower(ltrim($methodName, '_'));
        }

        $return = null;
        foreach ($tokens[$commentStart]['comment_tags'] as $tag) {
            if ($tokens[$tag]['content'] === '@return') {
                if ($return !== null) {
                    $error = 'Only 1 @return tag is allowed in a function comment';
                    $phpcsFile->addError($error, $tag, 'DuplicateReturn');
                    return;
                }

                $return = $tag;
            }
        }

        if ($isSpecialMethod === false && $methodName !== $className) {
            if ($return !== null) {
                $content = $tokens[($return + 2)]['content'];
                if (empty($content) === true || $tokens[($return + 2)]['code'] !== T_DOC_COMMENT_STRING) {
                    $error = 'Return type missing for @return tag in function comment';
                    $phpcsFile->addError($error, $return, 'MissingReturnType');
                } else {
                    // Check return type (can be multiple, separated by '|').
                    $typeNames      = explode('|', $content);
                    $suggestedNames = array();
                    foreach ($typeNames as $i => $typeName) {
                        $suggestedName = PHP_CodeSniffer::suggestType($typeName);
                        if (in_array($suggestedName, $suggestedNames) === false) {
                            $suggestedNames[] = $suggestedName;
                        }
                    }

                    $suggestedType = implode('|', $suggestedNames);
                    if ($content !== $suggestedType) {
                        $error = 'Function return type "%s" is invalid';
                        $error = 'Expected "%s" but found "%s" for function return type';
                        $data  = array(
                                  $suggestedType,
                                  $content,
                                 );
                        $phpcsFile->addError($error, $return, 'InvalidReturn', $data);
                    }

                    // If the return type is void, make sure there is
                    // no return statement in the function.
                    if ($content === 'void') {
                        if (isset($tokens[$stackPtr]['scope_closer']) === true) {
                            $endToken = $tokens[$stackPtr]['scope_closer'];
                            for ($returnToken = $stackPtr; $returnToken < $endToken; $returnToken++) {
                                if ($tokens[$returnToken]['code'] === T_CLOSURE) {
                                    $returnToken = $tokens[$returnToken]['scope_closer'];
                                    continue;
                                }

                                if ($tokens[$returnToken]['code'] === T_RETURN) {
                                    break;
                                }
                            }

                            if ($returnToken !== $endToken) {
                                // If the function is not returning anything, just
                                // exiting, then there is no problem.
                                $semicolon = $phpcsFile->findNext(T_WHITESPACE, ($returnToken + 1), null, true);
                                if ($tokens[$semicolon]['code'] !== T_SEMICOLON) {
                                    $error = 'Function return type is void, but function contains return statement';
                                    $phpcsFile->addError($error, $return, 'InvalidReturnVoid');
                                }
                            }
                        }//end if
                    } else if ($content !== 'mixed') {
                        // If return type is not void, there needs to be a return statement
                        // somewhere in the function that returns something.
                        if (isset($tokens[$stackPtr]['scope_closer']) === true) {
                            $endToken    = $tokens[$stackPtr]['scope_closer'];
                            $returnToken = $phpcsFile->findNext(T_RETURN, $stackPtr, $endToken);
                            if ($returnToken === false) {
                                $error = 'Function return type is not void, but function has no return statement';
                                $phpcsFile->addError($error, $return, 'InvalidNoReturn');
                            } else {
                                $semicolon = $phpcsFile->findNext(T_WHITESPACE, ($returnToken + 1), null, true);
                                if ($tokens[$semicolon]['code'] === T_SEMICOLON) {
                                    $error = 'Function return type is not void, but function is returning void here';
                                    $phpcsFile->addError($error, $returnToken, 'InvalidReturnNotVoid');
                                }
                            }
                        }
                    }//end if
                }//end if
            } else {
                $error = 'Missing @return tag in function comment';
                $phpcsFile->addError($error, $tokens[$commentStart]['comment_closer'], 'MissingReturn');
            }//end if
        } else {
            // No return tag for constructor and destructor.
            if ($return !== null) {
                $error = '@return tag is not required for constructor and destructor';
                $phpcsFile->addError($error, $return, 'ReturnNotRequired');
            }
        }//end if

    }//end processReturn()


    /**
     * Process any throw tags that this function comment has.
     *
     * @param PHP_CodeSniffer_File $phpcsFile    The file being scanned.
     * @param int                  $stackPtr     The position of the current token
     *                                           in the stack passed in $tokens.
     * @param int                  $commentStart The position in the stack where the comment started.
     *
     * @return void
     */
    protected function processThrows(PHP_CodeSniffer_File $phpcsFile, $stackPtr, $commentStart)
    {
        $tokens = $phpcsFile->getTokens();

        $throws = array();
        foreach ($tokens[$commentStart]['comment_tags'] as $pos => $tag) {
            if ($tokens[$tag]['content'] !== '@throws') {
                continue;
            }

            $exception = null;
            $comment   = null;
            if ($tokens[($tag + 2)]['code'] === T_DOC_COMMENT_STRING) {
                $matches = array();
                preg_match('/([^\s]+)(?:\s+(.*))?/', $tokens[($tag + 2)]['content'], $matches);
                $exception = $matches[1];
                if (isset($matches[2]) === true) {
                    $comment = $matches[2];
                }
            }

            if ($exception === null) {
                $error = 'Exception type and comment missing for @throws tag in function comment';
                $phpcsFile->addError($error, $tag, 'InvalidThrows');
            } else if ($comment === null) {
                $error = 'Comment missing for @throws tag in function comment';
                $phpcsFile->addError($error, $tag, 'EmptyThrows');
            } else {
                // Any strings until the next tag belong to this comment.
                if (isset($tokens[$commentStart]['comment_tags'][($pos + 1)]) === true) {
                    $end = $tokens[$commentStart]['comment_tags'][($pos + 1)];
                } else {
                    $end = $tokens[$commentStart]['comment_closer'];
                }

                for ($i = ($tag + 3); $i < $end; $i++) {
                    if ($tokens[$i]['code'] === T_DOC_COMMENT_STRING) {
                        $comment .= ' '.$tokens[$i]['content'];
                    }
                }

                // Starts with a capital letter and ends with a fullstop.
                $firstChar = $comment{0};
                if (strtoupper($firstChar) !== $firstChar) {
                    $error = '@throws tag comment must start with a capital letter';
                    $phpcsFile->addError($error, ($tag + 2), 'ThrowsNotCapital');
                }

                $lastChar = substr($comment, -1);
                if ($lastChar !== '.') {
                    $error = '@throws tag comment must end with a full stop';
                    $phpcsFile->addError($error, ($tag + 2), 'ThrowsNoFullStop');
                }
            }//end if
        }//end foreach

    }//end processThrows()


    /**
     * Process the function parameter comments.
     *
     * @param PHP_CodeSniffer_File $phpcsFile    The file being scanned.
     * @param int                  $stackPtr     The position of the current token
     *                                           in the stack passed in $tokens.
     * @param int                  $commentStart The position in the stack where the comment started.
     *
     * @return void
     */
    protected function processParams(PHP_CodeSniffer_File $phpcsFile, $stackPtr, $commentStart)
    {
        $tokens = $phpcsFile->getTokens();

        $params  = array();
        $maxType = 0;
        $maxVar  = 0;
        foreach ($tokens[$commentStart]['comment_tags'] as $pos => $tag) {
            if ($tokens[$tag]['content'] !== '@param') {
                continue;
            }

            $type         = '';
            $typeSpace    = 0;
            $var          = '';
            $varSpace     = 0;
            $comment      = '';
            $commentLines = array();
            if ($tokens[($tag + 2)]['code'] === T_DOC_COMMENT_STRING) {
                $matches = array();
                preg_match('/([^$&]+)(?:((?:\$|&)[^\s]+)(?:(\s+)(.*))?)?/', $tokens[($tag + 2)]['content'], $matches);

                $typeLen   = strlen($matches[1]);
                $type      = trim($matches[1]);
                $typeSpace = ($typeLen - strlen($type));
                $typeLen   = strlen($type);
                if ($typeLen > $maxType) {
                    $maxType = $typeLen;
                }

                if (isset($matches[2]) === true) {
                    $var    = $matches[2];
                    $varLen = strlen($var);
                    if ($varLen > $maxVar) {
                        $maxVar = $varLen;
                    } 

                    if (isset($matches[4]) === true) {
                        $varSpace       = strlen($matches[3]);
                        $comment        = $matches[4];
                        $commentLines[] = array(
                                           'comment' => $comment,
                                           'token'   => ($tag + 2),
                                           'indent'  => $varSpace,
                                          );

                        // Any strings until the next tag belong to this comment.
                        if (isset($tokens[$commentStart]['comment_tags'][($pos + 1)]) === true) {
                            $end = $tokens[$commentStart]['comment_tags'][($pos + 1)];
                        } else {
                            $end = $tokens[$commentStart]['comment_closer'];
                        }

                        for ($i = ($tag + 3); $i < $end; $i++) {
                            if ($tokens[$i]['code'] === T_DOC_COMMENT_STRING) {
                                $indent = 0;
                                if ($tokens[($i - 1)]['code'] === T_DOC_COMMENT_WHITESPACE) {
                                    $indent = strlen($tokens[($i - 1)]['content']);
                                }

                                $comment       .= ' '.$tokens[$i]['content'];
                                $commentLines[] = array(
                                                   'comment' => $tokens[$i]['content'],
                                                   'token'   => $i,
                                                   'indent'  => $indent,
                                                  );
                            }
                        }
                    } else {
                        $error = 'Missing parameter comment';
                        $phpcsFile->addError($error, $tag, 'MissingParamComment');
                        $commentLines[] = array('comment' => '');
                    }//end if
                } else {
                    $error = 'Missing parameter name';
                    $phpcsFile->addError($error, $tag, 'MissingParamName');
                }//end if
            } else {
                $error = 'Missing parameter type';
                $phpcsFile->addError($error, $tag, 'MissingParamType');
            }//end if

            $params[] = array(   
                         'tag'          => $tag,
                         'type'         => $type,
                         'var'          => $var,
                         'comment'      => $comment,
                         'commentLines' => $commentLines,
                         'type_space'   => $typeSpace,
                         'var_space'    => $varSpace,
                        );
        }//end foreach

        $realParams  = $phpcsFile->getMethodParameters($stackPtr);
        $foundParams = array();

        foreach ($params as $pos => $param) {
            // If the type is empty, the whole line is empty.
            if ($param['type'] === '') {
                continue;
            }

            // Check the param type value.
            $typeNames = explode('|', $param['type']);
            foreach ($typeNames as $typeName) {
                $suggestedName = PHP_CodeSniffer::suggestType($typeName);
                if ($typeName !== $suggestedName) {
                    $error = 'Expected "%s" but found "%s" for parameter type';
                    $data  = array(
                              $suggestedName,
                              $typeName,
                             );

                    $fix = $phpcsFile->addFixableError($error, $param['tag'], 'IncorrectParamVarName', $data);
                    if ($fix === true) {
                        $content  = $suggestedName;
                        $content .= str_repeat(' ', $param['type_space']);
                        $content .= $param['var'];
                        $content .= str_repeat(' ', $param['var_space']);
                        $content .= $param['commentLines'][0]['comment'];
                        $phpcsFile->fixer->replaceToken(($param['tag'] + 2), $content);
                    }
                } else if (count($typeNames) === 1) {
                    // Check type hint for array and custom type.
                    $suggestedTypeHint = '';
                    if (strpos($suggestedName, 'array') !== false) {
                        $suggestedTypeHint = 'array';
                    } else if (strpos($suggestedName, 'callable') !== false) {
                        $suggestedTypeHint = 'callable';
                    } else if (in_array($typeName, PHP_CodeSniffer::$allowedTypes) === false) {
                        $suggestedTypeHint = $suggestedName;
                    }

                    if ($suggestedTypeHint !== '' && isset($realParams[$pos]) === true) {
                        $typeHint = $realParams[$pos]['type_hint'];
                        if ($typeHint === '') {
                            $error = 'Type hint "%s" missing for %s';
                            $data  = array(
                                      $suggestedTypeHint,
                                      $param['var'],
                                     );
                            $phpcsFile->addError($error, $stackPtr, 'TypeHintMissing', $data);
                        } else if ($typeHint !== substr($suggestedTypeHint, (strlen($typeHint) * -1))) {
                            $error = 'Expected type hint "%s"; found "%s" for %s';
                            $data  = array(
                                      $suggestedTypeHint,
                                      $typeHint,
                                      $param['var'],
                                     );
                            $phpcsFile->addError($error, $stackPtr, 'IncorrectTypeHint', $data);
                        }
                    } else if ($suggestedTypeHint === '' && isset($realParams[$pos]) === true) {
                        $typeHint = $realParams[$pos]['type_hint'];
                        if ($typeHint !== '') {
                            $error = 'Unknown type hint "%s" found for %s';
                            $data  = array(
                                      $typeHint,
                                      $param['var'],
                                     );
                            $phpcsFile->addError($error, $stackPtr, 'InvalidTypeHint', $data);
                        }
                    }//end if
                }//end if
            }//end foreach

<<<<<<< HEAD
            if ($param['var'] === '') {
                continue;
            }

            $foundParams[] = $param['var'];

            // Check number of spaces after the type.
            $spaces = ($maxType - strlen($param['type']) + 1);
            if ($param['type_space'] !== $spaces) {
                $error = 'Expected %s spaces after parameter type; %s found';
                $data  = array(
                          $spaces,
                          $param['type_space'],
                         );

                $fix = $phpcsFile->addFixableError($error, $param['tag'], 'SpacingAfterParamType', $data);
                if ($fix === true) {
                    $phpcsFile->fixer->beginChangeset();

                    $content  = $param['type'];
                    $content .= str_repeat(' ', $spaces);
                    $content .= $param['var'];
                    $content .= str_repeat(' ', $param['var_space']);
                    $content .= $param['commentLines'][0]['comment'];
                    $phpcsFile->fixer->replaceToken(($param['tag'] + 2), $content);

                    // Fix up the indent of additional comment lines.
                    foreach ($param['commentLines'] as $lineNum => $line) {
                        if ($lineNum === 0
                            || $param['commentLines'][$lineNum]['indent'] === 0
                        ) {
                            continue;
=======
                    if ($realName !== $paramName) {
                        $code = 'ParamNameNoMatch';
                        $data = array(
                                 $paramName,
                                 $realName,
                                 $pos,
                                );

                        $error  = 'Doc comment for var %s does not match ';
                        if (strtolower($paramName) === strtolower($realName)) {
                            $error .= 'case of ';
                            $code   = 'ParamNameNoCaseMatch';
>>>>>>> 8908890a
                        }

                        $newIndent = ($param['commentLines'][$lineNum]['indent'] + $spaces - $param['type_space']);
                        $phpcsFile->fixer->replaceToken(
                            ($param['commentLines'][$lineNum]['token'] - 1),
                            str_repeat(' ', $newIndent)
                        );
                    }

                    $phpcsFile->fixer->endChangeset();
                }//end if
            }//end if

            // Make sure the param name is correct.
            if (isset($realParams[$pos]) === true) {
                $realName = $realParams[$pos]['name'];

                // Append ampersand to name if passing by reference.
                if ($realParams[$pos]['pass_by_reference'] === true) {
                    $realName = '&'.$realName;
                }

                if ($realName !== $param['var']) {
                    $code = 'ParamNameNoMatch';
                    $data = array(
                             $param['var'],
                             $realName,
                            );

                    $error = 'Doc comment for parameter %s does not match ';
                    if (strtolower($param['var']) === strtolower($realName)) {
                        $error .= 'case of ';
                        $code   = 'ParamNameNoCaseMatch';
                    }

                    $error .= 'actual variable name %s';

                    $phpcsFile->addError($error, $param['tag'], $code, $data);
                }
            } else if (substr($param['var'], -4) !== ',...') {
                // We must have an extra parameter comment.
                $error = 'Superfluous parameter comment';
                $phpcsFile->addError($error, $param['tag'], 'ExtraParamComment');
            }//end if

            if ($param['comment'] === '') {
                continue;
            }

            // Check number of spaces after the var name.
            $spaces = ($maxVar - strlen($param['var']) + 1);
            if ($param['var_space'] !== $spaces) {
                $error = 'Expected %s spaces after parameter name; %s found';
                $data  = array(
                          $spaces,
                          $param['var_space'],
                         );

                $fix = $phpcsFile->addFixableError($error, $param['tag'], 'SpacingAfterParamName', $data);
                if ($fix === true) {
                    $phpcsFile->fixer->beginChangeset();

                    $content  = $param['type'];
                    $content .= str_repeat(' ', $param['type_space']);
                    $content .= $param['var'];
                    $content .= str_repeat(' ', $spaces);
                    $content .= $param['commentLines'][0]['comment'];
                    $phpcsFile->fixer->replaceToken(($param['tag'] + 2), $content);

                    // Fix up the indent of additional comment lines.
                    foreach ($param['commentLines'] as $lineNum => $line) {
                        if ($lineNum === 0
                            || $param['commentLines'][$lineNum]['indent'] === 0
                        ) {
                            continue;
                        }

                        $newIndent = ($param['commentLines'][$lineNum]['indent'] + $spaces - $param['var_space']);
                        $phpcsFile->fixer->replaceToken(
                            ($param['commentLines'][$lineNum]['token'] - 1),
                            str_repeat(' ', $newIndent)
                        );
                    }

                    $phpcsFile->fixer->endChangeset();
                }//end if
            }//end if

            // Param comments must start with a capital letter and end with the full stop.
            $firstChar = $param['comment']{0};
            if (preg_match('|\p{Lu}|u', $firstChar) === 0) {
                $error = 'Parameter comment must start with a capital letter';
                $phpcsFile->addError($error, $param['tag'], 'ParamCommentNotCapital');
            }

            $lastChar = substr($param['comment'], -1);
            if ($lastChar !== '.') {
                $error = 'Parameter comment must end with a full stop';
                $phpcsFile->addError($error, $param['tag'], 'ParamCommentFullStop');
            }
        }//end foreach

        $realNames = array();
        foreach ($realParams as $realParam) {
            if ($realParam['pass_by_reference'] === true) {
                $realParam['name'] = '&'.$realParam['name'];
            }

            $realNames[] = $realParam['name'];
        }

        // Report missing comments.
        $diff = array_diff($realNames, $foundParams);
        foreach ($diff as $neededParam) {
            $error = 'Doc comment for parameter "%s" missing';
            $data  = array($neededParam);
            $phpcsFile->addError($error, $commentStart, 'MissingParamTag', $data);
        }

    }//end processParams()


}//end class<|MERGE_RESOLUTION|>--- conflicted
+++ resolved
@@ -424,7 +424,6 @@
                 }//end if
             }//end foreach
 
-<<<<<<< HEAD
             if ($param['var'] === '') {
                 continue;
             }
@@ -457,20 +456,6 @@
                             || $param['commentLines'][$lineNum]['indent'] === 0
                         ) {
                             continue;
-=======
-                    if ($realName !== $paramName) {
-                        $code = 'ParamNameNoMatch';
-                        $data = array(
-                                 $paramName,
-                                 $realName,
-                                 $pos,
-                                );
-
-                        $error  = 'Doc comment for var %s does not match ';
-                        if (strtolower($paramName) === strtolower($realName)) {
-                            $error .= 'case of ';
-                            $code   = 'ParamNameNoCaseMatch';
->>>>>>> 8908890a
                         }
 
                         $newIndent = ($param['commentLines'][$lineNum]['indent'] + $spaces - $param['type_space']);
@@ -487,12 +472,6 @@
             // Make sure the param name is correct.
             if (isset($realParams[$pos]) === true) {
                 $realName = $realParams[$pos]['name'];
-
-                // Append ampersand to name if passing by reference.
-                if ($realParams[$pos]['pass_by_reference'] === true) {
-                    $realName = '&'.$realName;
-                }
-
                 if ($realName !== $param['var']) {
                     $code = 'ParamNameNoMatch';
                     $data = array(
@@ -575,10 +554,6 @@
 
         $realNames = array();
         foreach ($realParams as $realParam) {
-            if ($realParam['pass_by_reference'] === true) {
-                $realParam['name'] = '&'.$realParam['name'];
-            }
-
             $realNames[] = $realParam['name'];
         }
 
