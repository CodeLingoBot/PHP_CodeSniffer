<?php
/**
 * Squiz_Sniffs_Commenting_InlineCommentSniff.
 *
 * PHP version 5
 *
 * @category  PHP
 * @package   PHP_CodeSniffer
 * @author    Greg Sherwood <gsherwood@squiz.net>
 * @author    Marc McIntyre <mmcintyre@squiz.net>
 * @copyright 2006-2014 Squiz Pty Ltd (ABN 77 084 670 600)
 * @license   https://github.com/squizlabs/PHP_CodeSniffer/blob/master/licence.txt BSD Licence
 * @link      http://pear.php.net/package/PHP_CodeSniffer
 */

/**
 * Squiz_Sniffs_Commenting_InlineCommentSniff.
 *
 * Checks that there is adequate spacing between comments.
 *
 * @category  PHP
 * @package   PHP_CodeSniffer
 * @author    Greg Sherwood <gsherwood@squiz.net>
 * @author    Marc McIntyre <mmcintyre@squiz.net>
 * @copyright 2006-2014 Squiz Pty Ltd (ABN 77 084 670 600)
 * @license   https://github.com/squizlabs/PHP_CodeSniffer/blob/master/licence.txt BSD Licence
 * @version   Release: @package_version@
 * @link      http://pear.php.net/package/PHP_CodeSniffer
 */
class Squiz_Sniffs_Commenting_InlineCommentSniff implements PHP_CodeSniffer_Sniff
{

    /**
     * A list of tokenizers this sniff supports.
     *
     * @var array
     */
    public $supportedTokenizers = array(
                                   'PHP',
                                   'JS',
                                  );

    /**
     * Returns an array of tokens this test wants to listen for.
     *
     * @return array
     */
    public function register()
    {
        return array(
                T_COMMENT,
                T_DOC_COMMENT_OPEN_TAG,
               );

    }//end register()


    /**
     * Processes this test, when one of its tokens is encountered.
     *
     * @param PHP_CodeSniffer_File $phpcsFile The file being scanned.
     * @param int                  $stackPtr  The position of the current token in the
     *                                        stack passed in $tokens.
     *
     * @return void
     */
    public function process(PHP_CodeSniffer_File $phpcsFile, $stackPtr)
    {
        $tokens = $phpcsFile->getTokens();

        // If this is a function/class/interface doc block comment, skip it.
        // We are only interested in inline doc block comments, which are
        // not allowed.
        if ($tokens[$stackPtr]['code'] === T_DOC_COMMENT_OPEN_TAG) {
            $nextToken = $phpcsFile->findNext(
                PHP_CodeSniffer_Tokens::$emptyTokens,
                ($stackPtr + 1),
                null,
                true
            );

            $ignore = array(
                       T_CLASS,
                       T_INTERFACE,
                       T_TRAIT,
                       T_FUNCTION,
                       T_PUBLIC,
                       T_PRIVATE,
                       T_PROTECTED,
                       T_FINAL,
                       T_STATIC,
                       T_ABSTRACT,
                       T_CONST,
                       T_OBJECT,
                       T_PROPERTY,
                      );

            if (in_array($tokens[$nextToken]['code'], $ignore) === true) {
                return;
            } else {
                if ($phpcsFile->tokenizerType === 'JS') {
                    // We allow block comments if a function is being assigned
                    // to a variable.
                    $ignore    = PHP_CodeSniffer_Tokens::$emptyTokens;
                    $ignore[]  = T_EQUAL;
                    $ignore[]  = T_STRING;
                    $ignore[]  = T_OBJECT_OPERATOR;
                    $nextToken = $phpcsFile->findNext($ignore, ($nextToken + 1), null, true);
                    if ($tokens[$nextToken]['code'] === T_FUNCTION) {
                        return;
                    }
                }

                $prevToken = $phpcsFile->findPrevious(
                    PHP_CodeSniffer_Tokens::$emptyTokens,
                    ($stackPtr - 1),
                    null,
                    true
                );

                if ($tokens[$prevToken]['code'] === T_OPEN_TAG) {
                    return;
                }

<<<<<<< HEAD
                if ($tokens[$stackPtr]['content'] === '/**') {
=======
                // Only error once per comment.
                if (substr($tokens[$stackPtr]['content'], 0, 3) === '/**') {
>>>>>>> d04c71c4
                    $error = 'Inline doc block comments are not allowed; use "/* Comment */" or "// Comment" instead';
                    $phpcsFile->addError($error, $stackPtr, 'DocBlock');
                }
            }//end if
        }//end if

        if ($tokens[$stackPtr]['content']{0} === '#') {
            $error = 'Perl-style comments are not allowed; use "// Comment" instead';
            $phpcsFile->addError($error, $stackPtr, 'WrongStyle');
        }

        // We don't want end of block comments. If the last comment is a closing
        // curly brace.
        $previousContent = $phpcsFile->findPrevious(T_WHITESPACE, ($stackPtr - 1), null, true);
        if ($tokens[$previousContent]['line'] === $tokens[$stackPtr]['line']) {
            if ($tokens[$previousContent]['code'] === T_CLOSE_CURLY_BRACKET) {
                return;
            }

            // Special case for JS files.
            if ($tokens[$previousContent]['code'] === T_COMMA
                || $tokens[$previousContent]['code'] === T_SEMICOLON
            ) {
                $lastContent = $phpcsFile->findPrevious(T_WHITESPACE, ($previousContent - 1), null, true);
                if ($tokens[$lastContent]['code'] === T_CLOSE_CURLY_BRACKET) {
                    return;
                }
            }
        }

        $comment = rtrim($tokens[$stackPtr]['content']);

        // Only want inline comments.
        if (substr($comment, 0, 2) !== '//') {
            return;
        }

        $spaceCount = 0;
        for ($i = 2; $i < strlen($comment); $i++) {
            if ($comment[$i] !== ' ') {
                break;
            }

            $spaceCount++;
        }

        if ($spaceCount === 0) {
            $error = 'No space before comment text; expected "// %s" but found "%s"';
            $data  = array(
                      substr($comment, 2),
                      $comment,
                     );
            $phpcsFile->addError($error, $stackPtr, 'NoSpaceBefore', $data);
        }

        if ($spaceCount > 1) {
            $error = '%s spaces found before inline comment line; use block comment if you need indentation';
            $data  = array(
                      $spaceCount,
                      substr($comment, (2 + $spaceCount)),
                      $comment,
                     );
            $phpcsFile->addError($error, $stackPtr, 'SpacingBefore', $data);
        }


        // The below section determines if a comment block is correctly capitalised,
        // and ends in a full-stop. It will find the last comment in a block, and
        // work its way up.
        $nextComment = $phpcsFile->findNext(array(T_COMMENT), ($stackPtr + 1), null, false);

        if (($nextComment !== false) && (($tokens[$nextComment]['line']) === ($tokens[$stackPtr]['line'] + 1))) {
            return;
        }

        $topComment  = $stackPtr;
        $lastComment = $stackPtr;
        while (($topComment = $phpcsFile->findPrevious(array(T_COMMENT), ($lastComment - 1), null, false)) !== false) {
            if ($tokens[$topComment]['line'] !== ($tokens[$lastComment]['line'] - 1)) {
                break;
            }

            $lastComment = $topComment;
        }

        $topComment  = $lastComment;
        $commentText = '';

        for ($i = $topComment; $i <= $stackPtr; $i++) {
            if ($tokens[$i]['code'] === T_COMMENT) {
                $commentText .= trim(substr($tokens[$i]['content'], 2));
            }
        }

        if ($commentText === '') {
            $error = 'Blank comments are not allowed';
            $phpcsFile->addError($error, $stackPtr, 'Empty');
            return;
        }

        if (preg_match('|\p{Lu}|u', $commentText[0]) === 0) {
            $error = 'Inline comments must start with a capital letter';
            $phpcsFile->addError($error, $topComment, 'NotCapital');
        }

        $commentCloser   = $commentText[(strlen($commentText) - 1)];
        $acceptedClosers = array(
                            'full-stops'        => '.',
                            'exclamation marks' => '!',
                            'or question marks' => '?',
                           );

        if (in_array($commentCloser, $acceptedClosers) === false) {
            $error = 'Inline comments must end in %s';
            $ender = '';
            foreach ($acceptedClosers as $closerName => $symbol) {
                $ender .= ' '.$closerName.',';
            }

            $ender = trim($ender, ' ,');
            $data  = array($ender);
            $phpcsFile->addError($error, $stackPtr, 'InvalidEndChar', $data);
        }

        // Finally, the line below the last comment cannot be empty if this inline
        // comment is on a line by itself.
        if ($tokens[$previousContent]['line'] < $tokens[$stackPtr]['line']) {
            $start = false;
            for ($i = ($stackPtr + 1); $i < $phpcsFile->numTokens; $i++) {
                if ($tokens[$i]['line'] === ($tokens[$stackPtr]['line'] + 1)) {
                    if ($tokens[$i]['code'] !== T_WHITESPACE) {
                        return;
                  }
                } else if ($tokens[$i]['line'] > ($tokens[$stackPtr]['line'] + 1)) {
                    break;
                }
            }

            $error = 'There must be no blank line following an inline comment';
            $phpcsFile->addError($error, $stackPtr, 'SpacingAfter');
        }

    }//end process()


}//end class<|MERGE_RESOLUTION|>--- conflicted
+++ resolved
@@ -122,12 +122,7 @@
                     return;
                 }
 
-<<<<<<< HEAD
                 if ($tokens[$stackPtr]['content'] === '/**') {
-=======
-                // Only error once per comment.
-                if (substr($tokens[$stackPtr]['content'], 0, 3) === '/**') {
->>>>>>> d04c71c4
                     $error = 'Inline doc block comments are not allowed; use "/* Comment */" or "// Comment" instead';
                     $phpcsFile->addError($error, $stackPtr, 'DocBlock');
                 }
