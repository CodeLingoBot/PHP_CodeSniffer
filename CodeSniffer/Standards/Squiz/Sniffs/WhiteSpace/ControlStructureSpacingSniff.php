--- conflicted
+++ resolved
@@ -166,64 +166,21 @@
                     }
                 }
 
-<<<<<<< HEAD
-            $error = 'Blank line found at end of control structure';
-            $fix   = $phpcsFile->addFixableError($error, $errorToken, 'SpacingAfterClose');
-
-            if ($fix === true && $phpcsFile->fixer->enabled === true) {
-                $phpcsFile->fixer->beginChangeset();
-                $i = ($scopeCloser - 1);
-                while ($tokens[$i]['line'] !== $tokens[$lastContent]['line']) {
-                    $phpcsFile->fixer->replaceToken($i, '');
-                    $i--;
-                }
-
-                $phpcsFile->fixer->endChangeset();
-            }
-        }//end if
-
-        $trailingContent = false;
-        for ($i = ($scopeCloser + 1); $i < $phpcsFile->numTokens; $i++) {
-            if (isset(PHP_CodeSniffer_Tokens::$emptyTokens[$tokens[$i]['code']]) === false) {
-                $trailingContent = $i;
-                break;
-            }
-        }
-
-        if ($trailingContent === false) {
-            return;
-        }
-
-        if ($tokens[$trailingContent]['code'] === T_ELSE
-            && $tokens[$stackPtr]['code'] === T_IF
-        ) {
-            // IF with ELSE.
-            return;
-        }
-
-        if ($tokens[$trailingContent]['code'] === T_WHILE
-            && $tokens[$stackPtr]['code'] === T_DO
-        ) {
-            // DO with WHILE.
-            return;
-        }
-
-        // If this token is closing a CASE or DEFAULT, we don't need the
-        // blank line after this control structure.
-        if (isset($tokens[$trailingContent]['scope_condition']) === true) {
-            $condition = $tokens[$trailingContent]['scope_condition'];
-            if ($tokens[$condition]['code'] === T_CASE
-                || $tokens[$condition]['code'] === T_DEFAULT
-            ) {
-                return;
-            }
-        }
-
-=======
                 $error = 'Blank line found at end of control structure';
-                $phpcsFile->addError($error, $errorToken, 'SpacingAfterClose');
-            }
-        }
+                $fix   = $phpcsFile->addFixableError($error, $errorToken, 'SpacingAfterClose');
+
+                if ($fix === true && $phpcsFile->fixer->enabled === true) {
+                    $phpcsFile->fixer->beginChangeset();
+                    $i = ($scopeCloser - 1);
+                    while ($tokens[$i]['line'] !== $tokens[$lastContent]['line']) {
+                        $phpcsFile->fixer->replaceToken($i, '');
+                        $i--;
+                    }
+
+                    $phpcsFile->fixer->endChangeset();
+                }
+            }
+        }//end if
 
         $trailingContent = $phpcsFile->findNext(
             T_WHITESPACE,
@@ -256,7 +213,13 @@
             }
         }
 
->>>>>>> 34903295
+        if ($tokens[$trailingContent]['code'] === T_WHILE
+            && $tokens[$stackPtr]['code'] === T_DO
+        ) {
+            // DO with WHILE.
+            return;
+        }
+
         if ($tokens[$trailingContent]['code'] === T_CLOSE_TAG) {
             // At the end of the script or embedded code.
             return;
