<?php
/**
 * Parses and verifies the doc comments for files.
 *
 * PHP version 5
 *
 * @category  PHP
 * @package   PHP_CodeSniffer
 * @author    Greg Sherwood <gsherwood@squiz.net>
 * @author    Marc McIntyre <mmcintyre@squiz.net>
 * @copyright 2006-2014 Squiz Pty Ltd (ABN 77 084 670 600)
 * @license   https://github.com/squizlabs/PHP_CodeSniffer/blob/master/licence.txt BSD Licence
 * @link      http://pear.php.net/package/PHP_CodeSniffer
 */

/**
 * Parses and verifies the doc comments for files.
 *
 * Verifies that :
 * <ul>
 *  <li>A doc comment exists.</li>
 *  <li>There is a blank newline after the short description.</li>
 *  <li>There is a blank newline between the long and short description.</li>
 *  <li>There is a blank newline between the long description and tags.</li>
 *  <li>A PHP version is specified.</li>
 *  <li>Check the order of the tags.</li>
 *  <li>Check the indentation of each tag.</li>
 *  <li>Check required and optional tags and the format of their content.</li>
 * </ul>
 *
 * @category  PHP
 * @package   PHP_CodeSniffer
 * @author    Greg Sherwood <gsherwood@squiz.net>
 * @author    Marc McIntyre <mmcintyre@squiz.net>
 * @copyright 2006-2014 Squiz Pty Ltd (ABN 77 084 670 600)
 * @license   https://github.com/squizlabs/PHP_CodeSniffer/blob/master/licence.txt BSD Licence
 * @version   Release: @package_version@
 * @link      http://pear.php.net/package/PHP_CodeSniffer
 */

class PEAR_Sniffs_Commenting_FileCommentSniff implements PHP_CodeSniffer_Sniff
{

    /**
     * Tags in correct order and related info.
     *
     * @var array
     */
    protected $tags = array(
                       '@category'   => array(
                                         'required'       => true,
                                         'allow_multiple' => false,
                                        ),
                       '@package'    => array(
                                         'required'       => true,
                                         'allow_multiple' => false,
                                        ),
                       '@subpackage' => array(
                                         'required'       => false,
                                         'allow_multiple' => false,
                                        ),
                       '@author'     => array(
                                         'required'       => true,
                                         'allow_multiple' => true,
                                        ),
                       '@copyright'  => array(
                                         'required'       => false,
                                         'allow_multiple' => true,
                                        ),
                       '@license'    => array(
                                         'required'       => true,
                                         'allow_multiple' => false,
                                        ),
                       '@version'    => array(
                                         'required'       => false,
                                         'allow_multiple' => false,
                                        ),
                       '@link'       => array(
                                         'required'       => true,
                                         'allow_multiple' => true,
                                        ),
                       '@see'        => array(
                                         'required'       => false,
                                         'allow_multiple' => true,
                                        ),
                       '@since'      => array(
                                         'required'       => false,
                                         'allow_multiple' => false,
                                        ),
                       '@deprecated' => array(
                                         'required'       => false,
                                         'allow_multiple' => false,
                                        ),
                      );


    /**
     * Returns an array of tokens this test wants to listen for.
     *
     * @return array
     */
    public function register()
    {
        return array(T_OPEN_TAG);

    }//end register()


    /**
     * Processes this test, when one of its tokens is encountered.
     *
     * @param PHP_CodeSniffer_File $phpcsFile The file being scanned.
     * @param int                  $stackPtr  The position of the current token
     *                                        in the stack passed in $tokens.
     *
     * @return int
     */
    public function process(PHP_CodeSniffer_File $phpcsFile, $stackPtr)
    {
        $tokens = $phpcsFile->getTokens();

        // Find the next non whitespace token.
        $commentStart = $phpcsFile->findNext(T_WHITESPACE, ($stackPtr + 1), null, true);

        // Allow declare() statements at the top of the file.
        if ($tokens[$commentStart]['code'] === T_DECLARE) {
            $semicolon    = $phpcsFile->findNext(T_SEMICOLON, ($commentStart + 1));
            $commentStart = $phpcsFile->findNext(T_WHITESPACE, ($semicolon + 1), null, true);
        }

        // Ignore vim header.
        if ($tokens[$commentStart]['code'] === T_COMMENT) {
            if (strstr($tokens[$commentStart]['content'], 'vim:') !== false) {
                $commentStart = $phpcsFile->findNext(
                    T_WHITESPACE,
                    ($commentStart + 1),
                    null,
                    true
                );
            }
        }

        $errorToken = ($stackPtr + 1);
        if (isset($tokens[$errorToken]) === false) {
            $errorToken--;
        }

        if ($tokens[$commentStart]['code'] === T_CLOSE_TAG) {
            // We are only interested if this is the first open tag.
            return ($phpcsFile->numTokens + 1);
        } else if ($tokens[$commentStart]['code'] === T_COMMENT) {
            $error = 'You must use "/**" style comments for a file comment';
            $phpcsFile->addError($error, $errorToken, 'WrongStyle');
            $phpcsFile->recordMetric($stackPtr, 'File has doc comment', 'yes');
            return ($phpcsFile->numTokens + 1);
        } else if ($commentStart === false
            || $tokens[$commentStart]['code'] !== T_DOC_COMMENT_OPEN_TAG
        ) {
            $phpcsFile->addError('Missing file doc comment', $errorToken, 'Missing');
            $phpcsFile->recordMetric($stackPtr, 'File has doc comment', 'no');
            return ($phpcsFile->numTokens + 1);
        } else {
            $phpcsFile->recordMetric($stackPtr, 'File has doc comment', 'yes');
        }

        // Check the PHP Version, which should be in some text before the first tag.
        $commentEnd = $tokens[$commentStart]['comment_closer'];
        $found      = false;
        for ($i = ($commentStart + 1); $i < $commentEnd; $i++) {
            if ($tokens[$i]['code'] === T_DOC_COMMENT_TAG) {
                break;
            } else if ($tokens[$i]['code'] === T_DOC_COMMENT_STRING
                && strstr(strtolower($tokens[$i]['content']), 'php version') !== false
            ) {
                $found = true;
                break;
            }
        }

        if ($found === false) {
            $error = 'PHP version not specified';
            $phpcsFile->addWarning($error, $commentEnd, 'MissingVersion');
        }

        // Check each tag.
        $this->processTags($phpcsFile, $stackPtr, $commentStart);

        // Ignore the rest of the file.
        return ($phpcsFile->numTokens + 1);

    }//end process()


    /**
     * Processes each required or optional tag.
     *
     * @param PHP_CodeSniffer_File $phpcsFile    The file being scanned.
     * @param int                  $stackPtr     The position of the current token
     *                                           in the stack passed in $tokens.
     * @param int                  $commentStart Position in the stack where the comment started.
     *
     * @return void
     */
    protected function processTags(PHP_CodeSniffer_File $phpcsFile, $stackPtr, $commentStart)
    {
        $tokens     = $phpcsFile->getTokens();
        $docBlock   = (get_class($this) === 'PEAR_Sniffs_Commenting_FileCommentSniff') ? 'file' : 'class';
        $commentEnd = $tokens[$commentStart]['comment_closer'];

        $foundTags = array();
        $tagTokens = array();
        foreach ($tokens[$commentStart]['comment_tags'] as $tag) {
            $name = $tokens[$tag]['content'];
            if (isset($this->tags[$name]) === false) {
                continue;
            }

            if ($this->tags[$name]['allow_multiple'] === false && isset($tagTokens[$name]) === true) {
                $error = 'Only one %s tag is allowed in a %s comment';
                $data  = array(
                          $name, $docBlock,
                         );
                $phpcsFile->addError($error, $tag, 'Duplicate'.ucfirst($name).'Tag', $data);
            }

            $foundTags[]        = $name;
            $tagTokens[$name][] = $tag;

            $string = $phpcsFile->findNext(T_DOC_COMMENT_STRING, $tag, $commentEnd);
            if ($string === false || $tokens[$string]['line'] !== $tokens[$tag]['line']) {
                $error = 'Content missing for %s tag in %s comment';
                $data  = array(
                          $name, $docBlock,
                         );
                $phpcsFile->addError($error, $tag, 'Empty'.ucfirst($name).'Tag', $data);
                continue;
            }
        }//end foreach

        // Check if the tags are in the correct position.
        $pos = 0;
        foreach ($this->tags as $tag => $tagData) {
            if (isset($tagTokens[$tag]) === false) {
                if ($tagData['required'] === true) {
                    $error = 'Missing %s tag in %s comment';
                    $data  = array(
                              $tag, $docBlock,
                             );
                    $phpcsFile->addError($error, $commentEnd, 'Missing'.ucfirst($tag).'Tag', $data);
                }

                continue;
            } else {
                $method = 'process'.substr($tag, 1);
                if (method_exists($this, $method) === true) {
                    // Process each tag if a method is defined.
                    call_user_func(array($this, $method), $phpcsFile, $tagTokens[$tag]);
                }
            }

            if (isset($foundTags[$pos]) === false) {
                break;
            }

            if ($foundTags[$pos] !== $tag) {
                $error = 'The tag in position %s should be the %s tag';
                $data  = array(
                          ($pos + 1),
                          $tag,
                         );
                $phpcsFile->addError($error, $tokens[$commentStart]['comment_tags'][$pos], ucfirst($tag).'TagOrder', $data);
            }

            // Account for multiple tags.
            $pos++;
            while (isset($foundTags[$pos]) === true && $foundTags[$pos] === $tag) {
                $pos++;
            }
        }//end foreach

    }//end processTags()


    /**
     * Process the category tag.
     *
     * @param PHP_CodeSniffer_File $phpcsFile The file being scanned.
     * @param array                $tags      The tokens for these tags.
     *
     * @return void
     */
    protected function processCategory(PHP_CodeSniffer_File $phpcsFile, array $tags)
    {
        $tokens = $phpcsFile->getTokens();
        foreach ($tags as $tag) {
            if ($tokens[($tag + 2)]['code'] !== T_DOC_COMMENT_STRING) {
                // No content.
                continue;
            }

            $content = $tokens[($tag + 2)]['content'];
            if (PHP_CodeSniffer::isUnderscoreName($content) !== true) {
                $newContent = str_replace(' ', '_', $content);
                $nameBits   = explode('_', $newContent);
                $firstBit   = array_shift($nameBits);
                $newName    = ucfirst($firstBit).'_';
                foreach ($nameBits as $bit) {
                    if ($bit !== '') {
                        $newName .= ucfirst($bit).'_';
                    }
                }

                $error     = 'Category name "%s" is not valid; consider "%s" instead';
                $validName = trim($newName, '_');
                $data      = array(
                              $content,
                              $validName,
                             );
                $phpcsFile->addError($error, $tag, 'InvalidCategory', $data);
            }
        }//end foreach

    }//end processCategory()


    /**
     * Process the package tag.
     *
     * @param PHP_CodeSniffer_File $phpcsFile The file being scanned.
     * @param array                $tags      The tokens for these tags.
     *
     * @return void
     */
    protected function processPackage(PHP_CodeSniffer_File $phpcsFile, array $tags)
    {
        $tokens = $phpcsFile->getTokens();
        foreach ($tags as $tag) {
            if ($tokens[($tag + 2)]['code'] !== T_DOC_COMMENT_STRING) {
                // No content.
                continue;
            }

            $content = $tokens[($tag + 2)]['content'];
            if (PHP_CodeSniffer::isUnderscoreName($content) === true) {
                continue;
            }

<<<<<<< HEAD
            $newContent = str_replace(' ', '_', $content);
            $newContent = preg_replace('/[^A-Za-z_]/', '', $newContent);
            $nameBits   = explode('_', $newContent);
            $firstBit   = array_shift($nameBits);
            $newName    = strtoupper($firstBit{0}).substr($firstBit, 1).'_';
            foreach ($nameBits as $bit) {
                if ($bit !== '') {
                    $newName .= strtoupper($bit{0}).substr($bit, 1).'_';
                }
            }
=======
        $newContent = str_replace(' ', '_', $content);
        $newContent = trim($newContent, '_');
        $newContent = preg_replace('/[^A-Za-z_]/', '', $newContent);
        $nameBits   = explode('_', $newContent);
        $firstBit   = array_shift($nameBits);
        $newName    = strtoupper($firstBit{0}).substr($firstBit, 1).'_';
        foreach ($nameBits as $bit) {
            $newName .= strtoupper($bit{0}).substr($bit, 1).'_';
        }
>>>>>>> 3415069b

            $error     = 'Package name "%s" is not valid; consider "%s" instead';
            $validName = trim($newName, '_');
            $data      = array(
                          $content,
                          $validName,
                         );
            $phpcsFile->addError($error, $tag, 'InvalidPackage', $data);
        }//end foreach

    }//end processPackage()


    /**
     * Process the subpackage tag.
     *
     * @param PHP_CodeSniffer_File $phpcsFile The file being scanned.
     * @param array                $tags      The tokens for these tags.
     *
     * @return void
     */
    protected function processSubpackage(PHP_CodeSniffer_File $phpcsFile, array $tags)
    {
        $tokens = $phpcsFile->getTokens();
        foreach ($tags as $tag) {
            if ($tokens[($tag + 2)]['code'] !== T_DOC_COMMENT_STRING) {
                // No content.
                continue;
            }

            $content = $tokens[($tag + 2)]['content'];
            if (PHP_CodeSniffer::isUnderscoreName($content) === true) {
                continue;
            }

            $newContent = str_replace(' ', '_', $content);
            $nameBits   = explode('_', $newContent);
            $firstBit   = array_shift($nameBits);
            $newName    = strtoupper($firstBit{0}).substr($firstBit, 1).'_';
            foreach ($nameBits as $bit) {
                if ($bit !== '') {
                    $newName .= strtoupper($bit{0}).substr($bit, 1).'_';
                }
            }

            $error     = 'Subpackage name "%s" is not valid; consider "%s" instead';
            $validName = trim($newName, '_');
            $data      = array(
                          $content,
                          $validName,
                         );
            $phpcsFile->addError($error, $tag, 'InvalidSubpackage', $data);
        }//end foreach

    }//end processSubpackage()


    /**
     * Process the author tag(s) that this header comment has.
     *
     * @param PHP_CodeSniffer_File $phpcsFile The file being scanned.
     * @param array                $tags      The tokens for these tags.
     *
     * @return void
     */
    protected function processAuthor(PHP_CodeSniffer_File $phpcsFile, array $tags)
    {
        $tokens = $phpcsFile->getTokens();
        foreach ($tags as $tag) {
            if ($tokens[($tag + 2)]['code'] !== T_DOC_COMMENT_STRING) {
                // No content.
                continue;
            }

            $content = $tokens[($tag + 2)]['content'];
            $local   = '\da-zA-Z-_+';
            // Dot character cannot be the first or last character in the local-part.
            $localMiddle = $local.'.\w';
            if (preg_match('/^([^<]*)\s+<(['.$local.'](['.$localMiddle.']*['.$local.'])*@[\da-zA-Z][-.\w]*[\da-zA-Z]\.[a-zA-Z]{2,7})>$/', $content) === 0) {
                $error = 'Content of the @author tag must be in the form "Display Name <username@example.com>"';
                $phpcsFile->addError($error, $tag, 'InvalidAuthors');
            }
        }

    }//end processAuthor()


    /**
     * Process the copyright tags.
     *
     * @param PHP_CodeSniffer_File $phpcsFile The file being scanned.
     * @param array                $tags      The tokens for these tags.
     *
     * @return void
     */
    protected function processCopyright(PHP_CodeSniffer_File $phpcsFile, array $tags)
    {
        $tokens = $phpcsFile->getTokens();
        foreach ($tags as $tag) {
            if ($tokens[($tag + 2)]['code'] !== T_DOC_COMMENT_STRING) {
                // No content.
                continue;
            }

            $content = $tokens[($tag + 2)]['content'];
            $matches = array();
            if (preg_match('/^([0-9]{4})((.{1})([0-9]{4}))? (.+)$/', $content, $matches) !== 0) {
                // Check earliest-latest year order.
                if ($matches[3] !== '') {
                    if ($matches[3] !== '-') {
                        $error = 'A hyphen must be used between the earliest and latest year';
                        $phpcsFile->addError($error, $tag, 'CopyrightHyphen');
                    }

                    if ($matches[4] !== '' && $matches[4] < $matches[1]) {
                        $error = "Invalid year span \"$matches[1]$matches[3]$matches[4]\" found; consider \"$matches[4]-$matches[1]\" instead";
                        $phpcsFile->addWarning($error, $tag, 'InvalidCopyright');
                    }
                }
            } else {
                $error = '@copyright tag must contain a year and the name of the copyright holder';
                $phpcsFile->addError($error, $tag, 'IncompleteCopyright');
            }
        }//end foreach

    }//end processCopyright()


    /**
     * Process the license tag.
     *
     * @param PHP_CodeSniffer_File $phpcsFile The file being scanned.
     * @param array                $tags      The tokens for these tags.
     *
     * @return void
     */
    protected function processLicense(PHP_CodeSniffer_File $phpcsFile, array $tags)
    {
        $tokens = $phpcsFile->getTokens();
        foreach ($tags as $tag) {
            if ($tokens[($tag + 2)]['code'] !== T_DOC_COMMENT_STRING) {
                // No content.
                continue;
            }

            $content = $tokens[($tag + 2)]['content'];
            $matches = array();
            preg_match('/^([^\s]+)\s+(.*)/', $content, $matches);
            if (count($matches) !== 3) {
                $error = '@license tag must contain a URL and a license name';
                $phpcsFile->addError($error, $tag, 'IncompleteLicense');
            }
        }

    }//end processLicense()


    /**
     * Process the version tag.
     *
     * @param PHP_CodeSniffer_File $phpcsFile The file being scanned.
     * @param array                $tags      The tokens for these tags.
     *
     * @return void
     */
    protected function processVersion(PHP_CodeSniffer_File $phpcsFile, array $tags)
    {
        $tokens = $phpcsFile->getTokens();
        foreach ($tags as $tag) {
            if ($tokens[($tag + 2)]['code'] !== T_DOC_COMMENT_STRING) {
                // No content.
                continue;
            }

            $content = $tokens[($tag + 2)]['content'];
            if (strstr($content, 'CVS:') === false
                && strstr($content, 'SVN:') === false
                && strstr($content, 'GIT:') === false
                && strstr($content, 'HG:') === false
            ) {
                $error = 'Invalid version "%s" in file comment; consider "CVS: <cvs_id>" or "SVN: <svn_id>" or "GIT: <git_id>" or "HG: <hg_id>" instead';
                $data  = array($content);
                $phpcsFile->addWarning($error, $tag, 'InvalidVersion', $data);
            }
        }

    }//end processVersion()


}//end class<|MERGE_RESOLUTION|>--- conflicted
+++ resolved
@@ -345,8 +345,8 @@
                 continue;
             }
 
-<<<<<<< HEAD
             $newContent = str_replace(' ', '_', $content);
+            $newContent = trim($newContent, '_');
             $newContent = preg_replace('/[^A-Za-z_]/', '', $newContent);
             $nameBits   = explode('_', $newContent);
             $firstBit   = array_shift($nameBits);
@@ -356,17 +356,6 @@
                     $newName .= strtoupper($bit{0}).substr($bit, 1).'_';
                 }
             }
-=======
-        $newContent = str_replace(' ', '_', $content);
-        $newContent = trim($newContent, '_');
-        $newContent = preg_replace('/[^A-Za-z_]/', '', $newContent);
-        $nameBits   = explode('_', $newContent);
-        $firstBit   = array_shift($nameBits);
-        $newName    = strtoupper($firstBit{0}).substr($firstBit, 1).'_';
-        foreach ($nameBits as $bit) {
-            $newName .= strtoupper($bit{0}).substr($bit, 1).'_';
-        }
->>>>>>> 3415069b
 
             $error     = 'Package name "%s" is not valid; consider "%s" instead';
             $validName = trim($newName, '_');
