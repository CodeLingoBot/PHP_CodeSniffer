<?php
/**
 * Parses and verifies the doc comments for functions.
 *
 * PHP version 5
 *
 * @category  PHP
 * @package   PHP_CodeSniffer
 * @author    Greg Sherwood <gsherwood@squiz.net>
 * @author    Marc McIntyre <mmcintyre@squiz.net>
 * @copyright 2006-2014 Squiz Pty Ltd (ABN 77 084 670 600)
 * @license   https://github.com/squizlabs/PHP_CodeSniffer/blob/master/licence.txt BSD Licence
 * @link      http://pear.php.net/package/PHP_CodeSniffer
 */

/**
 * Parses and verifies the doc comments for functions.
 *
 * Verifies that :
 * <ul>
 *  <li>A comment exists</li>
 *  <li>There is a blank newline after the short description.</li>
 *  <li>There is a blank newline between the long and short description.</li>
 *  <li>There is a blank newline between the long description and tags.</li>
 *  <li>Parameter names represent those in the method.</li>
 *  <li>Parameter comments are in the correct order</li>
 *  <li>Parameter comments are complete</li>
 *  <li>A space is present before the first and after the last parameter</li>
 *  <li>A return type exists</li>
 *  <li>There must be one blank line between body and headline comments.</li>
 *  <li>Any throw tag must have an exception class.</li>
 * </ul>
 *
 * @category  PHP
 * @package   PHP_CodeSniffer
 * @author    Greg Sherwood <gsherwood@squiz.net>
 * @author    Marc McIntyre <mmcintyre@squiz.net>
 * @copyright 2006-2014 Squiz Pty Ltd (ABN 77 084 670 600)
 * @license   https://github.com/squizlabs/PHP_CodeSniffer/blob/master/licence.txt BSD Licence
 * @version   Release: @package_version@
 * @link      http://pear.php.net/package/PHP_CodeSniffer
 */
class PEAR_Sniffs_Commenting_FunctionCommentSniff implements PHP_CodeSniffer_Sniff
{


    /**
     * Returns an array of tokens this test wants to listen for.
     *
     * @return array
     */
    public function register()
    {
        return array(T_FUNCTION);

    }//end register()


    /**
     * Processes this test, when one of its tokens is encountered.
     *
     * @param PHP_CodeSniffer_File $phpcsFile The file being scanned.
     * @param int                  $stackPtr  The position of the current token
     *                                        in the stack passed in $tokens.
     *
     * @return void
     */
    public function process(PHP_CodeSniffer_File $phpcsFile, $stackPtr)
    {
        $tokens = $phpcsFile->getTokens();
        $find   = PHP_CodeSniffer_Tokens::$methodPrefixes;
        $find[] = T_WHITESPACE;

        $commentEnd = $phpcsFile->findPrevious($find, ($stackPtr - 1), null, true);
        if ($tokens[$commentEnd]['code'] === T_COMMENT) {
            // Inline comments might just be closing comments for
            // control structures or functions instead of function comments
            // using the wrong comment type. If there is other code on the line,
            // assume they relate to that code.
            $prev = $phpcsFile->findPrevious($find, ($commentEnd - 1), null, true);
            if ($prev !== false && $tokens[$prev]['line'] === $tokens[$commentEnd]['line']) {
                $commentEnd = $prev;
            }
        }

        if ($tokens[$commentEnd]['code'] !== T_DOC_COMMENT_CLOSE_TAG
            && $tokens[$commentEnd]['code'] !== T_COMMENT
        ) {
            $phpcsFile->addError('Missing function doc comment', $stackPtr, 'Missing');
            $phpcsFile->recordMetric($stackPtr, 'Function has doc comment', 'no');
            return;
        } else {
            $phpcsFile->recordMetric($stackPtr, 'Function has doc comment', 'yes');
        }

        if ($tokens[$commentEnd]['code'] === T_COMMENT) {
            $phpcsFile->addError('You must use "/**" style comments for a function comment', $stackPtr, 'WrongStyle');
            return;
        }

        if ($tokens[$commentEnd]['line'] !== ($tokens[$stackPtr]['line'] - 1)) {
            $error = 'There must be no blank lines after the function comment';
            $phpcsFile->addError($error, $commentEnd, 'SpacingAfter');
        }

        $commentStart = $tokens[$commentEnd]['comment_opener'];
        foreach ($tokens[$commentStart]['comment_tags'] as $tag) {
            if ($tokens[$tag]['content'] === '@see') {
                // Make sure the tag isn't empty.
                $string = $phpcsFile->findNext(T_DOC_COMMENT_STRING, $tag, $commentEnd);
                if ($string === false || $tokens[$string]['line'] !== $tokens[$tag]['line']) {
                    $error = 'Content missing for @see tag in function comment';
                    $phpcsFile->addError($error, $tag, 'EmptySees');
                }
            }
        }

        $this->processReturn($phpcsFile, $stackPtr, $commentStart);
        $this->processThrows($phpcsFile, $stackPtr, $commentStart);
        $this->processParams($phpcsFile, $stackPtr, $commentStart);

    }//end process()


    /**
     * Process the return comment of this function comment.
     *
     * @param PHP_CodeSniffer_File $phpcsFile    The file being scanned.
     * @param int                  $stackPtr     The position of the current token
     *                                           in the stack passed in $tokens.
     * @param int                  $commentStart The position in the stack where the comment started.
     *
     * @return void
     */
    protected function processReturn(PHP_CodeSniffer_File $phpcsFile, $stackPtr, $commentStart)
    {
        $tokens = $phpcsFile->getTokens();

        // Skip constructor and destructor.
        $className = '';
        foreach ($tokens[$stackPtr]['conditions'] as $condPtr => $condition) {
            if ($condition === T_CLASS || $condition === T_INTERFACE) {
                $className = $phpcsFile->getDeclarationName($condPtr);
                $className = strtolower(ltrim($className, '_'));
            }
        }

        $methodName      = $phpcsFile->getDeclarationName($stackPtr);
        $isSpecialMethod = ($methodName === '__construct' || $methodName === '__destruct');
        if ($methodName !== '_') {
            $methodName = strtolower(ltrim($methodName, '_'));
        }

        $return = null;
        foreach ($tokens[$commentStart]['comment_tags'] as $tag) {
            if ($tokens[$tag]['content'] === '@return') {
                if ($return !== null) {
                    $error = 'Only 1 @return tag is allowed in a function comment';
                    $phpcsFile->addError($error, $tag, 'DuplicateReturn');
                    return;
                }

                $return = $tag;
            }
        }

        if ($isSpecialMethod === false && $methodName !== $className) {
            if ($return !== null) {
                $content = $tokens[($return + 2)]['content'];
                if (empty($content) === true || $tokens[($return + 2)]['code'] !== T_DOC_COMMENT_STRING) {
                    $error = 'Return type missing for @return tag in function comment';
                    $phpcsFile->addError($error, $return, 'MissingReturnType');
                }
            } else {
                $error = 'Missing @return tag in function comment';
                $phpcsFile->addError($error, $tokens[$commentStart]['comment_closer'], 'MissingReturn');
            }//end if
        } else {
            // No return tag for constructor and destructor.
            if ($return !== null) {
                $error = '@return tag is not required for constructor and destructor';
                $phpcsFile->addError($error, $return, 'ReturnNotRequired');
            }
        }//end if

    }//end processReturn()


    /**
     * Process any throw tags that this function comment has.
     *
     * @param PHP_CodeSniffer_File $phpcsFile    The file being scanned.
     * @param int                  $stackPtr     The position of the current token
     *                                           in the stack passed in $tokens.
     * @param int                  $commentStart The position in the stack where the comment started.
     *
     * @return void
     */
    protected function processThrows(PHP_CodeSniffer_File $phpcsFile, $stackPtr, $commentStart)
    {
        $tokens = $phpcsFile->getTokens();

        $throws = array();
        foreach ($tokens[$commentStart]['comment_tags'] as $tag) {
            if ($tokens[$tag]['content'] !== '@throws') {
                continue;
            }

            $exception = null;
            $comment   = null;
            if ($tokens[($tag + 2)]['code'] === T_DOC_COMMENT_STRING) {
                $matches = array();
                preg_match('/([^\s]+)(?:\s+(.*))?/', $tokens[($tag + 2)]['content'], $matches);
                $exception = $matches[1];
                if (isset($matches[2]) === true) {
                    $comment = $matches[2];
                }
            }

            if ($exception === null) {
                $error = 'Exception type missing for @throws tag in function comment';
                $phpcsFile->addError($error, $tag, 'InvalidThrows');
            }
        }//end foreach

    }//end processThrows()


    /**
     * Process the function parameter comments.
     *
     * @param PHP_CodeSniffer_File $phpcsFile    The file being scanned.
     * @param int                  $stackPtr     The position of the current token
     *                                           in the stack passed in $tokens.
     * @param int                  $commentStart The position in the stack where the comment started.
     *
     * @return void
     */
    protected function processParams(PHP_CodeSniffer_File $phpcsFile, $stackPtr, $commentStart)
    {
        $tokens = $phpcsFile->getTokens();

        $params  = array();
        $maxType = 0;
        $maxVar  = 0;
        foreach ($tokens[$commentStart]['comment_tags'] as $pos => $tag) {
            if ($tokens[$tag]['content'] !== '@param') {
                continue;
            }

            $type      = '';
            $typeSpace = 0;
            $var       = '';
            $varSpace  = 0;
            $comment   = '';
            if ($tokens[($tag + 2)]['code'] === T_DOC_COMMENT_STRING) {
                $matches = array();
                preg_match('/([^$&]+)(?:((?:\$|&)[^\s]+)(?:(\s+)(.*))?)?/', $tokens[($tag + 2)]['content'], $matches);

                $typeLen   = strlen($matches[1]);
                $type      = trim($matches[1]);
                $typeSpace = ($typeLen - strlen($type));
                $typeLen   = strlen($type);
                if ($typeLen > $maxType) {
                    $maxType = $typeLen;
                }

<<<<<<< HEAD
                if (isset($matches[2]) === true) {
                    $var    = $matches[2];
                    $varLen = strlen($var);
                    if ($varLen > $maxVar) {
                        $maxVar = $varLen;
                    } 

                    if (isset($matches[4]) === true) {
                        $varSpace = strlen($matches[3]);
                        $comment  = $matches[4];

                        // Any strings until the next tag belong to this comment.
                        if (isset($tokens[$commentStart]['comment_tags'][($pos + 1)]) === true) {
                            $end = $tokens[$commentStart]['comment_tags'][($pos + 1)];
                        } else {
                            $end = $tokens[$commentStart]['comment_closer'];
=======
                $spaceCount = substr_count($param->getWhitespaceBeforeComment(), ' ');

                if ($spaceCount < $spaceBeforeComment && $paramComment !== '') {
                    $spaceBeforeComment = $spaceCount;
                    $longestVar         = $errorPos;
                }

                // Make sure they are in the correct order,
                // and have the correct name.
                $pos = $param->getPosition();

                $paramName = ($param->getVarName() !== '') ? $param->getVarName() : '[ UNKNOWN ]';

                if ($previousParam !== null) {
                    $previousName = ($previousParam->getVarName() !== '') ? $previousParam->getVarName() : 'UNKNOWN';

                    // Check to see if the parameters align properly.
                    if ($param->alignsVariableWith($previousParam) === false) {
                        $error = 'The variable names for parameters %s (%s) and %s (%s) do not align';
                        $data  = array(
                                  $previousName,
                                  ($pos - 1),
                                  $paramName,
                                  $pos,
                                 );
                        $this->currentFile->addError($error, $errorPos, 'ParameterNamesNotAligned', $data);
                    }

                    if ($param->alignsCommentWith($previousParam) === false) {
                        $error = 'The comments for parameters %s (%s) and %s (%s) do not align';
                        $data  = array(
                                  $previousName,
                                  ($pos - 1),
                                  $paramName,
                                  $pos,
                                 );
                        $this->currentFile->addError($error, $errorPos, 'ParameterCommentsNotAligned', $data);
                    }
                }//end if

                // Make sure the names of the parameter comment matches the
                // actual parameter.
                if (isset($realParams[($pos - 1)]) === true) {
                    $realName      = $realParams[($pos - 1)]['name'];
                    $foundParams[] = $realName;

                    if ($realName !== $paramName) {
                        $code = 'ParamNameNoMatch';
                        $data = array(
                                 $paramName,
                                 $realName,
                                 $pos,
                                );

                        $error  = 'Doc comment for var %s does not match ';
                        if (strtolower($paramName) === strtolower($realName)) {
                            $error .= 'case of ';
                            $code   = 'ParamNameNoCaseMatch';
>>>>>>> a67aa585
                        }

                        for ($i = ($tag + 3); $i < $end; $i++) {
                            if ($tokens[$i]['code'] === T_DOC_COMMENT_STRING) {
                                $comment .= ' '.$tokens[$i]['content'];
                            }
                        }
                    } else {
                        $error = 'Missing parameter comment';
                        $phpcsFile->addError($error, $tag, 'MissingParamComment');
                    }
                } else {
                    $error = 'Missing parameter name';
                    $phpcsFile->addError($error, $tag, 'MissingParamName');
                }//end if
            } else {
                $error = 'Missing parameter type';
                $phpcsFile->addError($error, $tag, 'MissingParamType');
            }//end if

            $params[] = array(   
                         'tag'        => $tag,
                         'type'       => $type,
                         'var'        => $var,
                         'comment'    => $comment,
                         'type_space' => $typeSpace,
                         'var_space'  => $varSpace,
                        );
        }//end foreach

        $realParams  = $phpcsFile->getMethodParameters($stackPtr);
        $foundParams = array();

        foreach ($params as $pos => $param) {
            if ($param['var'] === '') {
                continue;
            }

            $foundParams[] = $param['var'];

            // Check number of spaces after the type.
            $spaces = ($maxType - strlen($param['type']) + 1);
            if ($param['type_space'] !== $spaces) {
                $error = 'Expected %s spaces after parameter type; %s found';
                $data  = array(
                          $spaces,
                          $param['type_space'],
                         );

                $fix = $phpcsFile->addFixableError($error, $param['tag'], 'SpacingAfterParamType', $data);
                if ($fix === true) {
                    $content  = $param['type'];
                    $content .= str_repeat(' ', $spaces);
                    $content .= $param['var'];
                    $content .= str_repeat(' ', $param['var_space']);
                    $content .= $param['comment'];
                    $phpcsFile->fixer->replaceToken(($param['tag'] + 2), $content);
                }
            }

            // Make sure the param name is correct.
            if (isset($realParams[$pos]) === true) {
                $realName = $realParams[$pos]['name'];

                // Append ampersand to name if passing by reference.
                if ($realParams[$pos]['pass_by_reference'] === true) {
                    $realName = '&'.$realName;
                }

                if ($realName !== $param['var']) {
                    $code = 'ParamNameNoMatch';
                    $data = array(
                             $param['var'],
                             $realName,
                            );

                    $error = 'Doc comment for parameter %s does not match ';
                    if (strtolower($param['var']) === strtolower($realName)) {
                        $error .= 'case of ';
                        $code   = 'ParamNameNoCaseMatch';
                    }

                    $error .= 'actual variable name %s';

                    $phpcsFile->addError($error, $param['tag'], $code, $data);
                }
            } else if (substr($param['var'], -4) !== ',...') {
                // We must have an extra parameter comment.
                $error = 'Superfluous parameter comment';
                $phpcsFile->addError($error, $param['tag'], 'ExtraParamComment');
            }//end if

            if ($param['comment'] === '') {
                continue;
            }

            // Check number of spaces after the var name.
            $spaces = ($maxVar - strlen($param['var']) + 1);
            if ($param['var_space'] !== $spaces) {
                $error = 'Expected %s spaces after parameter name; %s found';
                $data  = array(
                          $spaces,
                          $param['var_space'],
                         );

                $fix = $phpcsFile->addFixableError($error, $param['tag'], 'SpacingAfterParamName', $data);
                if ($fix === true) {
                    $content  = $param['type'];
                    $content .= str_repeat(' ', $param['type_space']);
                    $content .= $param['var'];
                    $content .= str_repeat(' ', $spaces);
                    $content .= $param['comment'];
                    $phpcsFile->fixer->replaceToken(($param['tag'] + 2), $content);
                }
            }
        }//end foreach

        $realNames = array();
        foreach ($realParams as $realParam) {
            if ($realParam['pass_by_reference'] === true) {
                $realParam['name'] = '&'.$realParam['name'];
            }

            $realNames[] = $realParam['name'];
        }

        // Report missing comments.
        $diff = array_diff($realNames, $foundParams);
        foreach ($diff as $neededParam) {
            $error = 'Doc comment for parameter "%s" missing';
            $data  = array($neededParam);
            $phpcsFile->addError($error, $commentStart, 'MissingParamTag', $data);
        }

    }//end processParams()


}//end class<|MERGE_RESOLUTION|>--- conflicted
+++ resolved
@@ -265,7 +265,6 @@
                     $maxType = $typeLen;
                 }
 
-<<<<<<< HEAD
                 if (isset($matches[2]) === true) {
                     $var    = $matches[2];
                     $varLen = strlen($var);
@@ -282,66 +281,6 @@
                             $end = $tokens[$commentStart]['comment_tags'][($pos + 1)];
                         } else {
                             $end = $tokens[$commentStart]['comment_closer'];
-=======
-                $spaceCount = substr_count($param->getWhitespaceBeforeComment(), ' ');
-
-                if ($spaceCount < $spaceBeforeComment && $paramComment !== '') {
-                    $spaceBeforeComment = $spaceCount;
-                    $longestVar         = $errorPos;
-                }
-
-                // Make sure they are in the correct order,
-                // and have the correct name.
-                $pos = $param->getPosition();
-
-                $paramName = ($param->getVarName() !== '') ? $param->getVarName() : '[ UNKNOWN ]';
-
-                if ($previousParam !== null) {
-                    $previousName = ($previousParam->getVarName() !== '') ? $previousParam->getVarName() : 'UNKNOWN';
-
-                    // Check to see if the parameters align properly.
-                    if ($param->alignsVariableWith($previousParam) === false) {
-                        $error = 'The variable names for parameters %s (%s) and %s (%s) do not align';
-                        $data  = array(
-                                  $previousName,
-                                  ($pos - 1),
-                                  $paramName,
-                                  $pos,
-                                 );
-                        $this->currentFile->addError($error, $errorPos, 'ParameterNamesNotAligned', $data);
-                    }
-
-                    if ($param->alignsCommentWith($previousParam) === false) {
-                        $error = 'The comments for parameters %s (%s) and %s (%s) do not align';
-                        $data  = array(
-                                  $previousName,
-                                  ($pos - 1),
-                                  $paramName,
-                                  $pos,
-                                 );
-                        $this->currentFile->addError($error, $errorPos, 'ParameterCommentsNotAligned', $data);
-                    }
-                }//end if
-
-                // Make sure the names of the parameter comment matches the
-                // actual parameter.
-                if (isset($realParams[($pos - 1)]) === true) {
-                    $realName      = $realParams[($pos - 1)]['name'];
-                    $foundParams[] = $realName;
-
-                    if ($realName !== $paramName) {
-                        $code = 'ParamNameNoMatch';
-                        $data = array(
-                                 $paramName,
-                                 $realName,
-                                 $pos,
-                                );
-
-                        $error  = 'Doc comment for var %s does not match ';
-                        if (strtolower($paramName) === strtolower($realName)) {
-                            $error .= 'case of ';
-                            $code   = 'ParamNameNoCaseMatch';
->>>>>>> a67aa585
                         }
 
                         for ($i = ($tag + 3); $i < $end; $i++) {
@@ -405,12 +344,6 @@
             // Make sure the param name is correct.
             if (isset($realParams[$pos]) === true) {
                 $realName = $realParams[$pos]['name'];
-
-                // Append ampersand to name if passing by reference.
-                if ($realParams[$pos]['pass_by_reference'] === true) {
-                    $realName = '&'.$realName;
-                }
-
                 if ($realName !== $param['var']) {
                     $code = 'ParamNameNoMatch';
                     $data = array(
@@ -461,10 +394,6 @@
 
         $realNames = array();
         foreach ($realParams as $realParam) {
-            if ($realParam['pass_by_reference'] === true) {
-                $realParam['name'] = '&'.$realParam['name'];
-            }
-
             $realNames[] = $realParam['name'];
         }
 
