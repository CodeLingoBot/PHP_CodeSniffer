<?php
class PHP_CodeSniffer_File
{

    /**
     * A simple function comment.
     *
     * long desc here
     *
     * @param int $stackPtr   The position in @ @unknown the stack of the token
     *                        that opened the scope
     * @param int $detph    How many scope levels down we are.
     * @param int    $index    The index
     * @return
     * @throws
     */
    private function _functionCall($stackPtr, $depth=1, $index)
    {
        return $stackPtr;

    }//end _functionCall()

    //
    // Sample function comment
    //
    //
    //
    public function invalidCommentStyle()
    {

    }//end invalidCommentStyle()


    /**
     *
     *
     * A simple function comment
     *
     *
     * Long description with extra blank line before and after
     *
     *
     * @return void
     */
    public function extraDescriptionNewlines()
    {

    }//end extraDescriptionNewlines()


    /**
     * A simple function comment
     * @return void
     */
    public function missingNewlinesBeforeTags()
    {

    }//end missingNewlinesBeforeTags()


    /**
     * Access tag should not be treated as a long description
     *
     * @access public
     * @return void
     */
    public function accessTag()
    {

    }//end accessTag()

    /**
     * Constructor
     *
     * No return tag
     */
    function PHP_CodeSniffer_File()
    {
        return;
    }


    /**
     * Destructor
     *
     * No return tag too
     */
    function _PHP_CodeSniffer_File()
    {
        return;
    }


    /**
     * Destructor PHP5
     */
    function __destruct()
    {
        return;
    }


    function missingComment()
    {
        return;
    }


    /**
     * no return tag
     *
     */
    public function noReturn($one)
    {

    }//end noReturn()


    /**
     * Param not immediate
     *
     * @return
     * @param   int   $threeSpaces
     * @param int     $superfluous
     * @param missing
     * @param
     */
    public function missingDescroption($threeSpaces)
    {

    }//end missingDescroption()


    /**
     * Param not immediate
     *
     * @param int      $one   comment
     * @param int      $two   comment
     * @param string   $three comment
     *
     * @return void
     */
    public function oneSpaceAfterLongestVar($one, $two, $three)
    {

    }//end oneSpaceAfterLongestVar()


}//end class


/**
 * A simple function comment
 *
 * @param string $str The string passed in by reference
 *
 * @return void
 */
public function functionOutsideClass(&$str)
{
    return;
}//end functionOutsideClass()


function missingCommentOutsideClass()
{
    return;
}//end missingCommentOutsideClass()


?><?php
function tagBeforeComment()
{
    return;
}//end tagBeforeComment()


/**
 * no return tag
 *
 *
 *
 */
public function noReturnOutsideClass()
{

}//end noReturnOutsideClass()


/**
 * Missing param comment
 *
 * @param int $one comment
 *
 * @return void
 * @fine  Unknown tag
 */
public function missingTwoParamComment($one, $two, $three)
{

}//end missingTwoParamComment()


/**
 *
 */
function emptyFunctionDocComment()
{
}//end emptyFunctionDocComment()


/**
 * Test function.
 *
 * @param string $arg1 An argument
 *
 * @access public
 * @return bool
 */
function myFunction($arg1) {}


/**
 * Test function.
 *
 * @param string $arg1 An argument
 *
 * @access public
 * @return bool
 */

echo $blah;

function myFunction($arg1) {}

/**
 * Test function.
 *
 * @access public
 * @return bool
 * @throws MyException
 * @throws MyException When I feel like it
 */
function myFunction() {}

class MyClass() {
    /**
     * An abstract function.
     *
     * @return string[]
     */
    abstract final protected function myFunction();
}

/**
<<<<<<< HEAD
 * Creates a map of tokens => line numbers for each token.
 *
 * @param array  &$tokens   The array of tokens to process.
 * @param object $tokenizer The tokenizer being used to process this file.
 * @param string $eolChar   The EOL character to use for splitting strings.
 *
 * @return void
 */
public function foo(&$tokens, $tokenizer, $eolChar)
{

}//end foo()
=======
 * Gettext.
 *
 */
public function _() {
    return $foo;
}
>>>>>>> 2c57d10b
<|MERGE_RESOLUTION|>--- conflicted
+++ resolved
@@ -253,7 +253,6 @@
 }
 
 /**
-<<<<<<< HEAD
  * Creates a map of tokens => line numbers for each token.
  *
  * @param array  &$tokens   The array of tokens to process.
@@ -266,11 +265,11 @@
 {
 
 }//end foo()
-=======
+
+/**
  * Gettext.
  *
  */
 public function _() {
     return $foo;
-}
->>>>>>> 2c57d10b
+}