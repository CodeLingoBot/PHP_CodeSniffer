<?php
/**
 * Processes pattern strings and checks that the code conforms to the pattern.
 *
 * PHP version 5
 *
 * @category  PHP
 * @package   PHP_CodeSniffer
 * @author    Greg Sherwood <gsherwood@squiz.net>
 * @author    Marc McIntyre <mmcintyre@squiz.net>
 * @copyright 2006-2014 Squiz Pty Ltd (ABN 77 084 670 600)
 * @license   https://github.com/squizlabs/PHP_CodeSniffer/blob/master/licence.txt BSD Licence
 * @link      http://pear.php.net/package/PHP_CodeSniffer
 */

if (class_exists('PHP_CodeSniffer_Standards_IncorrectPatternException', true) === false) {
    $error = 'Class PHP_CodeSniffer_Standards_IncorrectPatternException not found';
    throw new PHP_CodeSniffer_Exception($error);
}

/**
 * Processes pattern strings and checks that the code conforms to the pattern.
 *
 * This test essentially checks that code is correctly formatted with whitespace.
 *
 * @category  PHP
 * @package   PHP_CodeSniffer
 * @author    Greg Sherwood <gsherwood@squiz.net>
 * @author    Marc McIntyre <mmcintyre@squiz.net>
 * @copyright 2006-2014 Squiz Pty Ltd (ABN 77 084 670 600)
 * @license   https://github.com/squizlabs/PHP_CodeSniffer/blob/master/licence.txt BSD Licence
 * @version   Release: @package_version@
 * @link      http://pear.php.net/package/PHP_CodeSniffer
 */
abstract class PHP_CodeSniffer_Standards_AbstractPatternSniff implements PHP_CodeSniffer_Sniff
{

    /**
     * If true, comments will be ignored if they are found in the code.
     *
     * @var boolean
     */
    public $ignoreComments = false;

    /**
     * The current file being checked.
     *
     * @var string
     */
    protected $currFile = '';

    /**
     * The parsed patterns array.
     *
     * @var array
     */
    private $_parsedPatterns = array();

    /**
     * Tokens that this sniff wishes to process outside of the patterns.
     *
     * @var array(int)
     * @see registerSupplementary()
     * @see processSupplementary()
     */
    private $_supplementaryTokens = array();

    /**
     * Positions in the stack where errors have occurred.
     *
     * @var array()
     */
    private $_errorPos = array();


    /**
     * Constructs a PHP_CodeSniffer_Standards_AbstractPatternSniff.
     *
     * @param boolean $ignoreComments If true, comments will be ignored.
     */
    public function __construct($ignoreComments=null)
    {
        // This is here for backwards compatibility.
        if ($ignoreComments !== null) {
            $this->ignoreComments = $ignoreComments;
        }

        $this->_supplementaryTokens = $this->registerSupplementary();

    }//end __construct()


    /**
     * Registers the tokens to listen to.
     *
     * Classes extending <i>AbstractPatternTest</i> should implement the
     * <i>getPatterns()</i> method to register the patterns they wish to test.
     *
<<<<<<< HEAD
     * @return array(int)
     * @see    process()
=======
     * @return int[]
     * @see process()
>>>>>>> e744a204
     */
    public final function register()
    {
        $listenTypes = array();
        $patterns    = $this->getPatterns();

        foreach ($patterns as $pattern) {
            $parsedPattern = $this->_parse($pattern);

            // Find a token position in the pattern that we can use
            // for a listener token.
            $pos           = $this->_getListenerTokenPos($parsedPattern);
            $tokenType     = $parsedPattern[$pos]['token'];
            $listenTypes[] = $tokenType;

            $patternArray = array(
                             'listen_pos'   => $pos,
                             'pattern'      => $parsedPattern,
                             'pattern_code' => $pattern,
                            );

            if (isset($this->_parsedPatterns[$tokenType]) === false) {
                $this->_parsedPatterns[$tokenType] = array();
            }

            $this->_parsedPatterns[$tokenType][] = $patternArray;

        }//end foreach

        return array_unique(array_merge($listenTypes, $this->_supplementaryTokens));

    }//end register()


    /**
     * Returns the token types that the specified pattern is checking for.
     *
     * Returned array is in the format:
     * <code>
     *   array(
     *      T_WHITESPACE => 0, // 0 is the position where the T_WHITESPACE token
     *                         // should occur in the pattern.
     *   );
     * </code>
     *
     * @param array $pattern The parsed pattern to find the acquire the token
     *                       types from.
     *
     * @return array<int, int>
     */
    private function _getPatternTokenTypes($pattern)
    {
        $tokenTypes = array();
        foreach ($pattern as $pos => $patternInfo) {
            if ($patternInfo['type'] === 'token') {
                if (isset($tokenTypes[$patternInfo['token']]) === false) {
                    $tokenTypes[$patternInfo['token']] = $pos;
                }
            }
        }

        return $tokenTypes;

    }//end _getPatternTokenTypes()


    /**
     * Returns the position in the pattern that this test should register as
     * a listener for the pattern.
     *
     * @param array $pattern The pattern to acquire the listener for.
     *
     * @return int The postition in the pattern that this test should register
     *             as the listener.
     * @throws PHP_CodeSniffer_Exception If we could not determine a token
     *                                         to listen for.
     */
    private function _getListenerTokenPos($pattern)
    {
        $tokenTypes = $this->_getPatternTokenTypes($pattern);
        $tokenCodes = array_keys($tokenTypes);
        $token      = PHP_CodeSniffer_Tokens::getHighestWeightedToken($tokenCodes);

        // If we could not get a token.
        if ($token === false) {
            $error = 'Could not determine a token to listen for';
            throw new PHP_CodeSniffer_Exception($error);
        }

        return $tokenTypes[$token];

    }//end _getListenerTokenPos()


    /**
     * Processes the test.
     *
     * @param PHP_CodeSniffer_File $phpcsFile The PHP_CodeSniffer file where the
     *                                        token occured.
     * @param int                  $stackPtr  The postion in the tokens stack
     *                                        where the listening token type was
     *                                        found.
     *
     * @return void
     * @see    register()
     */
    public final function process(PHP_CodeSniffer_File $phpcsFile, $stackPtr)
    {
        $file = $phpcsFile->getFilename();
        if ($this->currFile !== $file) {
            // We have changed files, so clean up.
            $this->_errorPos = array();
            $this->currFile  = $file;
        }

        $tokens = $phpcsFile->getTokens();

        if (in_array($tokens[$stackPtr]['code'], $this->_supplementaryTokens) === true) {
            $this->processSupplementary($phpcsFile, $stackPtr);
        }

        $type = $tokens[$stackPtr]['code'];

        // If the type is not set, then it must have been a token registered
        // with registerSupplementary().
        if (isset($this->_parsedPatterns[$type]) === false) {
            return;
        }

        $allErrors = array();

        // Loop over each pattern that is listening to the current token type
        // that we are processing.
        foreach ($this->_parsedPatterns[$type] as $patternInfo) {
            // If processPattern returns false, then the pattern that we are
            // checking the code with must not be designed to check that code.
            $errors = $this->processPattern($patternInfo, $phpcsFile, $stackPtr);
            if ($errors === false) {
                // The pattern didn't match.
                continue;
            } else if (empty($errors) === true) {
                // The pattern matched, but there were no errors.
                break;
            }

            foreach ($errors as $stackPtr => $error) {
                if (isset($this->_errorPos[$stackPtr]) === false) {
                    $this->_errorPos[$stackPtr] = true;
                    $allErrors[$stackPtr]       = $error;
                }
            }
        }

        foreach ($allErrors as $stackPtr => $error) {
            $phpcsFile->addError($error, $stackPtr);
        }

    }//end process()


    /**
     * Processes the pattern and verifies the code at $stackPtr.
     *
     * @param array                $patternInfo Information about the pattern used
     *                                          for checking, which includes are
     *                                          parsed token representation of the
     *                                          pattern.
     * @param PHP_CodeSniffer_File $phpcsFile   The PHP_CodeSniffer file where the
     *                                          token occured.
     * @param int                  $stackPtr    The postion in the tokens stack where
     *                                          the listening token type was found.
     *
     * @return array
     */
    protected function processPattern(
        $patternInfo,
        PHP_CodeSniffer_File $phpcsFile,
        $stackPtr
    ) {
        $tokens      = $phpcsFile->getTokens();
        $pattern     = $patternInfo['pattern'];
        $patternCode = $patternInfo['pattern_code'];
        $errors      = array();
        $found       = '';

        $ignoreTokens = array(T_WHITESPACE);
        if ($this->ignoreComments === true) {
            $ignoreTokens
                = array_merge($ignoreTokens, PHP_CodeSniffer_Tokens::$commentTokens);
        }

        $origStackPtr = $stackPtr;
        $hasError     = false;

        if ($patternInfo['listen_pos'] > 0) {
            $stackPtr--;

            for ($i = ($patternInfo['listen_pos'] - 1); $i >= 0; $i--) {
                if ($pattern[$i]['type'] === 'token') {
                    if ($pattern[$i]['token'] === T_WHITESPACE) {
                        if ($tokens[$stackPtr]['code'] === T_WHITESPACE) {
                            $found = $tokens[$stackPtr]['content'].$found;
                        }

                        // Only check the size of the whitespace if this is not
                        // the first token. We don't care about the size of
                        // leading whitespace, just that there is some.
                        if ($i !== 0) {
                            if ($tokens[$stackPtr]['content'] !== $pattern[$i]['value']) {
                                $hasError = true;
                            }
                        }
                    } else {
                        // Check to see if this important token is the same as the
                        // previous important token in the pattern. If it is not,
                        // then the pattern cannot be for this piece of code.
                        $prev = $phpcsFile->findPrevious(
                            $ignoreTokens,
                            $stackPtr,
                            null,
                            true
                        );

                        if ($prev === false
                            || $tokens[$prev]['code'] !== $pattern[$i]['token']
                        ) {
                            return false;
                        }

                        // If we skipped past some whitespace tokens, then add them
                        // to the found string.
                        $tokenContent = $phpcsFile->getTokensAsString(
                            ($prev + 1),
                            ($stackPtr - $prev - 1)
                        );

                        $found = $tokens[$prev]['content'].$tokenContent.$found;

                        if (isset($pattern[($i - 1)]) === true
                            && $pattern[($i - 1)]['type'] === 'skip'
                        ) {
                            $stackPtr = $prev;
                        } else {
                            $stackPtr = ($prev - 1);
                        }
                    }//end if
                } else if ($pattern[$i]['type'] === 'skip') {
                    // Skip to next piece of relevant code.
                    if ($pattern[$i]['to'] === 'parenthesis_closer') {
                        $to = 'parenthesis_opener';
                    } else {
                        $to = 'scope_opener';
                    }

                    // Find the previous opener.
                    $next = $phpcsFile->findPrevious(
                        $ignoreTokens,
                        $stackPtr,
                        null,
                        true
                    );

                    if ($next === false || isset($tokens[$next][$to]) === false) {
                        // If there was not opener, then we must be
                        // using the wrong pattern.
                        return false;
                    }

                    if ($to === 'parenthesis_opener') {
                        $found = '{'.$found;
                    } else {
                        $found = '('.$found;
                    }

                    $found = '...'.$found;

                    // Skip to the opening token.
                    $stackPtr = ($tokens[$next][$to] - 1);
                } else if ($pattern[$i]['type'] === 'string') {
                    $found = 'abc';
                } else if ($pattern[$i]['type'] === 'newline') {
                    if ($this->ignoreComments === true
                        && isset(PHP_CodeSniffer_Tokens::$commentTokens[$tokens[$stackPtr]['code']]) === true
                    ) {
                        $startComment = $phpcsFile->findPrevious(
                            PHP_CodeSniffer_Tokens::$commentTokens,
                            ($stackPtr - 1),
                            null,
                            true
                        );

                        if ($tokens[$startComment]['line'] !== $tokens[($startComment + 1)]['line']) {
                            $startComment++;
                        }

                        $tokenContent = $phpcsFile->getTokensAsString(
                            $startComment,
                            ($stackPtr - $startComment + 1)
                        );

                        $found    = $tokenContent.$found;
                        $stackPtr = ($startComment - 1);
                    }

                    if ($tokens[$stackPtr]['code'] === T_WHITESPACE) {
                        if ($tokens[$stackPtr]['content'] !== $phpcsFile->eolChar) {
                            $found = $tokens[$stackPtr]['content'].$found;

                            // This may just be an indent that comes after a newline
                            // so check the token before to make sure. If it is a newline, we
                            // can ignore the error here.
                            if (($tokens[($stackPtr - 1)]['content'] !== $phpcsFile->eolChar)
                                && ($this->ignoreComments === true
                                && isset(PHP_CodeSniffer_Tokens::$commentTokens[$tokens[($stackPtr - 1)]['code']]) === false)
                            ) {
                                $hasError = true;
                            } else {
                                $stackPtr--;
                            }
                        } else {
                            $found = 'EOL'.$found;
                        }
                    } else {
                        $found    = $tokens[$stackPtr]['content'].$found;
                        $hasError = true;
                    }//end if

                    if ($hasError === false && $pattern[($i - 1)]['type'] !== 'newline') {
                        // Make sure they only have 1 newline.
                        $prev = $phpcsFile->findPrevious($ignoreTokens, ($stackPtr - 1), null, true);
                        if ($prev !== false && $tokens[$prev]['line'] !== $tokens[$stackPtr]['line']) {
                            $hasError = true;
                        }
                    }
                }//end if
            }//end for
        }//end if

        $stackPtr          = $origStackPtr;
        $lastAddedStackPtr = null;
        $patternLen        = count($pattern);

        for ($i = $patternInfo['listen_pos']; $i < $patternLen; $i++) {
            if ($pattern[$i]['type'] === 'token') {
                if ($pattern[$i]['token'] === T_WHITESPACE) {
                    if ($this->ignoreComments === true) {
                        // If we are ignoring comments, check to see if this current
                        // token is a comment. If so skip it.
                        if (isset(PHP_CodeSniffer_Tokens::$commentTokens[$tokens[$stackPtr]['code']]) === true) {
                            continue;
                        }

                        // If the next token is a comment, the we need to skip the
                        // current token as we should allow a space before a
                        // comment for readability.
                        if (isset(PHP_CodeSniffer_Tokens::$commentTokens[$tokens[($stackPtr + 1)]['code']]) === true) {
                            continue;
                        }
                    }

                    $tokenContent = '';
                    if ($tokens[$stackPtr]['code'] === T_WHITESPACE) {
                        if (isset($pattern[($i + 1)]) === false) {
                            // This is the last token in the pattern, so just compare
                            // the next token of content.
                            $tokenContent = $tokens[$stackPtr]['content'];
                        } else {
                            // Get all the whitespace to the next token.
                            $next = $phpcsFile->findNext(
                                PHP_CodeSniffer_Tokens::$emptyTokens,
                                $stackPtr,
                                null,
                                true
                            );

                            $tokenContent = $phpcsFile->getTokensAsString(
                                $stackPtr,
                                ($next - $stackPtr)
                            );

                            $lastAddedStackPtr = $stackPtr;
                            $stackPtr          = $next;
                        }//end if

                        if ($stackPtr !== $lastAddedStackPtr) {
                            $found .= $tokenContent;
                        }
                    } else {
                        if ($stackPtr !== $lastAddedStackPtr) {
                            $found            .= $tokens[$stackPtr]['content'];
                            $lastAddedStackPtr = $stackPtr;
                        }
                    }//end if

                    if (isset($pattern[($i + 1)]) === true
                        && $pattern[($i + 1)]['type'] === 'skip'
                    ) {
                        // The next token is a skip token, so we just need to make
                        // sure the whitespace we found has *at least* the
                        // whitespace required.
                        if (strpos($tokenContent, $pattern[$i]['value']) !== 0) {
                            $hasError = true;
                        }
                    } else {
                        if ($tokenContent !== $pattern[$i]['value']) {
                            $hasError = true;
                        }
                    }
                } else {
                    // Check to see if this important token is the same as the
                    // next important token in the pattern. If it is not, then
                    // the pattern cannot be for this piece of code.
                    $next = $phpcsFile->findNext(
                        $ignoreTokens,
                        $stackPtr,
                        null,
                        true
                    );

                    if ($next === false
                        || $tokens[$next]['code'] !== $pattern[$i]['token']
                    ) {
                        // The next important token did not match the pattern.
                        return false;
                    }

                    if ($lastAddedStackPtr !== null) {
                        if (($tokens[$next]['code'] === T_OPEN_CURLY_BRACKET
                            || $tokens[$next]['code'] === T_CLOSE_CURLY_BRACKET)
                            && isset($tokens[$next]['scope_condition']) === true
                            && $tokens[$next]['scope_condition'] > $lastAddedStackPtr
                        ) {
                            // This is a brace, but the owner of it is after the current
                            // token, which means it does not belong to any token in
                            // our pattern. This means the pattern is not for us.
                            return false;
                        }

                        if (($tokens[$next]['code'] === T_OPEN_PARENTHESIS
                            || $tokens[$next]['code'] === T_CLOSE_PARENTHESIS)
                            && isset($tokens[$next]['parenthesis_owner']) === true
                            && $tokens[$next]['parenthesis_owner'] > $lastAddedStackPtr
                        ) {
                            // This is a bracket, but the owner of it is after the current
                            // token, which means it does not belong to any token in
                            // our pattern. This means the pattern is not for us.
                            return false;
                        }
                    }//end if

                    // If we skipped past some whitespace tokens, then add them
                    // to the found string.
                    if (($next - $stackPtr) > 0) {
                        $hasComment = false;
                        for ($j = $stackPtr; $j < $next; $j++) {
                            $found .= $tokens[$j]['content'];
                            if (isset(PHP_CodeSniffer_Tokens::$commentTokens[$tokens[$j]['code']]) === true) {
                                $hasComment = true;
                            }
                        }

                        // If we are not ignoring comments, this additional
                        // whitespace or comment is not allowed. If we are
                        // ignoring comments, there needs to be at least one
                        // comment for this to be allowed.
                        if ($this->ignoreComments === false
                            || ($this->ignoreComments === true
                            && $hasComment === false)
                        ) {
                            $hasError = true;
                        }

                        // Even when ignoring comments, we are not allowed to include
                        // newlines without the pattern specifying them, so
                        // everything should be on the same line.
                        if ($tokens[$next]['line'] !== $tokens[$stackPtr]['line']) {
                            $hasError = true;
                        }
                    }//end if

                    if ($next !== $lastAddedStackPtr) {
                        $found            .= $tokens[$next]['content'];
                        $lastAddedStackPtr = $next;
                    }

                    if (isset($pattern[($i + 1)]) === true
                        && $pattern[($i + 1)]['type'] === 'skip'
                    ) {
                        $stackPtr = $next;
                    } else {
                        $stackPtr = ($next + 1);
                    }
                }//end if
            } else if ($pattern[$i]['type'] === 'skip') {
                if ($pattern[$i]['to'] === 'unknown') {
                    $next = $phpcsFile->findNext(
                        $pattern[($i + 1)]['token'],
                        $stackPtr
                    );

                    if ($next === false) {
                        // Couldn't find the next token, sowe we must
                        // be using the wrong pattern.
                        return false;
                    }

                    $found   .= '...';
                    $stackPtr = $next;
                } else {
                    // Find the previous opener.
                    $next = $phpcsFile->findPrevious(
                        PHP_CodeSniffer_Tokens::$blockOpeners,
                        $stackPtr
                    );

                    if ($next === false
                        || isset($tokens[$next][$pattern[$i]['to']]) === false
                    ) {
                        // If there was not opener, then we must
                        // be using the wrong pattern.
                        return false;
                    }

                    $found .= '...';
                    if ($pattern[$i]['to'] === 'parenthesis_closer') {
                        $found .= ')';
                    } else {
                        $found .= '}';
                    }

                    // Skip to the closing token.
                    $stackPtr = ($tokens[$next][$pattern[$i]['to']] + 1);
                }//end if
            } else if ($pattern[$i]['type'] === 'string') {
                if ($tokens[$stackPtr]['code'] !== T_STRING) {
                    $hasError = true;
                }

                if ($stackPtr !== $lastAddedStackPtr) {
                    $found            .= 'abc';
                    $lastAddedStackPtr = $stackPtr;
                }

                $stackPtr++;
            } else if ($pattern[$i]['type'] === 'newline') {
                // Find the next token that contains a newline character.
                $newline = 0;
                for ($j = $stackPtr; $j < $phpcsFile->numTokens; $j++) {
                    if (strpos($tokens[$j]['content'], $phpcsFile->eolChar) !== false) {
                        $newline = $j;
                        break;
                    }
                }

                if ($newline === 0) {
                    // We didn't find a newline character in the rest of the file.
                    $next     = ($phpcsFile->numTokens - 1);
                    $hasError = true;
                } else {
                    if ($this->ignoreComments === false) {
                        // The newline character cannot be part of a comment.
                        if (isset(PHP_CodeSniffer_Tokens::$commentTokens[$tokens[$newline]['code']]) === true) {
                            $hasError = true;
                        }
                    }

                    if ($newline === $stackPtr) {
                        $next = ($stackPtr + 1);
                    } else {
                        // Check that there were no significant tokens that we
                        // skipped over to find our newline character.
                        $next = $phpcsFile->findNext(
                            $ignoreTokens,
                            $stackPtr,
                            null,
                            true
                        );

                        if ($next < $newline) {
                            // We skipped a non-ignored token.
                            $hasError = true;
                        } else {
                            $next = ($newline + 1);
                        }
                    }
                }//end if

                if ($stackPtr !== $lastAddedStackPtr) {
                    $found .= $phpcsFile->getTokensAsString(
                        $stackPtr,
                        ($next - $stackPtr)
                    );

                    $diff = ($next - $stackPtr);
                    $lastAddedStackPtr = ($next - 1);
                }

                $stackPtr = $next;
            }//end if
        }//end for

        if ($hasError === true) {
            $error = $this->prepareError($found, $patternCode);
            $errors[$origStackPtr] = $error;
        }

        return $errors;

    }//end processPattern()


    /**
     * Prepares an error for the specified patternCode.
     *
     * @param string $found       The actual found string in the code.
     * @param string $patternCode The expected pattern code.
     *
     * @return string The error message.
     */
    protected function prepareError($found, $patternCode)
    {
        $found    = str_replace("\r\n", '\n', $found);
        $found    = str_replace("\n", '\n', $found);
        $found    = str_replace("\r", '\n', $found);
        $found    = str_replace("\t", '\t', $found);
        $found    = str_replace('EOL', '\n', $found);
        $expected = str_replace('EOL', '\n', $patternCode);

        $error = "Expected \"$expected\"; found \"$found\"";

        return $error;

    }//end prepareError()


    /**
     * Returns the patterns that should be checked.
     *
     * @return string[]
     */
    protected abstract function getPatterns();


    /**
     * Registers any supplementary tokens that this test might wish to process.
     *
     * A sniff may wish to register supplementary tests when it wishes to group
     * an arbitary validation that cannot be performed using a pattern, with
     * other pattern tests.
     *
<<<<<<< HEAD
     * @return array(int)
     * @see    processSupplementary()
=======
     * @return int[]
     * @see processSupplementary()
>>>>>>> e744a204
     */
    protected function registerSupplementary()
    {
        return array();

    }//end registerSupplementary()


     /**
      * Processes any tokens registered with registerSupplementary().
      *
      * @param PHP_CodeSniffer_File $phpcsFile The PHP_CodeSniffer file where to
      *                                        process the skip.
      * @param int                  $stackPtr  The position in the tokens stack to
      *                                        process.
      *
      * @return void
      * @see    registerSupplementary()
      */
    protected function processSupplementary(
        PHP_CodeSniffer_File $phpcsFile,
        $stackPtr
    ) {

    }//end processSupplementary()


    /**
     * Parses a pattern string into an array of pattern steps.
     *
     * @param string $pattern The pattern to parse.
     *
     * @return array The parsed pattern array.
     * @see    _createSkipPattern()
     * @see    _createTokenPattern()
     */
    private function _parse($pattern)
    {
        $patterns   = array();
        $length     = strlen($pattern);
        $lastToken  = 0;
        $firstToken = 0;

        for ($i = 0; $i < $length; $i++) {

            $specialPattern = false;
            $isLastChar     = ($i === ($length - 1));
            $oldFirstToken  = $firstToken;

            if (substr($pattern, $i, 3) === '...') {
                // It's a skip pattern. The skip pattern requires the
                // content of the token in the "from" position and the token
                // to skip to.
                $specialPattern = $this->_createSkipPattern($pattern, ($i - 1));
                $lastToken      = ($i - $firstToken);
                $firstToken     = ($i + 3);
                $i = ($i + 2);

                if ($specialPattern['to'] !== 'unknown') {
                    $firstToken++;
                }
            } else if (substr($pattern, $i, 3) === 'abc') {
                $specialPattern = array('type' => 'string');
                $lastToken      = ($i - $firstToken);
                $firstToken     = ($i + 3);
                $i = ($i + 2);
            } else if (substr($pattern, $i, 3) === 'EOL') {
                $specialPattern = array('type' => 'newline');
                $lastToken      = ($i - $firstToken);
                $firstToken     = ($i + 3);
                $i = ($i + 2);
            }//end if

            if ($specialPattern !== false || $isLastChar === true) {
                // If we are at the end of the string, don't worry about a limit.
                if ($isLastChar === true) {
                    // Get the string from the end of the last skip pattern, if any,
                    // to the end of the pattern string.
                    $str = substr($pattern, $oldFirstToken);
                } else {
                    // Get the string from the end of the last special pattern,
                    // if any, to the start of this special pattern.
                    if ($lastToken === 0) {
                        // Note that if the last special token was zero characters ago,
                        // there will be nothing to process so we can skip this bit.
                        // This happens if you have something like: EOL... in your pattern.
                        $str = '';
                    } else {
                        $str = substr($pattern, $oldFirstToken, $lastToken);
                    }
                }

                if ($str !== '') {
                    $tokenPatterns = $this->_createTokenPattern($str);
                    foreach ($tokenPatterns as $tokenPattern) {
                        $patterns[] = $tokenPattern;
                    }
                }

                // Make sure we don't skip the last token.
                if ($isLastChar === false && $i === ($length - 1)) {
                    $i--;
                }
            }//end if

            // Add the skip pattern *after* we have processed
            // all the tokens from the end of the last skip pattern
            // to the start of this skip pattern.
            if ($specialPattern !== false) {
                $patterns[] = $specialPattern;
            }
        }//end for

        return $patterns;

    }//end _parse()


    /**
     * Creates a skip pattern.
     *
     * @param string $pattern The pattern being parsed.
     * @param string $from    The token content that the skip pattern starts from.
     *
     * @return array The pattern step.
     * @see    _createTokenPattern()
     * @see    _parse()
     */
    private function _createSkipPattern($pattern, $from)
    {
        $skip = array('type' => 'skip');

        $nestedParenthesis = 0;
        $nestedBraces      = 0;
        for ($start = $from; $start >= 0; $start--) {
            switch ($pattern[$start]) {
            case '(':
                if ($nestedParenthesis === 0) {
                    $skip['to'] = 'parenthesis_closer';
                }

                $nestedParenthesis--;
                break;
            case '{':
                if ($nestedBraces === 0) {
                    $skip['to'] = 'scope_closer';
                }

                $nestedBraces--;
                break;
            case '}':
                $nestedBraces++;
                break;
            case ')':
                $nestedParenthesis++;
                break;
            }//end switch

            if (isset($skip['to']) === true) {
                break;
            }
        }//end for

        if (isset($skip['to']) === false) {
            $skip['to'] = 'unknown';
        }

        return $skip;

    }//end _createSkipPattern()


    /**
     * Creates a token pattern.
     *
     * @param string $str The tokens string that the pattern should match.
     *
     * @return array The pattern step.
     * @see    _createSkipPattern()
     * @see    _parse()
     */
    private function _createTokenPattern($str)
    {
        // Don't add a space after the closing php tag as it will add a new
        // whitespace token.
        $tokens = token_get_all('<?php '.$str.'?>');

        // Remove the <?php tag from the front and the end php tag from the back.
        $tokens = array_slice($tokens, 1, (count($tokens) - 2));

        foreach ($tokens as &$token) {
            $token = PHP_CodeSniffer_Tokenizers_PHP::standardiseToken($token);
        }

        $patterns = array();
        foreach ($tokens as $patternInfo) {
            $patterns[] = array(
                           'type'  => 'token',
                           'token' => $patternInfo['code'],
                           'value' => $patternInfo['content'],
                          );
        }

        return $patterns;

    }//end _createTokenPattern()


}//end class<|MERGE_RESOLUTION|>--- conflicted
+++ resolved
@@ -96,13 +96,8 @@
      * Classes extending <i>AbstractPatternTest</i> should implement the
      * <i>getPatterns()</i> method to register the patterns they wish to test.
      *
-<<<<<<< HEAD
-     * @return array(int)
+     * @return int[]
      * @see    process()
-=======
-     * @return int[]
-     * @see process()
->>>>>>> e744a204
      */
     public final function register()
     {
@@ -753,13 +748,8 @@
      * an arbitary validation that cannot be performed using a pattern, with
      * other pattern tests.
      *
-<<<<<<< HEAD
-     * @return array(int)
+     * @return int[]
      * @see    processSupplementary()
-=======
-     * @return int[]
-     * @see processSupplementary()
->>>>>>> e744a204
      */
     protected function registerSupplementary()
     {
