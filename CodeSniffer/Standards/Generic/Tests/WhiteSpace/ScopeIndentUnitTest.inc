--- conflicted
+++ resolved
@@ -491,12 +491,10 @@
 } else {
     echo 'else';
 }
-<<<<<<< HEAD
 ?>
 <?php if (isset($param)) { ?>
    <h3>some text</h3>
 <?php }
-=======
 
 $list = [
     'fn' => function ($a) {
@@ -512,5 +510,4 @@
                     echo 'hi';
                 }
     }
-];
->>>>>>> 726d3d33
+];