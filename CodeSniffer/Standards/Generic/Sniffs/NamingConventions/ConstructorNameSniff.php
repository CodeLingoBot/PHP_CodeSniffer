<?php
/**
 * Generic_Sniffs_NamingConventions_ConstructorNameSniff.
 *
 * PHP version 5
 *
 * @category  PHP
 * @package   PHP_CodeSniffer
 * @author    Greg Sherwood <gsherwood@squiz.net>
 * @author    Leif Wickland <lwickland@rightnow.com>
 * @copyright 2006-2014 Squiz Pty Ltd (ABN 77 084 670 600)
 * @license   https://github.com/squizlabs/PHP_CodeSniffer/blob/master/licence.txt BSD Licence
 * @link      http://pear.php.net/package/PHP_CodeSniffer
 */

if (class_exists('PHP_CodeSniffer_Standards_AbstractScopeSniff', true) === false) {
    $error = 'Class PHP_CodeSniffer_Standards_AbstractScopeSniff not found';
    throw new PHP_CodeSniffer_Exception($error);
}

/**
 * Generic_Sniffs_NamingConventions_ConstructorNameSniff.
 *
 * Favor PHP 5 constructor syntax, which uses "function __construct()".
 * Avoid PHP 4 constructor syntax, which uses "function ClassName()".
 *
 * @category PHP
 * @package  PHP_CodeSniffer
 * @author   Leif Wickland <lwickland@rightnow.com>
 * @license  https://github.com/squizlabs/PHP_CodeSniffer/blob/master/licence.txt BSD Licence
 * @version  Release: @package_version@
 * @link     http://pear.php.net/package/PHP_CodeSniffer
 */
class Generic_Sniffs_NamingConventions_ConstructorNameSniff extends PHP_CodeSniffer_Standards_AbstractScopeSniff
{

    /**
     * The name of the class we are currently checking.
     *
     * @var string
     */
    private $_currentClass = '';

    /**
     * A list of functions in the current class.
     *
     * @var string[]
     */
    private $_functionList = array();


    /**
     * Constructs the test with the tokens it wishes to listen for.
     */
    public function __construct()
    {
        parent::__construct(array(T_CLASS, T_INTERFACE), array(T_FUNCTION), true);

    }//end __construct()


    /**
     * Processes this test when one of its tokens is encountered.
     *
     * @param PHP_CodeSniffer_File $phpcsFile The current file being scanned.
     * @param int                  $stackPtr  The position of the current token
     *                                        in the stack passed in $tokens.
     * @param int                  $currScope A pointer to the start of the scope.
     *
     * @return void
     */
    protected function processTokenWithinScope(
        PHP_CodeSniffer_File $phpcsFile,
        $stackPtr,
        $currScope
    ) {
        $className = $phpcsFile->getDeclarationName($currScope);
        if ($className !== $this->_currentClass) {
            $this->loadFunctionNamesInScope($phpcsFile, $currScope);
            $this->_currentClass = $className;
        }

        $methodName = $phpcsFile->getDeclarationName($stackPtr);

        if (strcasecmp($methodName, $className) === 0) {
            if (in_array('__construct', $this->_functionList) === false) {
                $error = 'PHP4 style constructors are not allowed; use "__construct()" instead';
                $phpcsFile->addError($error, $stackPtr, 'OldStyle');
            }
        } else if (strcasecmp($methodName, '__construct') !== 0) {
            // Not a constructor.
            return;
        }

        $tokens = $phpcsFile->getTokens();

        $parentClassName = $phpcsFile->findExtendedClassName($currScope);
        if ($parentClassName === false) {
            return;
        }

        // Stop if the constructor doesn't have a body, like when it is abstract.
        if (isset($tokens[$stackPtr]['scope_closer']) === false) {
            return;
        }

        $endFunctionIndex = $tokens[$stackPtr]['scope_closer'];
        $startIndex       = $stackPtr;
        while ($doubleColonIndex = $phpcsFile->findNext(T_DOUBLE_COLON, $startIndex, $endFunctionIndex)) {
            if ($tokens[($doubleColonIndex + 1)]['code'] === T_STRING
                && $tokens[($doubleColonIndex + 1)]['content'] === $parentClassName
            ) {
                $error = 'PHP4 style calls to parent constructors are not allowed; use "parent::__construct()" instead';
                $phpcsFile->addError($error, ($doubleColonIndex + 1), 'OldStyleCall');
            }

            $startIndex = ($doubleColonIndex + 1);
        }

    }//end processTokenWithinScope()


<<<<<<< HEAD
}//end class
=======
    /**
     * Extracts all the function names found in the given scope.
     *
     * @param PHP_CodeSniffer_File $phpcsFile The current file being scanned.
     * @param int                  $currScope A pointer to the start of the scope.
     *
     * @return void
     */
    protected function loadFunctionNamesInScope(PHP_CodeSniffer_File $phpcsFile, $currScope)
    {
        $this->_functionList = array();
        $tokens = $phpcsFile->getTokens();

        for ($i = ($tokens[$currScope]['scope_opener'] + 1); $i < $tokens[$currScope]['scope_closer']; $i++) {
            if ($tokens[$i]['code'] !== T_FUNCTION) {
                continue;
            }

            $next = $phpcsFile->findNext(T_STRING, $i);
            $this->_functionList[] = trim($tokens[$next]['content']);
        }

    }//end loadFunctionNamesInScope()


}//end class

?>
>>>>>>> 4c463c3c
<|MERGE_RESOLUTION|>--- conflicted
+++ resolved
@@ -120,9 +120,6 @@
     }//end processTokenWithinScope()
 
 
-<<<<<<< HEAD
-}//end class
-=======
     /**
      * Extracts all the function names found in the given scope.
      *
@@ -148,7 +145,4 @@
     }//end loadFunctionNamesInScope()
 
 
-}//end class
-
-?>
->>>>>>> 4c463c3c
+}//end class