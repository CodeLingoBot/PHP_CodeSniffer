<?php
/**
 * Generic_Sniffs_Commenting_TodoSniff.
 *
 * PHP version 5
 *
 * @category  PHP
 * @package   PHP_CodeSniffer
 * @author    Greg Sherwood <gsherwood@squiz.net>
 * @copyright 2006-2012 Squiz Pty Ltd (ABN 77 084 670 600)
 * @license   https://github.com/squizlabs/PHP_CodeSniffer/blob/master/licence.txt BSD Licence
 * @link      http://pear.php.net/package/PHP_CodeSniffer
 */

/**
 * Generic_Sniffs_Commenting_TodoSniff.
 *
 * Warns about TODO comments.
 *
 * @category  PHP
 * @package   PHP_CodeSniffer
 * @author    Greg Sherwood <gsherwood@squiz.net>
 * @copyright 2006-2012 Squiz Pty Ltd (ABN 77 084 670 600)
 * @license   https://github.com/squizlabs/PHP_CodeSniffer/blob/master/licence.txt BSD Licence
 * @version   Release: @package_version@
 * @link      http://pear.php.net/package/PHP_CodeSniffer
 */
class Generic_Sniffs_Commenting_TodoSniff implements PHP_CodeSniffer_Sniff
{

    /**
     * A list of tokenizers this sniff supports.
     *
     * @var array
     */
    public $supportedTokenizers = array(
                                   'PHP',
                                   'JS',
                                  );


    /**
     * Returns an array of tokens this test wants to listen for.
     *
     * @return array
     */
    public function register()
    {
        return PHP_CodeSniffer_Tokens::$commentTokens;

    }//end register()


    /**
     * Processes this sniff, when one of its tokens is encountered.
     *
     * @param PHP_CodeSniffer_File $phpcsFile The file being scanned.
     * @param int                  $stackPtr  The position of the current token
     *                                        in the stack passed in $tokens.
     *
     * @return void
     */
    public function process(PHP_CodeSniffer_File $phpcsFile, $stackPtr)
    {
        $tokens = $phpcsFile->getTokens();

        $content = $tokens[$stackPtr]['content'];
        $matches = array();
<<<<<<< HEAD
        if (preg_match('/(\A|[^a-z]+)todo([^a-z]+(.*)|\Z)/i', $content, $matches) !== 0) {
=======
        if (preg_match('/(?:\A|[^\p{L}]+)todo([^\p{L}]+(.*)|\Z)/ui', $content, $matches) !== 0) {
>>>>>>> 5c5eb513
            // Clear whitespace and some common characters not required at
            // the end of a to-do message to make the warning more informative.
            $type        = 'CommentFound';
            $todoMessage = trim($matches[1]);
            $todoMessage = trim($todoMessage, '-:[](). ');
            $error       = 'Comment refers to a TODO task';
            $data        = array($todoMessage);
            if ($todoMessage !== '') {
                $type   = 'TaskFound';
                $error .= ' "%s"';
            }

            $phpcsFile->addWarning($error, $stackPtr, $type, $data);
        }

    }//end process()


}//end class<|MERGE_RESOLUTION|>--- conflicted
+++ resolved
@@ -66,11 +66,7 @@
 
         $content = $tokens[$stackPtr]['content'];
         $matches = array();
-<<<<<<< HEAD
-        if (preg_match('/(\A|[^a-z]+)todo([^a-z]+(.*)|\Z)/i', $content, $matches) !== 0) {
-=======
         if (preg_match('/(?:\A|[^\p{L}]+)todo([^\p{L}]+(.*)|\Z)/ui', $content, $matches) !== 0) {
->>>>>>> 5c5eb513
             // Clear whitespace and some common characters not required at
             // the end of a to-do message to make the warning more informative.
             $type        = 'CommentFound';
