<?php
/**
 * Generic_Sniffs_Commenting_FixmeSniff.
 *
 * PHP version 5
 *
 * @category  PHP
 * @package   PHP_CodeSniffer
 * @author    Greg Sherwood <gsherwood@squiz.net>
 * @author    Sam Graham <php-codesniffer@illusori.co.uk>
 * @copyright 2006-2012 Squiz Pty Ltd (ABN 77 084 670 600)
 * @license   https://github.com/squizlabs/PHP_CodeSniffer/blob/master/licence.txt BSD Licence
 * @link      http://pear.php.net/package/PHP_CodeSniffer
 */

/**
 * Generic_Sniffs_Commenting_FixmeSniff.
 *
 * Warns about FIXME comments.
 *
 * @category  PHP
 * @package   PHP_CodeSniffer
 * @author    Greg Sherwood <gsherwood@squiz.net>
 * @author    Sam Graham <php-codesniffer@illusori.co.uk>
 * @copyright 2006-2012 Squiz Pty Ltd (ABN 77 084 670 600)
 * @license   https://github.com/squizlabs/PHP_CodeSniffer/blob/master/licence.txt BSD Licence
 * @version   Release: @package_version@
 * @link      http://pear.php.net/package/PHP_CodeSniffer
 */
class Generic_Sniffs_Commenting_FixmeSniff implements PHP_CodeSniffer_Sniff
{

    /**
     * A list of tokenizers this sniff supports.
     *
     * @var array
     */
    public $supportedTokenizers = array(
                                   'PHP',
                                   'JS',
                                  );


    /**
     * Returns an array of tokens this test wants to listen for.
     *
     * @return array
     */
    public function register()
    {
        return PHP_CodeSniffer_Tokens::$commentTokens;

    }//end register()


    /**
     * Processes this sniff, when one of its tokens is encountered.
     *
     * @param PHP_CodeSniffer_File $phpcsFile The file being scanned.
     * @param int                  $stackPtr  The position of the current token
     *                                        in the stack passed in $tokens.
     *
     * @return void
     */
    public function process(PHP_CodeSniffer_File $phpcsFile, $stackPtr)
    {
        $tokens = $phpcsFile->getTokens();

        $content = $tokens[$stackPtr]['content'];
        $matches = array();
<<<<<<< HEAD
        if (preg_match('/(\A|[^a-z]+)fixme([^a-z]+(.*)|\Z)/i', $content, $matches) !== 0) {
=======
        if (preg_match('/(?:\A|[^\p{L}]+)fixme([^\p{L}]+(.*)|\Z)/ui', $content, $matches) !== 0) {
>>>>>>> 5c5eb513
            // Clear whitespace and some common characters not required at
            // the end of a fixme message to make the error more informative.
            $type         = 'CommentFound';
            $fixmeMessage = trim($matches[1]);
            $fixmeMessage = trim($fixmeMessage, '-:[](). ');
            $error        = 'Comment refers to a FIXME task';
            $data         = array($fixmeMessage);
            if ($fixmeMessage !== '') {
                $type   = 'TaskFound';
                $error .= ' "%s"';
            }

            $phpcsFile->addError($error, $stackPtr, $type, $data);
        }

    }//end process()


}//end class<|MERGE_RESOLUTION|>--- conflicted
+++ resolved
@@ -68,11 +68,7 @@
 
         $content = $tokens[$stackPtr]['content'];
         $matches = array();
-<<<<<<< HEAD
-        if (preg_match('/(\A|[^a-z]+)fixme([^a-z]+(.*)|\Z)/i', $content, $matches) !== 0) {
-=======
         if (preg_match('/(?:\A|[^\p{L}]+)fixme([^\p{L}]+(.*)|\Z)/ui', $content, $matches) !== 0) {
->>>>>>> 5c5eb513
             // Clear whitespace and some common characters not required at
             // the end of a fixme message to make the error more informative.
             $type         = 'CommentFound';
