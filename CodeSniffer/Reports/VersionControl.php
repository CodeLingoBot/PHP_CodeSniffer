<?php
/**
 * Version control report base class for PHP_CodeSniffer.
 *
 * PHP version 5
 *
 * @category  PHP
 * @package   PHP_CodeSniffer
 * @author    Ben Selby <benmatselby@gmail.com>
 * @copyright 2009 SQLI <www.sqli.com>
 * @copyright 2006-2012 Squiz Pty Ltd (ABN 77 084 670 600)
 * @license   https://github.com/squizlabs/PHP_CodeSniffer/blob/master/licence.txt BSD Licence
 * @link      http://pear.php.net/package/PHP_CodeSniffer
 */

/**
 * Version control report base class for PHP_CodeSniffer.
 *
 * PHP version 5
 *
 * @category  PHP
 * @package   PHP_CodeSniffer
 * @author    Ben Selby <benmatselby@gmail.com>
 * @copyright 2009 SQLI <www.sqli.com>
 * @copyright 2006-2012 Squiz Pty Ltd (ABN 77 084 670 600)
 * @license   https://github.com/squizlabs/PHP_CodeSniffer/blob/master/licence.txt BSD Licence
 * @version   Release: 1.2.2
 * @link      http://pear.php.net/package/PHP_CodeSniffer
 */
abstract class PHP_CodeSniffer_Reports_VersionControl implements PHP_CodeSniffer_Report
{

    /**
     * The name of the report we want in the output.
     *
     * @var string
     */
    protected $reportName = 'VERSION CONTROL';

    /**
     * A cache of author stats collected during the run.
     *
     * @var array
     */
    private $_authorCache = array();

    /**
     * A cache of blame stats collected during the run.
     *
     * @var array
     */
    private $_praiseCache = array();

    /**
     * A cache of source stats collected during the run.
     *
     * @var array
     */
    private $_sourceCache = array();


    /**
     * Generate a partial report for a single processed file.
     *
     * Function should return TRUE if it printed or stored data about the file
     * and FALSE if it ignored the file. Returning TRUE indicates that the file and
     * its data should be counted in the grand totals.
     *
     * @param array   $report      Prepared report data.
     * @param boolean $showSources Show sources?
     * @param int     $width       Maximum allowed line width.
     *
     * @return boolean
     */
    public function generateFileReport(
        $report,
        $showSources=false,
        $width=80
    ) {
        $blames = $this->getBlameContent($report['filename']);

<<<<<<< HEAD
        foreach ($report['messages'] as $line => $lineErrors) {
            $author = $this->getAuthor($blames[($line - 1)]);
            if ($author === false) {
                continue;
            }
=======
        foreach ($report['files'] as $filename => $file) {
            $blames = $this->getBlameContent($filename);
            foreach ($file['messages'] as $line => $lineErrors) {
                $author = 'Unknown';
                if (isset($blames[($line - 1)]) === true) {
                    $blameAuthor = $this->getAuthor($blames[($line - 1)]);
                    if ($blameAuthor !== false) {
                        $author = $blameAuthor;
                    }
                }
>>>>>>> d26daa80

            if (isset($this->_authorCache[$author]) === false) {
                $this->_authorCache[$author] = 0;
                $this->_praiseCache[$author] = array(
                                                'good' => 0,
                                                'bad'  => 0,
                                               );
            }

            $this->_praiseCache[$author]['bad']++;

            foreach ($lineErrors as $column => $colErrors) {
                foreach ($colErrors as $error) {
                    $this->_authorCache[$author]++;

                    if ($showSources === true) {
                        $source = $error['source'];
                        if (isset($this->_sourceCache[$author][$source]) === false) {
                            $this->_sourceCache[$author][$source] = 1;
                        } else {
                            $this->_sourceCache[$author][$source]++;
                        }
                    }
                }
            }

            unset($blames[($line - 1)]);
        }//end foreach

        // No go through and give the authors some credit for
        // all the lines that do not have errors.
        foreach ($blames as $line) {
            $author = $this->getAuthor($line);
            if (false === $author) {
                continue;
            }

<<<<<<< HEAD
            if (isset($this->_authorCache[$author]) === false) {
                // This author doesn't have any errors.
                if (PHP_CODESNIFFER_VERBOSITY === 0) {
                    continue;
=======
            // No go through and give the authors some credit for
            // all the lines that do not have errors.
            foreach ($blames as $line) {
                $author = $this->getAuthor($line);
                if (false === $author) {
                    $author = 'Unknown';
>>>>>>> d26daa80
                }

                $this->_authorCache[$author] = 0;
                $this->_praiseCache[$author] = array(
                                                'good' => 0,
                                                'bad'  => 0,
                                               );
            }

            $this->_praiseCache[$author]['good']++;
        }//end foreach

        return true;

    }//end generateFileReport()


    /**
     * Prints the author of all errors and warnings, as given by "version control blame".
     *
     * @param string  $cachedData    Any partial report data that was returned from
     *                               generateFileReport during the run.
     * @param int     $totalFiles    Total number of files processed during the run.
     * @param int     $totalErrors   Total number of errors found during the run.
     * @param int     $totalWarnings Total number of warnings found during the run.
     * @param boolean $showSources   Show sources?
     * @param int     $width         Maximum allowed line width.
     * @param boolean $toScreen      Is the report being printed to screen?
     *
     * @return void
     */
    public function generate(
        $cachedData,
        $totalFiles,
        $totalErrors,
        $totalWarnings,
        $showSources=false,
        $width=80,
        $toScreen=true
    ) {
        $errorsShown = ($totalErrors + $totalWarnings);
        if ($errorsShown === 0) {
            // Nothing to show.
            return;
        }

        $width = max($width, 70);
        arsort($this->_authorCache);

        echo PHP_EOL.'PHP CODE SNIFFER '.$this->reportName.' BLAME SUMMARY'.PHP_EOL;
        echo str_repeat('-', $width).PHP_EOL;
        if ($showSources === true) {
            echo 'AUTHOR   SOURCE'.str_repeat(' ', ($width - 43)).'(Author %) (Overall %) COUNT'.PHP_EOL;
            echo str_repeat('-', $width).PHP_EOL;
        } else {
            echo 'AUTHOR'.str_repeat(' ', ($width - 34)).'(Author %) (Overall %) COUNT'.PHP_EOL;
            echo str_repeat('-', $width).PHP_EOL;
        }

        foreach ($this->_authorCache as $author => $count) {
            if ($this->_praiseCache[$author]['good'] === 0) {
                $percent = 0;
            } else {
                $total   = ($this->_praiseCache[$author]['bad'] + $this->_praiseCache[$author]['good']);
                $percent = round(($this->_praiseCache[$author]['bad'] / $total * 100), 2);
            }

            $overallPercent = '('.round((($count / $errorsShown) * 100), 2).')';
            $authorPercent  = '('.$percent.')';
            $line = str_repeat(' ', (6 - strlen($count))).$count;
            $line = str_repeat(' ', (12 - strlen($overallPercent))).$overallPercent.$line;
            $line = str_repeat(' ', (11 - strlen($authorPercent))).$authorPercent.$line;
            $line = $author.str_repeat(' ', ($width - strlen($author) - strlen($line))).$line;

            echo $line.PHP_EOL;

            if ($showSources === true && isset($this->_sourceCache[$author]) === true) {
                $errors = $this->_sourceCache[$author];
                asort($errors);
                $errors = array_reverse($errors);

                foreach ($errors as $source => $count) {
                    if ($source === 'count') {
                        continue;
                    }

                    $line    = str_repeat(' ', (5 - strlen($count))).$count;
                    $padding = ($width - 14 - strlen($source));
                    if ($padding < 0) {
                        $source = substr($source, 0, ($padding - 3)).'...';
                        $padding = 0;
                    }

                    echo '         '.$source.str_repeat(' ', $padding).$line.PHP_EOL;
                }
            }
        }//end foreach

        echo str_repeat('-', $width).PHP_EOL;
        echo 'A TOTAL OF '.$errorsShown.' SNIFF VIOLATION(S) ';
        echo 'WERE COMMITTED BY '.count($this->_authorCache).' AUTHOR(S)'.PHP_EOL;
        echo str_repeat('-', $width).PHP_EOL.PHP_EOL;

        if ($toScreen === true
            && PHP_CODESNIFFER_INTERACTIVE === false
            && class_exists('PHP_Timer', false) === true
        ) {
            echo PHP_Timer::resourceUsage().PHP_EOL.PHP_EOL;
        }

    }//end generate()


    /**
     * Extract the author from a blame line.
     *
     * @param string $line Line to parse.
     *
     * @return mixed string or false if impossible to recover.
     */
    abstract protected function getAuthor($line);


    /**
     * Gets the blame output.
     *
     * @param string $filename File to blame.
     *
     * @return array
     */
    abstract protected function getBlameContent($filename);


}//end class

?><|MERGE_RESOLUTION|>--- conflicted
+++ resolved
@@ -79,24 +79,14 @@
     ) {
         $blames = $this->getBlameContent($report['filename']);
 
-<<<<<<< HEAD
         foreach ($report['messages'] as $line => $lineErrors) {
-            $author = $this->getAuthor($blames[($line - 1)]);
-            if ($author === false) {
-                continue;
-            }
-=======
-        foreach ($report['files'] as $filename => $file) {
-            $blames = $this->getBlameContent($filename);
-            foreach ($file['messages'] as $line => $lineErrors) {
-                $author = 'Unknown';
-                if (isset($blames[($line - 1)]) === true) {
-                    $blameAuthor = $this->getAuthor($blames[($line - 1)]);
-                    if ($blameAuthor !== false) {
-                        $author = $blameAuthor;
-                    }
-                }
->>>>>>> d26daa80
+            $author = 'Unknown';
+            if (isset($blames[($line - 1)]) === true) {
+                $blameAuthor = $this->getAuthor($blames[($line - 1)]);
+                if ($blameAuthor !== false) {
+                    $author = $blameAuthor;
+                }
+            }
 
             if (isset($this->_authorCache[$author]) === false) {
                 $this->_authorCache[$author] = 0;
@@ -130,23 +120,14 @@
         // all the lines that do not have errors.
         foreach ($blames as $line) {
             $author = $this->getAuthor($line);
-            if (false === $author) {
-                continue;
-            }
-
-<<<<<<< HEAD
+            if ($author === false) {
+                $author = 'Unknown';
+            }
+
             if (isset($this->_authorCache[$author]) === false) {
                 // This author doesn't have any errors.
                 if (PHP_CODESNIFFER_VERBOSITY === 0) {
                     continue;
-=======
-            // No go through and give the authors some credit for
-            // all the lines that do not have errors.
-            foreach ($blames as $line) {
-                $author = $this->getAuthor($line);
-                if (false === $author) {
-                    $author = 'Unknown';
->>>>>>> d26daa80
                 }
 
                 $this->_authorCache[$author] = 0;
@@ -233,14 +214,8 @@
                         continue;
                     }
 
-                    $line    = str_repeat(' ', (5 - strlen($count))).$count;
-                    $padding = ($width - 14 - strlen($source));
-                    if ($padding < 0) {
-                        $source = substr($source, 0, ($padding - 3)).'...';
-                        $padding = 0;
-                    }
-
-                    echo '         '.$source.str_repeat(' ', $padding).$line.PHP_EOL;
+                    $line = str_repeat(' ', (5 - strlen($count))).$count;
+                    echo '         '.$source.str_repeat(' ', ($width - 14 - strlen($source))).$line.PHP_EOL;
                 }
             }
         }//end foreach
