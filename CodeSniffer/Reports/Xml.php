<?php
/**
 * Xml report for PHP_CodeSniffer.
 *
 * PHP version 5
 *
 * @category  PHP
 * @package   PHP_CodeSniffer
 * @author    Gabriele Santini <gsantini@sqli.com>
 * @author    Greg Sherwood <gsherwood@squiz.net>
 * @copyright 2009 SQLI <www.sqli.com>
 * @copyright 2006-2012 Squiz Pty Ltd (ABN 77 084 670 600)
 * @license   https://github.com/squizlabs/PHP_CodeSniffer/blob/master/licence.txt BSD Licence
 * @link      http://pear.php.net/package/PHP_CodeSniffer
 */

/**
 * Xml report for PHP_CodeSniffer.
 *
 * PHP version 5
 *
 * @category  PHP
 * @package   PHP_CodeSniffer
 * @author    Gabriele Santini <gsantini@sqli.com>
 * @author    Greg Sherwood <gsherwood@squiz.net>
 * @copyright 2009 SQLI <www.sqli.com>
 * @copyright 2006-2012 Squiz Pty Ltd (ABN 77 084 670 600)
 * @license   https://github.com/squizlabs/PHP_CodeSniffer/blob/master/licence.txt BSD Licence
 * @version   Release: @package_version@
 * @link      http://pear.php.net/package/PHP_CodeSniffer
 */
class PHP_CodeSniffer_Reports_Xml implements PHP_CodeSniffer_Report
{


    /**
     * Generate a partial report for a single processed file.
     *
     * Function should return TRUE if it printed or stored data about the file
     * and FALSE if it ignored the file. Returning TRUE indicates that the file and
     * its data should be counted in the grand totals.
     *
     * @param array   $report      Prepared report data.
     * @param boolean $showSources Show sources?
     * @param int     $width       Maximum allowed line width.
     *
     * @return boolean
     */
    public function generateFileReport(
        $report,
        $showSources=false,
        $width=80
    ) {
        $out = new XMLWriter;
        $out->openMemory();
        $out->setIndent(true);
<<<<<<< HEAD
=======
        $out->startDocument('1.0', 'UTF-8');

        $phpcs = new PHP_CodeSniffer;
        $out->startElement('phpcs');
        $out->writeAttribute('version', $phpcs::VERSION);

        $errorsShown = 0;

        foreach ($report['files'] as $filename => $file) {
            if (empty($file['messages']) === true) {
                continue;
            }
>>>>>>> 06f8dd92

        if ($report['errors'] === 0 && $report['warnings'] === 0) {
            // Nothing to print.
            return false;
        }

        $out->startElement('file');
        $out->writeAttribute('name', $report['filename']);
        $out->writeAttribute('errors', $report['errors']);
        $out->writeAttribute('warnings', $report['warnings']);

        foreach ($report['messages'] as $line => $lineErrors) {
            foreach ($lineErrors as $column => $colErrors) {
                foreach ($colErrors as $error) {
                    $error['type'] = strtolower($error['type']);
                    if (PHP_CODESNIFFER_ENCODING !== 'utf-8') {
                        $error['message'] = iconv(PHP_CODESNIFFER_ENCODING, 'utf-8', $error['message']);
                    }

                    $out->startElement($error['type']);
                    $out->writeAttribute('line', $line);
                    $out->writeAttribute('column', $column);
                    $out->writeAttribute('source', $error['source']);
                    $out->writeAttribute('severity', $error['severity']);
                    $out->text($error['message']);
                    $out->endElement();
                }
            }
        }//end foreach

        $out->endElement();
        echo $out->flush();

        return true;

    }//end generateFileReport()


    /**
     * Prints all violations for processed files, in a proprietary XML format.
     *
     * @param string  $cachedData    Any partial report data that was returned from
     *                               generateFileReport during the run.
     * @param int     $totalFiles    Total number of files processed during the run.
     * @param int     $totalErrors   Total number of errors found during the run.
     * @param int     $totalWarnings Total number of warnings found during the run.
     * @param boolean $showSources   Show sources?
     * @param int     $width         Maximum allowed line width.
     * @param boolean $toScreen      Is the report being printed to screen?
     *
     * @return void
     */
    public function generate(
        $cachedData,
        $totalFiles,
        $totalErrors,
        $totalWarnings,
        $showSources=false,
        $width=80,
        $toScreen=true
    ) {
        echo '<?xml version="1.0" encoding="UTF-8"?>'.PHP_EOL;
        echo '<phpcs version="@package_version@">'.PHP_EOL;
        echo $cachedData;
        echo '</phpcs>'.PHP_EOL;

    }//end generate()


}//end class

?><|MERGE_RESOLUTION|>--- conflicted
+++ resolved
@@ -54,21 +54,6 @@
         $out = new XMLWriter;
         $out->openMemory();
         $out->setIndent(true);
-<<<<<<< HEAD
-=======
-        $out->startDocument('1.0', 'UTF-8');
-
-        $phpcs = new PHP_CodeSniffer;
-        $out->startElement('phpcs');
-        $out->writeAttribute('version', $phpcs::VERSION);
-
-        $errorsShown = 0;
-
-        foreach ($report['files'] as $filename => $file) {
-            if (empty($file['messages']) === true) {
-                continue;
-            }
->>>>>>> 06f8dd92
 
         if ($report['errors'] === 0 && $report['warnings'] === 0) {
             // Nothing to print.
@@ -130,8 +115,9 @@
         $width=80,
         $toScreen=true
     ) {
+        $phpcs = new PHP_CodeSniffer;
         echo '<?xml version="1.0" encoding="UTF-8"?>'.PHP_EOL;
-        echo '<phpcs version="@package_version@">'.PHP_EOL;
+        echo '<phpcs version="'.$phpcs::VERSION.'">'.PHP_EOL;
         echo $cachedData;
         echo '</phpcs>'.PHP_EOL;
 
