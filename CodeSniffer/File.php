<?php
/**
 * A PHP_CodeSniffer_File object represents a PHP source file and the tokens
 * associated with it.
 *
 * PHP version 5
 *
 * @category  PHP
 * @package   PHP_CodeSniffer
 * @author    Greg Sherwood <gsherwood@squiz.net>
 * @author    Marc McIntyre <mmcintyre@squiz.net>
 * @copyright 2006-2012 Squiz Pty Ltd (ABN 77 084 670 600)
 * @license   https://github.com/squizlabs/PHP_CodeSniffer/blob/master/licence.txt BSD Licence
 * @link      http://pear.php.net/package/PHP_CodeSniffer
 */

/**
 * A PHP_CodeSniffer_File object represents a PHP source file and the tokens
 * associated with it.
 *
 * It provides a means for traversing the token stack, along with
 * other token related operations. If a PHP_CodeSniffer_Sniff finds and error or
 *  warning within a PHP_CodeSniffer_File, you can raise an error using the
 *  addError() or addWarning() methods.
 *
 * <b>Token Information</b>
 *
 * Each token within the stack contains information about itself:
 *
 * <code>
 *   array(
 *    'code'       => 301,       // the token type code (see token_get_all())
 *    'content'    => 'if',      // the token content
 *    'type'       => 'T_IF',    // the token name
 *    'line'       => 56,        // the line number when the token is located
 *    'column'     => 12,        // the column in the line where this token
 *                               // starts (starts from 1)
 *    'level'      => 2          // the depth a token is within the scopes open
 *    'conditions' => array(     // a list of scope condition token
 *                               // positions => codes that
 *                     2 => 50,  // openened the scopes that this token exists
 *                     9 => 353, // in (see conditional tokens section below)
 *                    ),
 *   );
 * </code>
 *
 * <b>Conditional Tokens</b>
 *
 * In addition to the standard token fields, conditions contain information to
 * determine where their scope begins and ends:
 *
 * <code>
 *   array(
 *    'scope_condition' => 38, // the token position of the condition
 *    'scope_opener'    => 41, // the token position that started the scope
 *    'scope_closer'    => 70, // the token position that ended the scope
 *   );
 * </code>
 *
 * The condition, the scope opener and the scope closer each contain this
 * information.
 *
 * <b>Parenthesis Tokens</b>
 *
 * Each parenthesis token (T_OPEN_PARENTHESIS and T_CLOSE_PARENTHESIS) has a
 * reference to their opening and closing parenthesis, one being itself, the
 * other being its opposite.
 *
 * <code>
 *   array(
 *    'parenthesis_opener' => 34,
 *    'parenthesis_closer' => 40,
 *   );
 * </code>
 *
 * Some tokens can "own" a set of parenthesis. For example a T_FUNCTION token
 * has parenthesis around its argument list. These tokens also have the
 * parenthesis_opener and and parenthesis_closer indices. Not all parenthesis
 * have owners, for example parenthesis used for arithmetic operations and
 * function calls. The parenthesis tokens that have an owner have the following
 * auxiliary array indices.
 *
 * <code>
 *   array(
 *    'parenthesis_opener' => 34,
 *    'parenthesis_closer' => 40,
 *    'parenthesis_owner'  => 33,
 *   );
 * </code>
 *
 * Each token within a set of parenthesis also has an array indice
 * 'nested_parenthesis' which is an array of the
 * left parenthesis => right parenthesis token positions.
 *
 * <code>
 *   'nested_parenthesis' => array(
 *                             12 => 15
 *                             11 => 14
 *                            );
 * </code>
 *
 * <b>Extended Tokens</b>
 *
 * PHP_CodeSniffer extends and augments some of the tokens created by
 * <i>token_get_all()</i>. A full list of these tokens can be seen in the
 * <i>Tokens.php</i> file.
 *
 * @category  PHP
 * @package   PHP_CodeSniffer
 * @author    Greg Sherwood <gsherwood@squiz.net>
 * @author    Marc McIntyre <mmcintyre@squiz.net>
 * @copyright 2006-2012 Squiz Pty Ltd (ABN 77 084 670 600)
 * @license   https://github.com/squizlabs/PHP_CodeSniffer/blob/master/licence.txt BSD Licence
 * @version   Release: @package_version@
 * @link      http://pear.php.net/package/PHP_CodeSniffer
 */
class PHP_CodeSniffer_File
{

    /**
     * The absolute path to the file associated with this object.
     *
     * @var string
     */
    private $_file = '';

    /**
     * The EOL character this file uses.
     *
     * @var string
     */
    public $eolChar = '';

    /**
     * The PHP_CodeSniffer object controlling this run.
     *
     * @var PHP_CodeSniffer
     */
    public $phpcs = null;

    /**
     * The Fixer object to control fixing errors.
     *
     * @var PHP_CodeSniffer_Fixer
     */
    public $fixer = null;

    /**
     * The tokenizer being used for this file.
     *
     * @var object
     */
    public $tokenizer = null;

    /**
     * The tokenizer being used for this file.
     *
     * @var string
     */
    public $tokenizerType = 'PHP';

    /**
     * The number of tokens in this file.
     *
     * Stored here to save calling count() everywhere.
     *
     * @var int
     */
    public $numTokens = 0;

    /**
     * The tokens stack map.
     *
     * Note that the tokens in this array differ in format to the tokens
     * produced by token_get_all(). Tokens are initially produced with
     * token_get_all(), then augmented so that it's easier to process them.
     *
     * @var array()
     * @see Tokens.php
     */
    private $_tokens = array();

    /**
     * The errors raised from PHP_CodeSniffer_Sniffs.
     *
     * @var array()
     * @see getErrors()
     */
    private $_errors = array();

    /**
     * The warnings raised form PHP_CodeSniffer_Sniffs.
     *
     * @var array()
     * @see getWarnings()
     */
    private $_warnings = array();

    /**
     * Record the errors and warnings raised.
     *
     * @var bool
     */
    private $_recordErrors = true;

    /**
     * And array of lines being ignored by PHP_CodeSniffer.
     *
     * @var array()
     */
    private $_ignoredLines = array();

    /**
     * The total number of errors raised.
     *
     * @var int
     */
    private $_errorCount = 0;

    /**
     * The total number of warnings raised.
     *
     * @var int
     */
    private $_warningCount = 0;

    /**
     * The total number of errors/warnings that can be fixed.
     *
     * @var int
     */
    private $_fixableCount = 0;

    /**
     * An array of sniffs listening to this file's processing.
     *
     * @var array(PHP_CodeSniffer_Sniff)
     */
    private $_listeners = array();

    /**
     * The class name of the sniff currently processing the file.
     *
     * @var string
     */
    private $_activeListener = '';

    /**
     * An array of sniffs that are ignoring tokens for the current file.
     *
     * The sniff's process() method can return a token to ignore up to
     * so the sniff will not be run again until that token is reached.
     *
     * @var array()
     */
    private $_listenerIgnoreTo = array();

    /**
     * An array of sniffs being processed and how long they took.
     *
     * @var array()
     */
    private $_listenerTimes = array();

    /**
     * An array of extensions mapping to the tokenizer to use.
     *
     * This value gets set by PHP_CodeSniffer when the object is created.
     *
     * @var array
     */
    protected $tokenizers = array();

    /**
     * An array of rules from the ruleset.xml file.
     *
     * This value gets set by PHP_CodeSniffer when the object is created.
     * It may be empty, indicating that the ruleset does not override
     * any of the default sniff settings.
     *
     * @var array
     */
    protected $ruleset = array();

    /**
     * An array of sniff codes to restrict violations to.
     *
     * This value gets set by PHP_CodeSniffer when the object is created.
     * It may be empty, indicating that no fitering should take place.
     *
     * @var array
     */
    protected $restrictions = array();


    /**
     * Constructs a PHP_CodeSniffer_File.
     *
     * @param string          $file         The absolute path to the file to process.
     * @param array(string)   $listeners    The initial listeners listening
     *                                      to processing of this file.
     * @param array           $tokenizers   An array of extensions mapping
     *                                      to the tokenizer to use.
     * @param array           $ruleset      An array of rules from the
     *                                      ruleset.xml file.
     * @param array           $restrictions An array of sniff codes to
     *                                      restrict violations to.
     * @param PHP_CodeSniffer $phpcs        The PHP_CodeSniffer object controlling
     *                                      this run.
     *
     * @throws PHP_CodeSniffer_Exception If the register() method does
     *                                   not return an array.
     */
    public function __construct(
        $file,
        array $listeners,
        array $tokenizers,
        array $ruleset,
        array $restrictions,
        PHP_CodeSniffer $phpcs
    ) {
        $this->_file        = trim($file);
        $this->_listeners   = $listeners;
        $this->tokenizers   = $tokenizers;
        $this->ruleset      = $ruleset;
        $this->restrictions = $restrictions;
        $this->phpcs        = $phpcs;
        $this->fixer        = new PHP_CodeSniffer_Fixer();

        $cliValues = $phpcs->cli->getCommandLineValues();
        if (isset($cliValues['showSources']) === true
            && $cliValues['showSources'] !== true
            && array_key_exists('summary', $cliValues['reports']) === true
            && count($cliValues['reports']) === 1
        ) {
            $this->_recordErrors = false;
        }

    }//end __construct()


    /**
     * Sets the name of the currently active sniff.
     *
     * @param string $activeListener The class name of the current sniff.
     *
     * @return void
     */
    public function setActiveListener($activeListener)
    {
        $this->_activeListener = $activeListener;

    }//end setActiveListener()


    /**
     * Adds a listener to the token stack that listens to the specific tokens.
     *
     * When PHP_CodeSniffer encounters on the the tokens specified in $tokens,
     * it invokes the process method of the sniff.
     *
     * @param PHP_CodeSniffer_Sniff $listener The listener to add to the
     *                                        listener stack.
     * @param array(int)            $tokens   The token types the listener wishes to
     *                                        listen to.
     *
     * @return void
     */
    public function addTokenListener(PHP_CodeSniffer_Sniff $listener, array $tokens)
    {
        foreach ($tokens as $token) {
            if (isset($this->_listeners[$token]) === false) {
                $this->_listeners[$token] = array();
            }

            if (in_array($listener, $this->_listeners[$token], true) === false) {
                $this->_listeners[$token][] = $listener;
            }
        }

    }//end addTokenListener()


    /**
     * Removes a listener from listening from the specified tokens.
     *
     * @param PHP_CodeSniffer_Sniff $listener The listener to remove from the
     *                                        listener stack.
     * @param array(int)            $tokens   The token types the listener wishes to
     *                                        stop listen to.
     *
     * @return void
     */
    public function removeTokenListener(
        PHP_CodeSniffer_Sniff $listener,
        array $tokens
    ) {
        foreach ($tokens as $token) {
            if (isset($this->_listeners[$token]) === false) {
                continue;
            }

            if (in_array($listener, $this->_listeners[$token]) === true) {
                foreach ($this->_listeners[$token] as $pos => $value) {
                    if ($value === $listener) {
                        unset($this->_listeners[$token][$pos]);
                    }
                }
            }
        }

    }//end removeTokenListener()


    /**
     * Rebuilds the list of listeners to ensure their state is cleared.
     *
     * @return void
     */
    public function refreshTokenListeners()
    {
        $this->phpcs->populateTokenListeners();
        $this->_listeners        = $this->phpcs->getTokenSniffs();
        $this->_listenerIgnoreTo = null;

    }//end refreshTokenListeners()


    /**
     * Returns the token stack for this file.
     *
     * @return array()
     */
    public function getTokens()
    {
        return $this->_tokens;

    }//end getTokens()


    /**
     * Starts the stack traversal and tells listeners when tokens are found.
     *
     * @param string $contents The contents to parse. If NULL, the content
     *                         is taken from the file system.
     *
     * @return void
     */
    public function start($contents=null)
    {
        $this->_errors       = array();
        $this->_warnings     = array();
        $this->_errorCount   = 0;
        $this->_warningCount = 0;
        $this->_fixableCount = 0;

        try {
            $this->eolChar = self::detectLineEndings($this->_file, $contents);
        } catch (PHP_CodeSniffer_Exception $e) {
            $this->addWarning($e->getMessage(), null, 'Internal.DetectLineEndings');
            return;
        }

        // If this is standard input, see if a filename was passed in as well.
        // This is done by including: phpcs_input_file: [file path]
        // as the first line of content.
        if ($this->_file === 'STDIN' && $contents !== null) {
            if (substr($contents, 0, 17) === 'phpcs_input_file:') {
                $eolPos      = strpos($contents, $this->eolChar);
                $filename    = trim(substr($contents, 17, ($eolPos - 17)));
                $contents    = substr($contents, ($eolPos + strlen($this->eolChar)));
                $this->_file = $filename;
            }
        }

        $this->_parse($contents);
        $this->fixer->startFile($this);

        if (PHP_CODESNIFFER_VERBOSITY > 2) {
            echo "\t*** START TOKEN PROCESSING ***".PHP_EOL;
        }

        $foundCode = false;
        $ignoring  = false;

        // Foreach of the listeners that have registered to listen for this
        // token, get them to process it.
        foreach ($this->_tokens as $stackPtr => $token) {
            // Check for ignored lines.
            if ($token['code'] === T_COMMENT || $token['code'] === T_DOC_COMMENT) {
                if (strpos($token['content'], '@codingStandardsIgnoreStart') !== false) {
                    $ignoring = true;
                } else if (strpos($token['content'], '@codingStandardsIgnoreEnd') !== false) {
                    $ignoring = false;
                    // Ignore this comment too.
                    $this->_ignoredLines[$token['line']] = true;
                } else if (strpos($token['content'], '@codingStandardsIgnoreFile') !== false) {
                    // Ignoring the whole file, just a little late.
                    $this->_errors       = array();
                    $this->_warnings     = array();
                    $this->_errorCount   = 0;
                    $this->_warningCount = 0;
                    $this->_fixableCount = 0;
                    return;
                } else if (strpos($token['content'], '@codingStandardsChangeSetting') !== false) {
                    $start      = strpos($token['content'], '@codingStandardsChangeSetting');
                    $comment    = substr($token['content'], $start + 30);
                    $parts      = explode(' ', $comment);
                    $sniffParts = explode('.', $parts[0]);
                    $listenerClass = $sniffParts[0].'_Sniffs_'.$sniffParts[1].'_'.$sniffParts[2].'Sniff';
                    $this->phpcs->setSniffProperty($listenerClass, $parts[1], $parts[2]);
                }//end if
            }//end if

            if ($ignoring === true) {
                $this->_ignoredLines[$token['line']] = true;
                continue;
            }

            if (PHP_CODESNIFFER_VERBOSITY > 2) {
                $type    = $token['type'];
                $content = str_replace($this->eolChar, '\n', $token['content']);
                $content = str_replace(' ', "\033[30;1m·\033[0m", $content);
                echo "\t\tProcess token $stackPtr: $type => $content".PHP_EOL;
            }

            $tokenType = $token['code'];
            if ($tokenType !== T_INLINE_HTML) {
                $foundCode = true;
            }

            if (isset($this->_listeners[$tokenType]) === false) {
                continue;
            }

            foreach ($this->_listeners[$tokenType] as $listenerData) {
                if (isset($this->_listenerIgnoreTo[$listenerData['class']]) === true
                    && $this->_listenerIgnoreTo[$listenerData['class']] > $stackPtr
                ) {
                    // This sniff is ignoring past this token.
                    continue;
                }

                // Make sure this sniff supports the tokenizer
                // we are currently using.
                $listener = $listenerData['listener'];
                $class    = $listenerData['class'];

                if (in_array($this->tokenizerType, $listenerData['tokenizers']) === false) {
                    continue;
                }

                // If the file path matches one of our ignore patterns, skip it.
                $parts = explode('_', str_replace('\\', '_', $class));
                if (isset($parts[3]) === true) {
                    $source   = $parts[0].'.'.$parts[2].'.'.substr($parts[3], 0, -5);
                    $patterns = $this->phpcs->getIgnorePatterns($source);
                    foreach ($patterns as $pattern => $type) {
                        // While there is support for a type of each pattern
                        // (absolute or relative) we don't actually support it here.
                        $replacements = array(
                                         '\\,' => ',',
                                         '*'   => '.*',
                                        );

                        $pattern = strtr($pattern, $replacements);
                        if (preg_match("|{$pattern}|i", $this->_file) === 1) {
                            continue(2);
                        }
                    }
                }

                $this->setActiveListener($class);

                if (PHP_CODESNIFFER_VERBOSITY > 2) {
                    $startTime = microtime(true);
                    echo "\t\t\tProcessing ".$this->_activeListener.'... ';
                }

                $ignoreTo = $listener->process($this, $stackPtr);
                if ($ignoreTo !== null) {
                    $this->_listenerIgnoreTo[$this->_activeListener] = $ignoreTo;
                }

                if (PHP_CODESNIFFER_VERBOSITY > 2) {
                    $timeTaken = (microtime(true) - $startTime);
                    if (isset($this->_listenerTimes[$this->_activeListener]) === false) {
                        $this->_listenerTimes[$this->_activeListener] = 0;
                    }

                    $this->_listenerTimes[$this->_activeListener] += $timeTaken;

                    $timeTaken = round(($timeTaken), 4);
                    echo "DONE in $timeTaken seconds".PHP_EOL;
                }

                $this->_activeListener = '';
            }//end foreach
        }//end foreach

        // Remove errors and warnings for ignored lines.
        foreach ($this->_ignoredLines as $line => $ignore) {
            if (isset($this->_errors[$line]) === true) {
                if ($this->_recordErrors === false) {
                    $this->_errorCount -= $this->_errors[$line];
                } else {
                    foreach ($this->_errors[$line] as $col => $errors) {
                        $this->_errorCount -= count($errors);
                    }
                }

                unset($this->_errors[$line]);
            }

            if (isset($this->_warnings[$line]) === true) {
                if ($this->_recordErrors === false) {
                    $this->_errorCount -= $this->_warnings[$line];
                } else {
                    foreach ($this->_warnings[$line] as $col => $warnings) {
                        $this->_warningCount -= count($warnings);
                    }
                }

                unset($this->_warnings[$line]);
            }
        }//end foreach

        if ($this->_recordErrors === false) {
            $this->_errors   = array();
            $this->_warnings = array();
        }

        // If short open tags are off but the file being checked uses
        // short open tags, the whole content will be inline HTML
        // and nothing will be checked. So try and handle this case.
        if ($foundCode === false) {
            $shortTags = (bool) ini_get('short_open_tag');
            if ($shortTags === false) {
                $error = 'No PHP code was found in this file and short open tags are not allowed by this install of PHP. This file may be using short open tags but PHP does not allow them.';
                $this->addWarning($error, null, 'Internal.NoCodeFound');
            }
        }

        if (PHP_CODESNIFFER_VERBOSITY > 2) {
            echo "\t*** END TOKEN PROCESSING ***".PHP_EOL;
        }

        if (PHP_CODESNIFFER_VERBOSITY > 2) {
            echo "\t*** START SNIFF PROCESSING REPORT ***".PHP_EOL;

            asort($this->_listenerTimes, SORT_NUMERIC);
            $this->_listenerTimes = array_reverse($this->_listenerTimes, true);
            foreach ($this->_listenerTimes as $listener => $timeTaken) {
                echo "\t$listener: ".round(($timeTaken), 4).' secs'.PHP_EOL;
            }

            echo "\t*** END SNIFF PROCESSING REPORT ***".PHP_EOL;
        }

    }//end start()


    /**
     * Remove vars stored in this sniff that are no longer required.
     *
     * @return void
     */
    public function cleanUp()
    {
        $this->_tokens    = null;
        $this->_listeners = null;
        $this->_listenerIgnoreTo = null;

    }//end cleanUp()


    /**
     * Tokenizes the file and prepares it for the test run.
     *
     * @param string $contents The contents to parse. If NULL, the content
     *                         is taken from the file system.
     *
     * @return void
     */
    private function _parse($contents=null)
    {
        if ($contents === null && empty($this->_tokens) === false) {
            // File has already been parsed.
            return;
        }

        // Determine the tokenizer from the file extension.
        $fileParts = explode('.', $this->_file);
        $extension = array_pop($fileParts);
        if (isset($this->tokenizers[$extension]) === true) {
            $tokenizerClass      = 'PHP_CodeSniffer_Tokenizers_'.$this->tokenizers[$extension];
            $this->tokenizerType = $this->tokenizers[$extension];
        } else {
            // Revert to default.
            $tokenizerClass = 'PHP_CodeSniffer_Tokenizers_'.$this->tokenizerType;
        }

        $tokenizer       = new $tokenizerClass();
        $this->tokenizer = $tokenizer;

        if ($contents === null) {
            $contents = file_get_contents($this->_file);
        }

        $this->_tokens   = self::tokenizeString($contents, $tokenizer, $this->eolChar);
        $this->numTokens = count($this->_tokens);

        // Check for mixed line endings as these can cause tokenizer errors and we
        // should let the user know that the results they get may be incorrect.
        // This is done by removing all backslashes, removing the newline char we
        // detected, then converting newlines chars into text. If any backslashes
        // are left at the end, we have additional newline chars in use.
        $contents = str_replace('\\', '', $contents);
        $contents = str_replace($this->eolChar, '', $contents);
        $contents = str_replace("\n", '\n', $contents);
        $contents = str_replace("\r", '\r', $contents);
        if (strpos($contents, '\\') !== false) {
            $error = 'File has mixed line endings; this may cause incorrect results';
            $this->addWarning($error, 0, 'Internal.LineEndings.Mixed');
        }

        if (PHP_CODESNIFFER_VERBOSITY > 0) {
            if ($this->numTokens === 0) {
                $numLines = 0;
            } else {
                $numLines = $this->_tokens[($this->numTokens - 1)]['line'];
            }

            echo "[$this->numTokens tokens in $numLines lines]... ";
            if (PHP_CODESNIFFER_VERBOSITY > 1) {
                echo PHP_EOL;
            }
        }

    }//end _parse()


    /**
     * Opens a file and detects the EOL character being used.
     *
     * @param string $file     The full path to the file.
     * @param string $contents The contents to parse. If NULL, the content
     *                         is taken from the file system.
     *
     * @return string
     * @throws PHP_CodeSniffer_Exception If $file could not be opened.
     */
    public static function detectLineEndings($file, $contents=null)
    {
        if ($contents === null) {
            // Determine the newline character being used in this file.
            // Will be either \r, \r\n or \n.
            if (is_readable($file) === false) {
                $error = 'Error opening file; file no longer exists or you do not have access to read the file';
                throw new PHP_CodeSniffer_Exception($error);
            } else {
                $handle = fopen($file, 'r');
                if ($handle === false) {
                    $error = 'Error opening file; could not auto-detect line endings';
                    throw new PHP_CodeSniffer_Exception($error);
                }
            }

            $firstLine = fgets($handle);
            fclose($handle);

            $eolChar = substr($firstLine, -1);
            if ($eolChar === "\n") {
                $secondLastChar = substr($firstLine, -2, 1);
                if ($secondLastChar === "\r") {
                    $eolChar = "\r\n";
                }
            } else if ($eolChar !== "\r") {
                // Must not be an EOL char at the end of the line.
                // Probably a one-line file, so assume \n as it really
                // doesn't matter considering there are no newlines.
                $eolChar = "\n";
            }
        } else {
            if (preg_match("/\r\n?|\n/", $contents, $matches) !== 1) {
                // Assuming there are no newlines.
                $eolChar = "\n";
            } else {
                $eolChar = $matches[0];
            }
        }//end if

        return $eolChar;

    }//end detectLineEndings()


    /**
     * Adds an error to the error stack.
     *
     * @param string  $error    The error message.
     * @param int     $stackPtr The stack position where the error occurred.
     * @param string  $code     A violation code unique to the sniff message.
     * @param array   $data     Replacements for the error message.
     * @param int     $severity The severity level for this error. A value of 0
     *                          will be converted into the default severity level.
     * @param boolean $fixable  Can the error be fixed by the sniff?
     *
     * @return boolean
     */
    public function addError(
        $error,
        $stackPtr,
        $code='',
        $data=array(),
        $severity=0,
        $fixable=false
    ) {
        // Don't bother doing any processing if errors are just going to
        // be hidden in the reports anyway.
        if ($this->phpcs->cli->errorSeverity === 0) {
            return false;
        }

        // Work out which sniff generated the error.
        if (substr($code, 0, 9) === 'Internal.') {
            // Any internal message.
            $sniff     = $code;
            $sniffCode = $code;
        } else {
            $parts = explode('_', str_replace('\\', '_', $this->_activeListener));
            if (isset($parts[3]) === true) {
                $sniff = $parts[0].'.'.$parts[2].'.'.$parts[3];

                // Remove "Sniff" from the end.
                $sniff = substr($sniff, 0, -5);
            } else {
                $sniff = 'unknownSniff';
            }

            $sniffCode = $sniff;
            if ($code !== '') {
                $sniffCode .= '.'.$code;
            }
        }//end if

        // Make sure this message type is allowed based on the --sniffs
        // command line argument values.
        if (empty($this->restrictions) === false
            && in_array($sniffCode, $this->restrictions) === false
            && in_array($sniff, $this->restrictions) === false
        ) {
            return false;
        }

        // Make sure this message type has not been set to "warning".
        if (isset($this->ruleset[$sniffCode]['type']) === true
            && $this->ruleset[$sniffCode]['type'] === 'warning'
        ) {
            // Pass this off to the warning handler.
            return $this->addWarning($error, $stackPtr, $code, $data, $severity);
        }

        // Make sure we are interested in this severity level.
        if (isset($this->ruleset[$sniffCode]['severity']) === true) {
            $severity = $this->ruleset[$sniffCode]['severity'];
        } else if ($severity === 0) {
            $severity = PHPCS_DEFAULT_ERROR_SEV;
        }

        if ($this->phpcs->cli->errorSeverity > $severity) {
            return false;
        }

        // Make sure we are not ignoring this file.
        $patterns = $this->phpcs->getIgnorePatterns($sniffCode);
        foreach ($patterns as $pattern => $type) {
            // While there is support for a type of each pattern
            // (absolute or relative) we don't actually support it here.
            $replacements = array(
                             '\\,' => ',',
                             '*'   => '.*',
                            );

            $pattern = strtr($pattern, $replacements);
            if (preg_match("|{$pattern}|i", $this->_file) === 1) {
                return false;
            }
        }

        if ($stackPtr === null) {
            $lineNum = 1;
            $column  = 1;
        } else {
            $lineNum = $this->_tokens[$stackPtr]['line'];
            $column  = $this->_tokens[$stackPtr]['column'];
        }

        $this->_errorCount++;
        if ($fixable === true) {
            $this->_fixableCount++;
        }

        if ($this->_recordErrors === false) {
            if (isset($this->_errors[$lineNum]) === false) {
                $this->_errors[$lineNum] = 0;
            }

            $this->_errors[$lineNum]++;
            return true;
        }

        // Work out the warning message.
        if (isset($this->ruleset[$sniffCode]['message']) === true) {
            $error = $this->ruleset[$sniffCode]['message'];
        }

        if (empty($data) === true) {
            $message = $error;
        } else {
            $message = vsprintf($error, $data);
        }

        if (isset($this->_errors[$lineNum]) === false) {
            $this->_errors[$lineNum] = array();
        }

        if (isset($this->_errors[$lineNum][$column]) === false) {
            $this->_errors[$lineNum][$column] = array();
        }

        $this->_errors[$lineNum][$column][] = array(
                                               'message'  => $message,
                                               'source'   => $sniffCode,
                                               'severity' => $severity,
                                               'fixable'  => $fixable,
                                              );

        if (PHP_CODESNIFFER_VERBOSITY > 1
            && $this->fixer->enabled === true
            && $fixable === true
        ) {
            @ob_end_clean();
            echo "\tE: $message ($sniffCode)".PHP_EOL;
            ob_start();
        }

        return true;

    }//end addError()


    /**
     * Adds an warning to the warning stack.
     *
     * @param string  $warning  The error message.
     * @param int     $stackPtr The stack position where the error occurred.
     * @param string  $code     A violation code unique to the sniff message.
     * @param array   $data     Replacements for the warning message.
     * @param int     $severity The severity level for this warning. A value of 0
     *                          will be converted into the default severity level.
     * @param boolean $fixable  Can the warning be fixed by the sniff?
     *
     * @return boolean
     */
    public function addWarning(
        $warning,
        $stackPtr,
        $code='',
        $data=array(),
        $severity=0,
        $fixable=false
    ) {
        // Don't bother doing any processing if warnings are just going to
        // be hidden in the reports anyway.
        if ($this->phpcs->cli->warningSeverity === 0) {
            return false;
        }

        // Work out which sniff generated the warning.
        if (substr($code, 0, 9) === 'Internal.') {
            // Any internal message.
            $sniff     = $code;
            $sniffCode = $code;
        } else {
            $parts = explode('_', str_replace('\\', '_', $this->_activeListener));
            if (isset($parts[3]) === true) {
                $sniff = $parts[0].'.'.$parts[2].'.'.$parts[3];

                // Remove "Sniff" from the end.
                $sniff = substr($sniff, 0, -5);
            } else {
                $sniff = 'unknownSniff';
            }

            $sniffCode = $sniff;
            if ($code !== '') {
                $sniffCode .= '.'.$code;
            }
        }//end if

        // Make sure this message type is allowed based on the --sniffs
        // command line argument values.
        if (empty($this->restrictions) === false
            && in_array($sniffCode, $this->restrictions) === false
            && in_array($sniff, $this->restrictions) === false
        ) {
            return false;
        }

        // Make sure this message type has not been set to "error".
        if (isset($this->ruleset[$sniffCode]['type']) === true
            && $this->ruleset[$sniffCode]['type'] === 'error'
        ) {
            // Pass this off to the error handler.
            return $this->addError($warning, $stackPtr, $code, $data, $severity);
        }

        // Make sure we are interested in this severity level.
        if (isset($this->ruleset[$sniffCode]['severity']) === true) {
            $severity = $this->ruleset[$sniffCode]['severity'];
        } else if ($severity === 0) {
            $severity = PHPCS_DEFAULT_WARN_SEV;
        }

        if ($this->phpcs->cli->warningSeverity > $severity) {
            return false;
        }

        // Make sure we are not ignoring this file.
        $patterns = $this->phpcs->getIgnorePatterns($sniffCode);
        foreach ($patterns as $pattern => $type) {
            // While there is support for a type of each pattern
            // (absolute or relative) we don't actually support it here.
            $replacements = array(
                             '\\,' => ',',
                             '*'   => '.*',
                            );

            $pattern = strtr($pattern, $replacements);
            if (preg_match("|{$pattern}|i", $this->_file) === 1) {
                return false;
            }
        }

        if ($stackPtr === null) {
            $lineNum = 1;
            $column  = 1;
        } else {
            $lineNum = $this->_tokens[$stackPtr]['line'];
            $column  = $this->_tokens[$stackPtr]['column'];
        }

        $this->_warningCount++;
        if ($fixable === true) {
            $this->_fixableCount++;
        }

        if ($this->_recordErrors === false) {
            if (isset($this->_warnings[$lineNum]) === false) {
                $this->_warnings[$lineNum] = 0;
            }

            $this->_warnings[$lineNum]++;
            return true;
        }

        // Work out the warning message.
        if (isset($this->ruleset[$sniffCode]['message']) === true) {
            $warning = $this->ruleset[$sniffCode]['message'];
        }

        if (empty($data) === true) {
            $message = $warning;
        } else {
            $message = vsprintf($warning, $data);
        }

        if (isset($this->_warnings[$lineNum]) === false) {
            $this->_warnings[$lineNum] = array();
        }

        if (isset($this->_warnings[$lineNum][$column]) === false) {
            $this->_warnings[$lineNum][$column] = array();
        }

        $this->_warnings[$lineNum][$column][] = array(
                                                 'message'  => $message,
                                                 'source'   => $sniffCode,
                                                 'severity' => $severity,
                                                 'fixable'  => $fixable,
                                                );

        if (PHP_CODESNIFFER_VERBOSITY > 1
            && $this->fixer->enabled === true
            && $fixable === true
        ) {
            @ob_end_clean();
            echo "\tW: $message ($sniffCode)".PHP_EOL;
            ob_start();
        }

        return true;

    }//end addWarning()


    /**
     * Adds a fixable error to the error stack.
     *
     * @param string $error    The error message.
     * @param int    $stackPtr The stack position where the error occurred.
     * @param string $code     A violation code unique to the sniff message.
     * @param array  $data     Replacements for the error message.
     * @param int    $severity The severity level for this error. A value of 0
     *                         will be converted into the default severity level.
     *
     * @return boolean
     */
    public function addFixableError(
        $error,
        $stackPtr,
        $code='',
        $data=array(),
        $severity=0
    ) {
        return $this->addError($error, $stackPtr, $code, $data, $severity, true);

    }//end addFixableError()


    /**
     * Adds a fixable warning to the warning stack.
     *
     * @param string $warning  The error message.
     * @param int    $stackPtr The stack position where the error occurred.
     * @param string $code     A violation code unique to the sniff message.
     * @param array  $data     Replacements for the warning message.
     * @param int    $severity The severity level for this warning. A value of 0
     *                         will be converted into the default severity level.
     *
     * @return boolean
     */
    public function addFixableWarning(
        $warning,
        $stackPtr,
        $code='',
        $data=array(),
        $severity=0
    ) {
        return $this->addWarning($warning, $stackPtr, $code, $data, $severity, true);

    }//end addFixableWarning()


    /**
     * Returns the number of errors raised.
     *
     * @return int
     */
    public function getErrorCount()
    {
        return $this->_errorCount;

    }//end getErrorCount()


    /**
     * Returns the number of warnings raised.
     *
     * @return int
     */
    public function getWarningCount()
    {
        return $this->_warningCount;

    }//end getWarningCount()


    /**
     * Returns the number of fixable errors/warnings raised.
     *
     * @return int
     */
    public function getFixableCount()
    {
        return $this->_fixableCount;

    }//end getFixableCount()


    /**
     * Returns the list of ignored lines.
     *
     * @return array
     */
    public function getIgnoredLines()
    {
        return $this->_ignoredLines;

    }//end getIgnoredLines()


    /**
     * Returns the errors raised from processing this file.
     *
     * @return array
     */
    public function getErrors()
    {
        return $this->_errors;

    }//end getErrors()


    /**
     * Returns the warnings raised from processing this file.
     *
     * @return array
     */
    public function getWarnings()
    {
        return $this->_warnings;

    }//end getWarnings()


    /**
     * Returns the absolute filename of this file.
     *
     * @return string
     */
    public function getFilename()
    {
        return $this->_file;

    }//end getFilename()


    /**
     * Creates an array of tokens when given some PHP code.
     *
     * Starts by using token_get_all() but does a lot of extra processing
     * to insert information about the context of the token.
     *
     * @param string $string    The string to tokenize.
     * @param object $tokenizer A tokenizer class to use to tokenize the string.
     * @param string $eolChar   The EOL character to use for splitting strings.
     *
     * @return array
     */
    public static function tokenizeString($string, $tokenizer, $eolChar='\n')
    {
        $tokens = $tokenizer->tokenizeString($string, $eolChar);

        self::_createLineMap($tokens, $tokenizer, $eolChar);
        self::_createBracketMap($tokens, $tokenizer, $eolChar);
        self::_createParenthesisMap($tokens, $tokenizer, $eolChar);
        self::_createParenthesisNestingMap($tokens, $tokenizer, $eolChar);
        self::_createScopeMap($tokens, $tokenizer, $eolChar);

        // If we know the width of each tab, convert tabs
        // into spaces so sniffs can use one method of checking.
        if (PHP_CODESNIFFER_TAB_WIDTH > 0) {
            self::_convertTabs($tokens, $tokenizer, $eolChar);
        }

        // Column map requires the line map to be complete.
        self::_createColumnMap($tokens, $tokenizer, $eolChar);
        self::_createLevelMap($tokens, $tokenizer, $eolChar);

        // Allow the tokenizer to do additional processing if required.
        $tokenizer->processAdditional($tokens, $eolChar);

        return $tokens;

    }//end tokenizeString()


    /**
     * Creates a map of tokens => line numbers for each token.
     *
     * @param array  &$tokens   The array of tokens to process.
     * @param object $tokenizer The tokenizer being used to process this file.
     * @param string $eolChar   The EOL character to use for splitting strings.
     *
     * @return void
     */
    private static function _createLineMap(&$tokens, $tokenizer, $eolChar)
    {
        $lineNumber = 1;
        $count      = count($tokens);

        for ($i = 0; $i < $count; $i++) {
            $tokens[$i]['line'] = $lineNumber;
            if ($tokens[$i]['content'] === '') {
                continue;
            }

            $lineNumber += substr_count($tokens[$i]['content'], $eolChar);
        }

    }//end _createLineMap()


    /**
     * Converts tabs into spaces.
     *
     * Each tab can represent between 1 and $width spaces, so
     * this cannot be a straight string replace.
     *
     * @param array  &$tokens   The array of tokens to process.
     * @param object $tokenizer The tokenizer being used to process this file.
     * @param string $eolChar   The EOL character to use for splitting strings.
     *
     * @return void
     */
    private static function _convertTabs(&$tokens, $tokenizer, $eolChar)
    {
        $currColumn = 1;
        $count      = count($tokens);

        for ($i = 0; $i < $count; $i++) {
            $tokenContent = $tokens[$i]['content'];

            if (strpos($tokenContent, "\t") === false) {
                // There are no tabs in this content.
                $currColumn += strlen($tokenContent);
            } else {
                // We need to determine the length of each tab.
                $tabs = preg_split(
                    "|(\t)|",
                    $tokenContent,
                    -1,
                    PREG_SPLIT_DELIM_CAPTURE
                );

                $tabNum       = 0;
                $tabsToSpaces = array();
                $newContent   = '';

                foreach ($tabs as $content) {
                    if ($content === '') {
                        continue;
                    }

                    if (strpos($content, "\t") === false) {
                        // This piece of content is not a tab.
                        $currColumn += strlen($content);
                        $newContent .= $content;
                    } else {
                        $lastCurrColumn = $currColumn;
                        $tabNum++;

                        // Move the pointer to the next tab stop.
                        if (($currColumn % PHP_CODESNIFFER_TAB_WIDTH) === 0) {
                            // This is the first tab, and we are already at a
                            // tab stop, so this tab counts as a single space.
                            $currColumn++;
                        } else {
                            $currColumn++;
                            while (($currColumn % PHP_CODESNIFFER_TAB_WIDTH) != 0) {
                                $currColumn++;
                            }

                            $currColumn++;
                        }

                        $length      = ($currColumn - $lastCurrColumn);
                        $newContent .= str_repeat(' ', $length);
                    }//end if
                }//end foreach

                $tokens[$i]['content'] = $newContent;
            }//end if

            if (isset($tokens[($i + 1)]['line']) === true
                && $tokens[($i + 1)]['line'] !== $tokens[$i]['line']
            ) {
                $currColumn = 1;
            }
        }//end for

    }//end _convertTabs()


    /**
     * Creates a column map.
     *
     * The column map indicates where the token started on the line where it
     * exists.
     *
     * @param array  &$tokens   The array of tokens to process.
     * @param object $tokenizer The tokenizer being used to process this file.
     * @param string $eolChar   The EOL character to use for splitting strings.
     *
     * @return void
     */
    private static function _createColumnMap(&$tokens, $tokenizer, $eolChar)
    {
        $currColumn = 1;
        $count      = count($tokens);

        for ($i = 0; $i < $count; $i++) {
            $tokens[$i]['column'] = $currColumn;
            if (isset($tokens[($i + 1)]['line']) === true
                && $tokens[($i + 1)]['line'] !== $tokens[$i]['line']
            ) {
                $currColumn = 1;
            } else {
                $currColumn += strlen($tokens[$i]['content']);
            }
        }

    }//end _createColumnMap()


    /**
     * Creates a map for opening and closing of square brackets.
     *
     * Each bracket token (T_OPEN_SQUARE_BRACKET and T_CLOSE_SQUARE_BRACKET)
     * has a reference to their opening and closing bracket
     * (bracket_opener and bracket_closer).
     *
     * @param array  &$tokens   The array of tokens to process.
     * @param object $tokenizer The tokenizer being used to process this file.
     * @param string $eolChar   The EOL character to use for splitting strings.
     *
     * @return void
     */
    private static function _createBracketMap(&$tokens, $tokenizer, $eolChar)
    {
        if (PHP_CODESNIFFER_VERBOSITY > 1) {
            echo "\t*** START BRACKET MAP ***".PHP_EOL;
        }

        $squareOpeners = array();
        $curlyOpeners  = array();
        $numTokens     = count($tokens);

        for ($i = 0; $i < $numTokens; $i++) {
            switch ($tokens[$i]['code']) {
            case T_OPEN_SQUARE_BRACKET:
                $squareOpeners[] = $i;

                if (PHP_CODESNIFFER_VERBOSITY > 1) {
                    echo str_repeat("\t", count($squareOpeners));
                    echo str_repeat("\t", count($curlyOpeners));
                    echo "=> Found square bracket opener at $i".PHP_EOL;
                }

                break;
            case T_OPEN_CURLY_BRACKET:
                if (isset($tokens[$i]['scope_closer']) === false) {
                    $curlyOpeners[] = $i;

                    if (PHP_CODESNIFFER_VERBOSITY > 1) {
                        echo str_repeat("\t", count($squareOpeners));
                        echo str_repeat("\t", count($curlyOpeners));
                        echo "=> Found curly bracket opener at $i".PHP_EOL;
                    }
                }
                break;
            case T_CLOSE_SQUARE_BRACKET:
                if (empty($squareOpeners) === false) {
                    $opener = array_pop($squareOpeners);
                    $tokens[$i]['bracket_opener']      = $opener;
                    $tokens[$i]['bracket_closer']      = $i;
                    $tokens[$opener]['bracket_opener'] = $opener;
                    $tokens[$opener]['bracket_closer'] = $i;

                    if (PHP_CODESNIFFER_VERBOSITY > 1) {
                        echo str_repeat("\t", count($squareOpeners));
                        echo str_repeat("\t", count($curlyOpeners));
                        echo "\t=> Found square bracket closer at $i for $opener".PHP_EOL;
                    }
                }
                break;
            case T_CLOSE_CURLY_BRACKET:
                if (empty($curlyOpeners) === false
                    && isset($tokens[$i]['scope_opener']) === false
                ) {
                    $opener = array_pop($curlyOpeners);
                    $tokens[$i]['bracket_opener']      = $opener;
                    $tokens[$i]['bracket_closer']      = $i;
                    $tokens[$opener]['bracket_opener'] = $opener;
                    $tokens[$opener]['bracket_closer'] = $i;

                    if (PHP_CODESNIFFER_VERBOSITY > 1) {
                        echo str_repeat("\t", count($squareOpeners));
                        echo str_repeat("\t", count($curlyOpeners));
                        echo "\t=> Found curly bracket closer at $i for $opener".PHP_EOL;
                    }
                }
                break;
            default:
                continue;
            }//end switch
        }//end for

        if (PHP_CODESNIFFER_VERBOSITY > 1) {
            echo "\t*** END BRACKET MAP ***".PHP_EOL;
        }

    }//end _createBracketMap()


    /**
     * Creates a map for opening and closing of parenthesis.
     *
     * Each parenthesis token (T_OPEN_PARENTHESIS and T_CLOSE_PARENTHESIS) has a
     * reference to their opening and closing parenthesis (parenthesis_opener
     * and parenthesis_closer).
     *
     * @param array  &$tokens   The array of tokens to process.
     * @param object $tokenizer The tokenizer being used to process this file.
     * @param string $eolChar   The EOL character to use for splitting strings.
     *
     * @return void
     */
    private static function _createParenthesisMap(&$tokens, $tokenizer, $eolChar)
    {
        $openers   = array();
        $numTokens = count($tokens);
        $openOwner = null;

        for ($i = 0; $i < $numTokens; $i++) {
            if (in_array($tokens[$i]['code'], PHP_CodeSniffer_Tokens::$parenthesisOpeners) === true) {
                $tokens[$i]['parenthesis_opener'] = null;
                $tokens[$i]['parenthesis_closer'] = null;
                $tokens[$i]['parenthesis_owner']  = $i;
                $openOwner = $i;
            } else if ($tokens[$i]['code'] === T_OPEN_PARENTHESIS) {
                $openers[] = $i;
                $tokens[$i]['parenthesis_opener'] = $i;
                if ($openOwner !== null) {
                    $tokens[$openOwner]['parenthesis_opener'] = $i;
                    $tokens[$i]['parenthesis_owner'] = $openOwner;
                    $openOwner = null;
                }
            } else if ($tokens[$i]['code'] === T_CLOSE_PARENTHESIS) {
                // Did we set an owner for this set of parenthesis?
                $numOpeners = count($openers);
                if ($numOpeners !== 0) {
                    $opener = array_pop($openers);
                    if (isset($tokens[$opener]['parenthesis_owner']) === true) {
                        $owner = $tokens[$opener]['parenthesis_owner'];

                        $tokens[$owner]['parenthesis_closer'] = $i;
                        $tokens[$i]['parenthesis_owner']      = $owner;
                    }

                    $tokens[$i]['parenthesis_opener']      = $opener;
                    $tokens[$i]['parenthesis_closer']      = $i;
                    $tokens[$opener]['parenthesis_closer'] = $i;
                }
            }//end if
        }//end for

    }//end _createParenthesisMap()


    /**
     * Creates a map for the parenthesis tokens that surround other tokens.
     *
     * @param array  &$tokens   The array of tokens to process.
     * @param object $tokenizer The tokenizer being used to process this file.
     * @param string $eolChar   The EOL character to use for splitting strings.
     *
     * @return void
     */
    private static function _createParenthesisNestingMap(
        &$tokens,
        $tokenizer,
        $eolChar
    ) {
        $numTokens = count($tokens);
        $map       = array();
        for ($i = 0; $i < $numTokens; $i++) {
            if (isset($tokens[$i]['parenthesis_opener']) === true
                && $i === $tokens[$i]['parenthesis_opener']
            ) {
                if (empty($map) === false) {
                    $tokens[$i]['nested_parenthesis'] = $map;
                }

                if (isset($tokens[$i]['parenthesis_closer']) === true) {
                    $map[$tokens[$i]['parenthesis_opener']]
                        = $tokens[$i]['parenthesis_closer'];
                }
            } else if (isset($tokens[$i]['parenthesis_closer']) === true
                && $i === $tokens[$i]['parenthesis_closer']
            ) {
                array_pop($map);
                if (empty($map) === false) {
                    $tokens[$i]['nested_parenthesis'] = $map;
                }
            } else {
                if (empty($map) === false) {
                    $tokens[$i]['nested_parenthesis'] = $map;
                }
            }//end if
        }//end for

    }//end _createParenthesisNestingMap()


    /**
     * Creates a scope map of tokens that open scopes.
     *
     * @param array  &$tokens   The array of tokens to process.
     * @param object $tokenizer The tokenizer being used to process this file.
     * @param string $eolChar   The EOL character to use for splitting strings.
     *
     * @return void
     * @see    _recurseScopeMap()
     */
    private static function _createScopeMap(&$tokens, $tokenizer, $eolChar)
    {
        if (PHP_CODESNIFFER_VERBOSITY > 1) {
            echo "\t*** START SCOPE MAP ***".PHP_EOL;
        }

        $numTokens = count($tokens);
        for ($i = 0; $i < $numTokens; $i++) {
            // Check to see if the current token starts a new scope.
            if (isset($tokenizer->scopeOpeners[$tokens[$i]['code']]) === true) {
                if (PHP_CODESNIFFER_VERBOSITY > 1) {
                    $type    = $tokens[$i]['type'];
<<<<<<< HEAD
                    $content = str_replace($eolChar, "\033[30;1m\\n\033[0m", $tokens[$i]['content']);
                    $content = str_replace(' ', "\033[30;1m·\033[0m", $content);
                    echo "\tStart scope map at $i: $type => $content".PHP_EOL;
=======
                    $content = str_replace($eolChar, '\n', $tokens[$i]['content']);
                    echo "\tStart scope map at $i:$type => $content".PHP_EOL;
>>>>>>> 5f445dfe
                }

                $i = self::_recurseScopeMap(
                    $tokens,
                    $numTokens,
                    $tokenizer,
                    $eolChar,
                    $i
                );
            }
        }//end for

        if (PHP_CODESNIFFER_VERBOSITY > 1) {
            echo "\t*** END SCOPE MAP ***".PHP_EOL;
        }

    }//end _createScopeMap()


    /**
     * Recurses though the scope openers to build a scope map.
     *
     * @param array  &$tokens   The array of tokens to process.
     * @param int    $numTokens The size of the tokens array.
     * @param object $tokenizer The tokenizer being used to process this file.
     * @param string $eolChar   The EOL character to use for splitting strings.
     * @param int    $stackPtr  The position in the stack of the token that
     *                          opened the scope (eg. an IF token or FOR token).
     * @param int    $depth     How many scope levels down we are.
     * @param int    &$ignore   How many curly braces we are ignoring.
     *
     * @return int The position in the stack that closed the scope.
     */
    private static function _recurseScopeMap(
        &$tokens,
        $numTokens,
        $tokenizer,
        $eolChar,
        $stackPtr,
        $depth=1,
        &$ignore=0
    ) {
        $opener    = null;
        $currType  = $tokens[$stackPtr]['code'];
        $startLine = $tokens[$stackPtr]['line'];

        // We will need this to restore the value if we end up
        // returning a token ID that causes our calling function to go back
        // over already ignored braces.
        $originalIgnore = $ignore;

        // If the start token for this scope opener is the same as
        // the scope token, we have already found our opener.
        if (in_array($currType, $tokenizer->scopeOpeners[$currType]['start']) === true) {
            $opener = $stackPtr;
        }

        for ($i = ($stackPtr + 1); $i < $numTokens; $i++) {
            $tokenType = $tokens[$i]['code'];

            if (PHP_CODESNIFFER_VERBOSITY > 1) {
                $type    = $tokens[$i]['type'];
                $content = str_replace($eolChar, "\033[30;1m\\n\033[0m", $tokens[$i]['content']);
                $content = str_replace(' ', "\033[30;1m·\033[0m", $content);
                echo str_repeat("\t", $depth);
                echo "Process token $i [";
                if ($opener !== null) {
                    echo "opener:$opener;";
                }

                if ($ignore > 0) {
                    echo "ignore=$ignore;";
                }

                echo "]: $type => $content".PHP_EOL;
            }

            // Very special case for IF statements in PHP that can be defined without
            // scope tokens. E.g., if (1) 1; 1 ? (1 ? 1 : 1) : 1;
            // If an IF statement below this one has an opener but no
            // keyword, the opener will be incorrectly assigned to this IF statement.
            if (($currType === T_IF || $currType === T_ELSE) && $opener === null && $tokens[$i]['code'] === T_SEMICOLON) {
                if (PHP_CODESNIFFER_VERBOSITY > 1) {
                    $type = $tokens[$stackPtr]['type'];
                    echo str_repeat("\t", $depth);
                    echo "=> Found semicolon before scope opener for $stackPtr:$type, bailing".PHP_EOL;
                }

                return $i;
            }

            if (in_array($tokenType, $tokenizer->scopeOpeners[$currType]['end']) === true
                && $opener !== null
            ) {
                if ($ignore > 0 && $tokenType === T_CLOSE_CURLY_BRACKET) {
                    // The last opening bracket must have been for a string
                    // offset or alike, so let's ignore it.
                    if (PHP_CODESNIFFER_VERBOSITY > 1) {
                        echo str_repeat("\t", $depth);
                        echo '* finished ignoring curly brace *'.PHP_EOL;
                    }

                    $ignore--;
                    continue;
                } else if ($tokens[$opener]['code'] === T_OPEN_CURLY_BRACKET
                    && $tokenType !== T_CLOSE_CURLY_BRACKET
                ) {
                    // The opener is a curly bracket so the closer must be a curly bracket as well.
                    // We ignore this closer to handle cases such as T_ELSE or T_ELSEIF being considered
                    // a closer of T_IF when it should not.
                    if (PHP_CODESNIFFER_VERBOSITY > 1) {
                        $type = $tokens[$stackPtr]['type'];
                        echo str_repeat("\t", $depth);
                        echo "=> Ignoring non-culry scope closer for $stackPtr:$type".PHP_EOL;
                    }
                } else {
                    if (PHP_CODESNIFFER_VERBOSITY > 1) {
                        $type       = $tokens[$stackPtr]['type'];
                        $closerType = $tokens[$i]['type'];
                        echo str_repeat("\t", $depth);
                        echo "=> Found scope closer ($i:$closerType) for $stackPtr:$type".PHP_EOL;
                    }

                    foreach (array($stackPtr, $opener, $i) as $token) {
                        $tokens[$token]['scope_condition'] = $stackPtr;
                        $tokens[$token]['scope_opener']    = $opener;
                        $tokens[$token]['scope_closer']    = $i;
                    }

                    if ($tokenizer->scopeOpeners[$tokens[$stackPtr]['code']]['shared'] === true) {
                        // As we are going back to where we started originally, restore
                        // the ignore value back to its original value.
                        $ignore = $originalIgnore;
                        return $opener;
                    } else if (isset($tokenizer->scopeOpeners[$tokenType]) === true) {
                        return ($i - 1);
                    } else {
                        return $i;
                    }
                }//end if
            }//end if

            // Is this an opening condition ?
            if (isset($tokenizer->scopeOpeners[$tokenType]) === true) {
                if ($opener === null) {
                    // Found another opening condition but still haven't
                    // found our opener, so we are never going to find one.
                    if (PHP_CODESNIFFER_VERBOSITY > 1) {
                        $type = $tokens[$stackPtr]['type'];
                        echo str_repeat("\t", $depth);
                        echo "=> Couldn't find scope opener for $stackPtr:$type, bailing".PHP_EOL;
                    }

                    return $stackPtr;
                }

                if (PHP_CODESNIFFER_VERBOSITY > 1) {
                    echo str_repeat("\t", $depth);
                    echo '* token is an opening condition *'.PHP_EOL;
                }

                $isShared
                    = ($tokenizer->scopeOpeners[$tokenType]['shared'] === true);

                if (isset($tokens[$i]['scope_condition']) === true) {
                    // We've been here before.
                    if (PHP_CODESNIFFER_VERBOSITY > 1) {
                        echo str_repeat("\t", $depth);
                        echo '* already processed, skipping *'.PHP_EOL;
                    }

                    if ($isShared === false
                        && isset($tokens[$i]['scope_closer']) === true
                    ) {
                        $i = $tokens[$i]['scope_closer'];
                    }

                    continue;
                } else if ($currType === $tokenType
                    && $isShared === false
                    && $opener === null
                ) {
                    // We haven't yet found our opener, but we have found another
                    // scope opener which is the same type as us, and we don't
                    // share openers, so we will never find one.
                    if (PHP_CODESNIFFER_VERBOSITY > 1) {
                        echo str_repeat("\t", $depth);
                        echo '* it was another token\'s opener, bailing *'.PHP_EOL;
                    }

                    return $stackPtr;
                } else {
                    if (PHP_CODESNIFFER_VERBOSITY > 1) {
                        echo str_repeat("\t", $depth);
                        echo '* searching for opener *'.PHP_EOL;
                    }

                    if (in_array(T_CLOSE_CURLY_BRACKET, $tokenizer->scopeOpeners[$tokenType]['end']) === true) {
                        $oldIgnore = $ignore;
                        $ignore    = 0;
                    }

                    $i = self::_recurseScopeMap(
                        $tokens,
                        $numTokens,
                        $tokenizer,
                        $eolChar,
                        $i,
                        ($depth + 1),
                        $ignore
                    );

                    if (in_array(T_CLOSE_CURLY_BRACKET, $tokenizer->scopeOpeners[$tokenType]['end']) === true) {
                        $ignore = $oldIgnore;
                    }
                }//end if
            }//end if

            if (in_array($tokenType, $tokenizer->scopeOpeners[$currType]['start']) === true
                && $opener === null
            ) {
                if ($tokenType === T_OPEN_CURLY_BRACKET) {
                    // Make sure this is actually an opener and not a
                    // string offset (e.g., $var{0}).
                    for ($x = ($i - 1); $x > 0; $x--) {
                        if (in_array($tokens[$x]['code'], PHP_CodeSniffer_Tokens::$emptyTokens) === true) {
                            continue;
                        } else {
                            // If the first non-whitespace/comment token is a
                            // variable or object operator then this is an opener
                            // for a string offset and not a scope.
                            if ($tokens[$x]['code'] === T_VARIABLE
                                || $tokens[$x]['code'] === T_OBJECT_OPERATOR
                            ) {
                                if (PHP_CODESNIFFER_VERBOSITY > 1) {
                                    echo str_repeat("\t", $depth);
                                    echo '* ignoring curly brace *'.PHP_EOL;
                                }

                                $ignore++;
                            }//end if

                            break;
                        }//end if
                    }//end for
                }//end if

                if ($ignore === 0) {
                    // We found the opening scope token for $currType.
                    if (PHP_CODESNIFFER_VERBOSITY > 1) {
                        $type = $tokens[$stackPtr]['type'];
                        echo str_repeat("\t", $depth);
                        echo "=> Found scope opener for $stackPtr:$type".PHP_EOL;
                    }

                    $opener = $i;
                }
            } else if ($tokenType === T_OPEN_PARENTHESIS) {
                if (isset($tokens[$i]['parenthesis_owner']) === true) {
                    $owner = $tokens[$i]['parenthesis_owner'];
                    if (in_array($tokens[$owner]['code'], PHP_CodeSniffer_Tokens::$scopeOpeners) === true
                        && isset($tokens[$i]['parenthesis_closer']) === true
                    ) {
                        // If we get into here, then we opened a parenthesis for
                        // a scope (eg. an if or else if). We can just skip to
                        // the closing parenthesis.
                        $i = $tokens[$i]['parenthesis_closer'];

                        // Update the start of the line so that when we check to see
                        // if the closing parenthesis is more than 3 lines away from
                        // the statement, we check from the closing parenthesis.
                        $startLine
                            = $tokens[$tokens[$i]['parenthesis_closer']]['line'];

                        if (PHP_CODESNIFFER_VERBOSITY > 1) {
                            echo str_repeat("\t", $depth);
                            echo '* skipping parenthesis *'.PHP_EOL;
                        }
                    }
                }//end if
            } else if ($tokenType === T_OPEN_CURLY_BRACKET && $opener !== null) {
                // We opened something that we don't have a scope opener for.
                // Examples of this are curly brackets for string offsets etc.
                // We want to ignore this so that we don't have an invalid scope
                // map.
                if (PHP_CODESNIFFER_VERBOSITY > 1) {
                    echo str_repeat("\t", $depth);
                    echo '* ignoring curly brace *'.PHP_EOL;
                }

                $ignore++;
            } else if ($opener === null
                && isset($tokenizer->scopeOpeners[$currType]) === true
            ) {
                // If we still haven't found the opener after 3 lines,
                // we're not going to find it, unless we know it requires
                // an opener (in which case we better keep looking) or the last
                // token was empty (in which case we'll just confirm there is
                // more code in this file and not just a big comment).
                if ($tokens[$i]['line'] >= ($startLine + 3)
                    && in_array($tokens[($i - 1)]['code'], PHP_CodeSniffer_Tokens::$emptyTokens) === false
                ) {
                    if ($tokenizer->scopeOpeners[$currType]['strict'] === true) {
                        if (PHP_CODESNIFFER_VERBOSITY > 1) {
                            $type  = $tokens[$stackPtr]['type'];
                            $lines = ($tokens[$i]['line'] - $startLine);
                            echo str_repeat("\t", $depth);
                            echo "=> Still looking for $stackPtr:$type scope opener after $lines lines".PHP_EOL;
                        }
                    } else {
                        if (PHP_CODESNIFFER_VERBOSITY > 1) {
                            $type = $tokens[$stackPtr]['type'];
                            echo str_repeat("\t", $depth);
                            echo "=> Couldn't find scope opener for $stackPtr:$type, bailing".PHP_EOL;
                        }

                        return $stackPtr;
                    }
                }
            } else if ($opener !== null
                && $tokenType !== T_BREAK
                && in_array($tokenType, $tokenizer->endScopeTokens) === true
            ) {
                if (isset($tokens[$i]['scope_condition']) === false) {
                    if ($ignore > 0) {
                        // We found the end token for the opener we were ignoring.
                        if (PHP_CODESNIFFER_VERBOSITY > 1) {
                            echo str_repeat("\t", $depth);
                            echo '* finished ignoring curly brace *'.PHP_EOL;
                        }

                        $ignore--;
                    } else {
                        // We found a token that closes the scope but it doesn't
                        // have a condition, so it belongs to another token and
                        // our token doesn't have a closer, so pretend this is
                        // the closer.
                        if (PHP_CODESNIFFER_VERBOSITY > 1) {
                            $type = $tokens[$stackPtr]['type'];
                            echo str_repeat("\t", $depth);
                            echo "=> Found (unexpected) scope closer for $stackPtr:$type".PHP_EOL;
                        }

                        foreach (array($stackPtr, $opener) as $token) {
                            $tokens[$token]['scope_condition'] = $stackPtr;
                            $tokens[$token]['scope_opener']    = $opener;
                            $tokens[$token]['scope_closer']    = $i;
                        }

                        return ($i - 1);
                    }//end if
                }//end if
            }//end if
        }//end for

        return $stackPtr;

    }//end _recurseScopeMap()


    /**
     * Constructs the level map.
     *
     * The level map adds a 'level' indice to each token which indicates the
     * depth that a token within a set of scope blocks. It also adds a
     * 'condition' indice which is an array of the scope conditions that opened
     * each of the scopes - position 0 being the first scope opener.
     *
     * @param array  &$tokens   The array of tokens to process.
     * @param object $tokenizer The tokenizer being used to process this file.
     * @param string $eolChar   The EOL character to use for splitting strings.
     *
     * @return void
     */
    private static function _createLevelMap(&$tokens, $tokenizer, $eolChar)
    {
        if (PHP_CODESNIFFER_VERBOSITY > 1) {
            echo "\t*** START LEVEL MAP ***".PHP_EOL;
        }

        $numTokens  = count($tokens);
        $level      = 0;
        $conditions = array();
        $lastOpener = null;
        $openers    = array();

        for ($i = 0; $i < $numTokens; $i++) {
            if (PHP_CODESNIFFER_VERBOSITY > 1) {
                $type    = $tokens[$i]['type'];
                $line    = $tokens[$i]['line'];
                $content = str_replace($eolChar, "\033[30;1m\\n\033[0m", $tokens[$i]['content']);
                $content = str_replace(' ', "\033[30;1m·\033[0m", $content);
                echo str_repeat("\t", ($level + 1));
                echo "Process token $i on line $line [lvl:$level;";
                if (empty($conditions) !== true) {
                    $condString = 'conds;';
                    foreach ($conditions as $condition) {
                        $condString .= token_name($condition).',';
                    }

                    echo rtrim($condString, ',').';';
                }

                echo "]: $type => $content".PHP_EOL;
            }

            $tokens[$i]['level']      = $level;
            $tokens[$i]['conditions'] = $conditions;

            if (isset($tokens[$i]['scope_condition']) === true) {
                // Check to see if this token opened the scope.
                if ($tokens[$i]['scope_opener'] === $i) {
                    $stackPtr = $tokens[$i]['scope_condition'];
                    if (PHP_CODESNIFFER_VERBOSITY > 1) {
                        $type = $tokens[$stackPtr]['type'];
                        echo str_repeat("\t", ($level + 1));
                        echo "=> Found scope opener for $stackPtr:$type".PHP_EOL;
                    }

                    $stackPtr = $tokens[$i]['scope_condition'];

                    // If we find a scope opener that has a shared closer,
                    // then we need to go back over the condition map that we
                    // just created and fix ourselves as we just added some
                    // conditions where there was none. This happens for T_CASE
                    // statements that are using the same break statement.
                    if ($lastOpener !== null && $tokens[$lastOpener]['scope_closer'] === $tokens[$i]['scope_closer']) {
                        // This opener shares its closer with the previous opener,
                        // but we still need to check if the two openers share their
                        // closer with each other directly (like CASE and DEFAULT)
                        // or if they are just sharing because one doesn't have a
                        // closer (like CASE with no BREAK using a SWITCHes closer).
                        $thisType = $tokens[$tokens[$i]['scope_condition']]['code'];
                        $opener   = $tokens[$lastOpener]['scope_condition'];

                        $isShared = in_array(
                            $tokens[$opener]['code'],
                            $tokenizer->scopeOpeners[$thisType]['with']
                        );

                        $sameEnd = ($tokenizer->scopeOpeners[$thisType]['end'][0] === $tokenizer->scopeOpeners[$tokens[$opener]['code']]['end'][0]);
                        if ($isShared === true && $sameEnd === true) {
                            $badToken = $opener;
                            if (PHP_CODESNIFFER_VERBOSITY > 1) {
                                $type = $tokens[$badToken]['type'];
                                echo str_repeat("\t", ($level + 1));
                                echo "* shared closer, cleaning up $badToken:$type *".PHP_EOL;
                            }

                            for ($x = $tokens[$i]['scope_condition']; $x <= $i; $x++) {
                                $oldConditions = $tokens[$x]['conditions'];
                                $oldLevel      = $tokens[$x]['level'];
                                $tokens[$x]['level']--;
                                unset($tokens[$x]['conditions'][$badToken]);
                                if (PHP_CODESNIFFER_VERBOSITY > 1) {
                                    $type     = $tokens[$x]['type'];
                                    $oldConds = '';
                                    foreach ($oldConditions as $condition) {
                                        $oldConds .= token_name($condition).',';
                                    }

                                    $oldConds = rtrim($oldConds, ',');

                                    $newConds = '';
                                    foreach ($tokens[$x]['conditions'] as $condition) {
                                        $newConds .= token_name($condition).',';
                                    }

                                    $newConds = rtrim($newConds, ',');

                                    $newLevel = $tokens[$x]['level'];
                                    echo str_repeat("\t", ($level + 1));
                                    echo "* cleaned $x:$type *".PHP_EOL;
                                    echo str_repeat("\t", ($level + 2));
                                    echo "=> level changed from $oldLevel to $newLevel".PHP_EOL;
                                    echo str_repeat("\t", ($level + 2));
                                    echo "=> conditions changed from $oldConds to $newConds".PHP_EOL;
                                }//end if
                            }//end for

                            unset($conditions[$badToken]);
                            if (PHP_CODESNIFFER_VERBOSITY > 1) {
                                $type = $tokens[$badToken]['type'];
                                echo str_repeat("\t", ($level + 1));
                                echo "* token $badToken:$type removed from conditions array *".PHP_EOL;
                            }

                            unset ($openers[$lastOpener]);

                            $level--;
                            if (PHP_CODESNIFFER_VERBOSITY > 1) {
                                echo str_repeat("\t", ($level + 2));
                                echo '* level decreased *'.PHP_EOL;
                            }
                        }//end if
                    }//end if

                    $level++;
                    if (PHP_CODESNIFFER_VERBOSITY > 1) {
                        echo str_repeat("\t", ($level + 1));
                        echo '* level increased *'.PHP_EOL;
                    }

                    $conditions[$stackPtr] = $tokens[$stackPtr]['code'];
                    if (PHP_CODESNIFFER_VERBOSITY > 1) {
                        $type = $tokens[$stackPtr]['type'];
                        echo str_repeat("\t", ($level + 1));
                        echo "* token $stackPtr:$type added to conditions array *".PHP_EOL;
                    }

                    $lastOpener = $tokens[$i]['scope_opener'];
                    if ($lastOpener !== null) {
                        $openers[$lastOpener] = $lastOpener;
                    }
                } else if ($lastOpener !== null && $tokens[$lastOpener]['scope_closer'] === $i) {
                    foreach (array_reverse($openers) as $opener) {
                        if ($tokens[$opener]['scope_closer'] === $i) {
                            $oldOpener = array_pop($openers);
                            if (empty($openers) === false) {
                                $lastOpener = array_pop($openers);
                                $openers[$lastOpener] = $lastOpener;
                            } else {
                                $lastOpener = null;
                            }

                            if (PHP_CODESNIFFER_VERBOSITY > 1) {
                                $type = $tokens[$oldOpener]['type'];
                                echo str_repeat("\t", ($level + 1));
                                echo "=> Found scope closer for $oldOpener:$type".PHP_EOL;
                            }

                            $oldCondition = array_pop($conditions);
                            if (PHP_CODESNIFFER_VERBOSITY > 1) {
                                echo str_repeat("\t", ($level + 1));
                                echo '* token '.token_name($oldCondition).' removed from conditions array *'.PHP_EOL;
                            }

                            // Make sure this closer actually belongs to us.
                            // Either the condition also has to think this is the
                            // closer, or it has to allow sharing with us.
                            $condition
                                = $tokens[$tokens[$i]['scope_condition']]['code'];
                            if ($condition !== $oldCondition) {
                                if (in_array($condition, $tokenizer->scopeOpeners[$oldCondition]['with']) === false) {
                                    $badToken = $tokens[$oldOpener]['scope_condition'];

                                    if (PHP_CODESNIFFER_VERBOSITY > 1) {
                                        $type = token_name($oldCondition);
                                        echo str_repeat("\t", ($level + 1));
                                        echo "* scope closer was bad, cleaning up $badToken:$type *".PHP_EOL;
                                    }

                                    for ($x = ($oldOpener + 1); $x <= $i; $x++) {
                                        $oldConditions = $tokens[$x]['conditions'];
                                        $oldLevel      = $tokens[$x]['level'];
                                        $tokens[$x]['level']--;
                                        unset($tokens[$x]['conditions'][$badToken]);
                                        if (PHP_CODESNIFFER_VERBOSITY > 1) {
                                            $type     = $tokens[$x]['type'];
                                            $oldConds = '';
                                            foreach ($oldConditions as $condition) {
                                                $oldConds .= token_name($condition).',';
                                            }

                                            $oldConds = rtrim($oldConds, ',');

                                            $newConds = '';
                                            foreach ($tokens[$x]['conditions'] as $condition) {
                                                $newConds .= token_name($condition).',';
                                            }

                                            $newConds = rtrim($newConds, ',');

                                            $newLevel = $tokens[$x]['level'];
                                            echo str_repeat("\t", ($level + 1));
                                            echo "* cleaned $x:$type *".PHP_EOL;
                                            echo str_repeat("\t", ($level + 2));
                                            echo "=> level changed from $oldLevel to $newLevel".PHP_EOL;
                                            echo str_repeat("\t", ($level + 2));
                                            echo "=> conditions changed from $oldConds to $newConds".PHP_EOL;
                                        }//end if
                                    }//end for
                                }//end if
                            }//end if

                            $level--;
                            if (PHP_CODESNIFFER_VERBOSITY > 1) {
                                echo str_repeat("\t", ($level + 2));
                                echo '* level decreased *'.PHP_EOL;
                            }

                            $tokens[$i]['level']      = $level;
                            $tokens[$i]['conditions'] = $conditions;
                        }//end if
                    }//end foreach
                }//end if
            }//end if
        }//end for

        if (PHP_CODESNIFFER_VERBOSITY > 1) {
            echo "\t*** END LEVEL MAP ***".PHP_EOL;
        }

    }//end _createLevelMap()


    /**
     * Returns the declaration names for T_CLASS, T_INTERFACE and T_FUNCTION tokens.
     *
     * @param int $stackPtr The position of the declaration token which
     *                      declared the class, interface or function.
     *
     * @return string|null The name of the class, interface or function.
     *                     or NULL if the function is a closure.
     * @throws PHP_CodeSniffer_Exception If the specified token is not of type
     *                                   T_FUNCTION, T_CLASS or T_INTERFACE.
     */
    public function getDeclarationName($stackPtr)
    {
        $tokenCode = $this->_tokens[$stackPtr]['code'];
        if ($tokenCode !== T_FUNCTION
            && $tokenCode !== T_CLASS
            && $tokenCode !== T_INTERFACE
            && $tokenCode !== T_TRAIT
        ) {
            throw new PHP_CodeSniffer_Exception('Token type "'.$this->_tokens[$stackPtr]['type'].'" is not T_FUNCTION, T_CLASS, T_INTERFACE or T_TRAIT');
        }

        if ($tokenCode === T_FUNCTION
            && $this->isAnonymousFunction($stackPtr) === true
        ) {
            return null;
        }

        $token = $this->findNext(T_STRING, $stackPtr);
        return $this->_tokens[$token]['content'];

    }//end getDeclarationName()


    /**
     * Check if the token at the specified position is a anonymous function.
     *
     * @param int $stackPtr The position of the declaration token which
     *                      declared the class, interface or function.
     *
     * @return boolean
     * @throws PHP_CodeSniffer_Exception If the specified token is not of type
     *                                   T_FUNCTION
     */
    public function isAnonymousFunction($stackPtr)
    {
        $tokenCode = $this->_tokens[$stackPtr]['code'];
        if ($tokenCode !== T_FUNCTION) {
            throw new PHP_CodeSniffer_Exception('Token type is not T_FUNCTION');
        }

        if (isset($this->_tokens[$stackPtr]['parenthesis_opener']) === false) {
            // Something is not right with this function.
            return false;
        }

        $name = $this->findNext(T_STRING, ($stackPtr + 1));
        if ($name === false) {
            // No name found.
            return true;
        }

        $open = $this->_tokens[$stackPtr]['parenthesis_opener'];
        if ($name > $open) {
            return true;
        }

        return false;

    }//end isAnonymousFunction()


    /**
     * Returns the method parameters for the specified T_FUNCTION token.
     *
     * Each parameter is in the following format:
     *
     * <code>
     *   0 => array(
     *         'name'              => '$var',  // The variable name.
     *         'pass_by_reference' => false,   // Passed by reference.
     *         'type_hint'         => string,  // Type hint for array or custom type
     *        )
     * </code>
     *
     * Parameters with default values have and additional array indice of
     * 'default' with the value of the default as a string.
     *
     * @param int $stackPtr The position in the stack of the T_FUNCTION token
     *                      to acquire the parameters for.
     *
     * @return array()
     * @throws PHP_CodeSniffer_Exception If the specified $stackPtr is not of
     *                                   type T_FUNCTION.
     */
    public function getMethodParameters($stackPtr)
    {
        if ($this->_tokens[$stackPtr]['code'] !== T_FUNCTION) {
            throw new PHP_CodeSniffer_Exception('$stackPtr must be of type T_FUNCTION');
        }

        $opener = $this->_tokens[$stackPtr]['parenthesis_opener'];
        $closer = $this->_tokens[$stackPtr]['parenthesis_closer'];

        $vars    = array();
        $currVar = null;
        $defaultStart    = null;
        $paramCount      = 0;
        $passByReference = false;
        $typeHint        = '';

        for ($i = ($opener + 1); $i <= $closer; $i++) {
            // Check to see if this token has a parenthesis opener. If it does
            // its likely to be an array, which might have arguments in it, which
            // we cause problems in our parsing below, so lets just skip to the
            // end of it.
            if (isset($this->_tokens[$i]['parenthesis_opener']) === true) {
                // Don't do this if it's the close parenthesis for the method.
                if ($i !== $this->_tokens[$i]['parenthesis_closer']) {
                    $i = ($this->_tokens[$i]['parenthesis_closer'] + 1);
                }
            }

            switch ($this->_tokens[$i]['code']) {
            case T_BITWISE_AND:
                $passByReference = true;
                break;
            case T_VARIABLE:
                $currVar = $i;
                break;
            case T_ARRAY_HINT:
            case T_CALLABLE:
                $typeHint = $this->_tokens[$i]['content'];
                break;
            case T_STRING:
                // This is a string, so it may be a type hint, but it could
                // also be a constant used as a default value.
                $prevComma = $this->findPrevious(T_COMMA, $i, $opener);
                if ($prevComma !== false) {
                    $nextEquals = $this->findNext(T_EQUAL, $prevComma, $i);
                    if ($nextEquals !== false) {
                        break;
                    }
                }

                if ($defaultStart === null) {
                    $typeHint .= $this->_tokens[$i]['content'];
                }

                break;
            case T_NS_SEPARATOR:
                // Part of a type hint or default value.
                if ($defaultStart === null) {
                    $typeHint .= $this->_tokens[$i]['content'];
                }

                break;
            case T_CLOSE_PARENTHESIS:
            case T_COMMA:
                // If it's null, then there must be no parameters for this
                // method.
                if ($currVar === null) {
                    continue;
                }

                $vars[$paramCount] = array();
                $vars[$paramCount]['name'] = $this->_tokens[$currVar]['content'];

                if ($defaultStart !== null) {
                    $vars[$paramCount]['default']
                        = $this->getTokensAsString(
                            $defaultStart,
                            ($i - $defaultStart)
                        );
                }

                $vars[$paramCount]['pass_by_reference'] = $passByReference;
                $vars[$paramCount]['type_hint'] = $typeHint;

                // Reset the vars, as we are about to process the next parameter.
                $defaultStart    = null;
                $passByReference = false;
                $typeHint        = '';

                $paramCount++;
                break;
            case T_EQUAL:
                $defaultStart = ($i + 1);
                break;
            }//end switch
        }//end for

        return $vars;

    }//end getMethodParameters()


    /**
     * Returns the visibility and implementation properties of a method.
     *
     * The format of the array is:
     * <code>
     *   array(
     *    'scope'           => 'public', // public private or protected
     *    'scope_specified' => true,     // true is scope keyword was found.
     *    'is_abstract'     => false,    // true if the abstract keyword was found.
     *    'is_final'        => false,    // true if the final keyword was found.
     *    'is_static'       => false,    // true if the static keyword was found.
     *    'is_closure'      => false,    // true if no name is found.
     *   );
     * </code>
     *
     * @param int $stackPtr The position in the stack of the T_FUNCTION token to
     *                      acquire the properties for.
     *
     * @return array
     * @throws PHP_CodeSniffer_Exception If the specified position is not a
     *                                   T_FUNCTION token.
     */
    public function getMethodProperties($stackPtr)
    {
        if ($this->_tokens[$stackPtr]['code'] !== T_FUNCTION) {
            throw new PHP_CodeSniffer_Exception('$stackPtr must be of type T_FUNCTION');
        }

        $valid = array(
                  T_PUBLIC,
                  T_PRIVATE,
                  T_PROTECTED,
                  T_STATIC,
                  T_FINAL,
                  T_ABSTRACT,
                  T_WHITESPACE,
                  T_COMMENT,
                  T_DOC_COMMENT,
                 );

        $scope = 'public';
        $scopeSpecified = false;
        $isAbstract     = false;
        $isFinal        = false;
        $isStatic       = false;
        $isClosure      = $this->isAnonymousFunction($stackPtr);

        for ($i = ($stackPtr - 1); $i > 0; $i--) {
            if (in_array($this->_tokens[$i]['code'], $valid) === false) {
                break;
            }

            switch ($this->_tokens[$i]['code']) {
            case T_PUBLIC:
                $scope = 'public';
                $scopeSpecified = true;
                break;
            case T_PRIVATE:
                $scope = 'private';
                $scopeSpecified = true;
                break;
            case T_PROTECTED:
                $scope = 'protected';
                $scopeSpecified = true;
                break;
            case T_ABSTRACT:
                $isAbstract = true;
                break;
            case T_FINAL:
                $isFinal = true;
                break;
            case T_STATIC:
                $isStatic = true;
                break;
            }//end switch
        }//end for

        return array(
                'scope'           => $scope,
                'scope_specified' => $scopeSpecified,
                'is_abstract'     => $isAbstract,
                'is_final'        => $isFinal,
                'is_static'       => $isStatic,
                'is_closure'      => $isClosure,
               );

    }//end getMethodProperties()


    /**
     * Returns the visibility and implementation properties of the class member
     * variable found at the specified position in the stack.
     *
     * The format of the array is:
     *
     * <code>
     *   array(
     *    'scope'       => 'public', // public private or protected
     *    'is_static'   => false,    // true if the static keyword was found.
     *   );
     * </code>
     *
     * @param int $stackPtr The position in the stack of the T_VARIABLE token to
     *                      acquire the properties for.
     *
     * @return array
     * @throws PHP_CodeSniffer_Exception If the specified position is not a
     *                                   T_VARIABLE token, or if the position is not
     *                                   a class member variable.
     */
    public function getMemberProperties($stackPtr)
    {
        if ($this->_tokens[$stackPtr]['code'] !== T_VARIABLE) {
            throw new PHP_CodeSniffer_Exception('$stackPtr must be of type T_VARIABLE');
        }

        $conditions = array_keys($this->_tokens[$stackPtr]['conditions']);
        $ptr        = array_pop($conditions);
        if (isset($this->_tokens[$ptr]) === false
            || $this->_tokens[$ptr]['code'] !== T_CLASS
        ) {
            if (isset($this->_tokens[$ptr]) === true
                && $this->_tokens[$ptr]['code'] === T_INTERFACE
            ) {
                // T_VARIABLEs in interfaces can actually be method arguments
                // but they wont be seen as being inside the method because there
                // are no scope openers and closers for abstract methods. If it is in
                // parentheses, we can be pretty sure it is a method argument.
                if (isset($this->_tokens[$stackPtr]['nested_parenthesis']) === false
                    || empty($this->_tokens[$stackPtr]['nested_parenthesis']) === true
                ) {
                    $error = 'Possible parse error: interfaces may not include member vars';
                    $this->addWarning($error, $stackPtr, 'Internal.ParseError.InterfaceHasMemberVar');
                    return array();
                }
            } else {
                throw new PHP_CodeSniffer_Exception('$stackPtr is not a class member var');
            }
        }

        $valid = array(
                  T_PUBLIC,
                  T_PRIVATE,
                  T_PROTECTED,
                  T_STATIC,
                  T_WHITESPACE,
                  T_COMMENT,
                  T_DOC_COMMENT,
                  T_VARIABLE,
                  T_COMMA,
                 );

        $scope = 'public';
        $scopeSpecified = false;
        $isStatic       = false;

        for ($i = ($stackPtr - 1); $i > 0; $i--) {
            if (in_array($this->_tokens[$i]['code'], $valid) === false) {
                break;
            }

            switch ($this->_tokens[$i]['code']) {
            case T_PUBLIC:
                $scope = 'public';
                $scopeSpecified = true;
                break;
            case T_PRIVATE:
                $scope = 'private';
                $scopeSpecified = true;
                break;
            case T_PROTECTED:
                $scope = 'protected';
                $scopeSpecified = true;
                break;
            case T_STATIC:
                $isStatic = true;
                break;
            }
        }//end for

        return array(
                'scope'           => $scope,
                'scope_specified' => $scopeSpecified,
                'is_static'       => $isStatic,
               );

    }//end getMemberProperties()


    /**
     * Returns the visibility and implementation properties of a class.
     *
     * The format of the array is:
     * <code>
     *   array(
     *    'is_abstract' => false, // true if the abstract keyword was found.
     *    'is_final'    => false, // true if the final keyword was found.
     *   );
     * </code>
     *
     * @param int $stackPtr The position in the stack of the T_CLASS token to
     *                      acquire the properties for.
     *
     * @return array
     * @throws PHP_CodeSniffer_Exception If the specified position is not a
     *                                   T_CLASS token.
     */
    public function getClassProperties($stackPtr)
    {
        if ($this->_tokens[$stackPtr]['code'] !== T_CLASS) {
            throw new PHP_CodeSniffer_Exception('$stackPtr must be of type T_CLASS');
        }

        $valid = array(
                  T_FINAL,
                  T_ABSTRACT,
                  T_WHITESPACE,
                  T_COMMENT,
                  T_DOC_COMMENT,
                 );

        $isAbstract = false;
        $isFinal    = false;

        for ($i = ($stackPtr - 1); $i > 0; $i--) {
            if (in_array($this->_tokens[$i]['code'], $valid) === false) {
                break;
            }

            switch ($this->_tokens[$i]['code']) {
            case T_ABSTRACT:
                $isAbstract = true;
                break;

            case T_FINAL:
                $isFinal = true;
                break;
            }
        }//end for

        return array(
                'is_abstract' => $isAbstract,
                'is_final'    => $isFinal,
               );

    }//end getClassProperties()


    /**
     * Determine if the passed token is a reference operator.
     *
     * Returns true if the specified token position represents a reference.
     * Returns false if the token represents a bitwise operator.
     *
     * @param int $stackPtr The position of the T_BITWISE_AND token.
     *
     * @return boolean
     */
    public function isReference($stackPtr)
    {
        if ($this->_tokens[$stackPtr]['code'] !== T_BITWISE_AND) {
            return false;
        }

        $tokenBefore = $this->findPrevious(
            PHP_CodeSniffer_Tokens::$emptyTokens,
            ($stackPtr - 1),
            null,
            true
        );

        if ($this->_tokens[$tokenBefore]['code'] === T_FUNCTION) {
            // Function returns a reference.
            return true;
        }

        if ($this->_tokens[$tokenBefore]['code'] === T_DOUBLE_ARROW) {
            // Inside a foreach loop, this is a reference.
            return true;
        }

        if ($this->_tokens[$tokenBefore]['code'] === T_AS) {
            // Inside a foreach loop, this is a reference.
            return true;
        }

        if (in_array($this->_tokens[$tokenBefore]['code'], PHP_CodeSniffer_Tokens::$assignmentTokens) === true) {
            // This is directly after an assignment. It's a reference. Even if
            // it is part of an operation, the other tests will handle it.
            return true;
        }

        if (isset($this->_tokens[$stackPtr]['nested_parenthesis']) === true) {
            $brackets    = $this->_tokens[$stackPtr]['nested_parenthesis'];
            $lastBracket = array_pop($brackets);
            if (isset($this->_tokens[$lastBracket]['parenthesis_owner']) === true) {
                $owner = $this->_tokens[$this->_tokens[$lastBracket]['parenthesis_owner']];
                if ($owner['code'] === T_FUNCTION
                    || $owner['code'] === T_CLOSURE
                    || $owner['code'] === T_ARRAY
                ) {
                    // Inside a function or array declaration, this is a reference.
                    return true;
                }
            } else {
                $prev = $this->findPrevious(
                    array(T_WHITESPACE),
                    ($this->_tokens[$lastBracket]['parenthesis_opener'] - 1),
                    null,
                    true
                );

                if ($prev !== false && $this->_tokens[$prev]['code'] === T_USE) {
                    return true;
                }
            }//end if
        }//end if

        $tokenAfter = $this->findNext(
            PHP_CodeSniffer_Tokens::$emptyTokens,
            ($stackPtr + 1),
            null,
            true
        );

        if ($this->_tokens[$tokenAfter]['code'] === T_VARIABLE
            && ($this->_tokens[$tokenBefore]['code'] === T_OPEN_PARENTHESIS
            || $this->_tokens[$tokenBefore]['code'] === T_COMMA)
        ) {
            return true;
        }

        return false;

    }//end isReference()


    /**
     * Returns the content of the tokens from the specified start position in
     * the token stack for the specified length.
     *
     * @param int $start  The position to start from in the token stack.
     * @param int $length The length of tokens to traverse from the start pos.
     *
     * @return string The token contents.
     */
    public function getTokensAsString($start, $length)
    {
        $str = '';
        $end = ($start + $length);
        if ($end > $this->numTokens) {
            $end = $this->numTokens;
        }

        for ($i = $start; $i < $end; $i++) {
            $str .= $this->_tokens[$i]['content'];
        }

        return $str;

    }//end getTokensAsString()


    /**
     * Returns the position of the next specified token(s).
     *
     * If a value is specified, the next token of the specified type(s)
     * containing the specified value will be returned.
     *
     * Returns false if no token can be found.
     *
     * @param int|array $types   The type(s) of tokens to search for.
     * @param int       $start   The position to start searching from in the
     *                           token stack.
     * @param int       $end     The end position to fail if no token is found.
     *                           if not specified or null, end will default to
     *                           the start of the token stack.
     * @param bool      $exclude If true, find the next token that are NOT of
     *                           the types specified in $types.
     * @param string    $value   The value that the token(s) must be equal to.
     *                           If value is omitted, tokens with any value will
     *                           be returned.
     * @param bool      $local   If true, tokens outside the current statement
     *                           will not be checked. IE. checking will stop
     *                           at the next semi-colon found.
     *
     * @return int|bool
     * @see    findNext()
     */
    public function findPrevious(
        $types,
        $start,
        $end=null,
        $exclude=false,
        $value=null,
        $local=false
    ) {
        $types = (array) $types;

        if ($end === null) {
            $end = 0;
        }

        for ($i = $start; $i >= $end; $i--) {
            $found = (bool) $exclude;
            foreach ($types as $type) {
                if ($this->_tokens[$i]['code'] === $type) {
                    $found = !$exclude;
                    break;
                }
            }

            if ($found === true) {
                if ($value === null) {
                    return $i;
                } else if ($this->_tokens[$i]['content'] === $value) {
                    return $i;
                }
            }

            if ($local === true && $this->_tokens[$i]['code'] === T_SEMICOLON) {
                break;
            }
        }//end for

        return false;

    }//end findPrevious()


    /**
     * Returns the position of the next specified token(s).
     *
     * If a value is specified, the next token of the specified type(s)
     * containing the specified value will be returned.
     *
     * Returns false if no token can be found.
     *
     * @param int|array $types   The type(s) of tokens to search for.
     * @param int       $start   The position to start searching from in the
     *                           token stack.
     * @param int       $end     The end position to fail if no token is found.
     *                           if not specified or null, end will default to
     *                           the end of the token stack.
     * @param bool      $exclude If true, find the next token that is NOT of
     *                           a type specified in $types.
     * @param string    $value   The value that the token(s) must be equal to.
     *                           If value is omitted, tokens with any value will
     *                           be returned.
     * @param bool      $local   If true, tokens outside the current statement
     *                           will not be checked. i.e., checking will stop
     *                           at the next semi-colon found.
     *
     * @return int|bool
     * @see    findPrevious()
     */
    public function findNext(
        $types,
        $start,
        $end=null,
        $exclude=false,
        $value=null,
        $local=false
    ) {
        $types = (array) $types;

        if ($end === null || $end > $this->numTokens) {
            $end = $this->numTokens;
        }

        for ($i = $start; $i < $end; $i++) {
            $found = (bool) $exclude;
            foreach ($types as $type) {
                if ($this->_tokens[$i]['code'] === $type) {
                    $found = !$exclude;
                    break;
                }
            }

            if ($found === true) {
                if ($value === null) {
                    return $i;
                } else if ($this->_tokens[$i]['content'] === $value) {
                    return $i;
                }
            }

            if ($local === true && $this->_tokens[$i]['code'] === T_SEMICOLON) {
                break;
            }
        }//end for

        return false;

    }//end findNext()


    /**
     * Returns the position of the first token on a line, matching given type.
     *
     * Returns false if no token can be found.
     *
     * @param int|array $types   The type(s) of tokens to search for.
     * @param int       $start   The position to start searching from in the
     *                           token stack. The first token matching on
     *                           this line before this token will be returned.
     * @param bool      $exclude If true, find the token that is NOT of
     *                           the types specified in $types.
     * @param string    $value   The value that the token must be equal to.
     *                           If value is omitted, tokens with any value will
     *                           be returned.
     *
     * @return int | bool
     */
    public function findFirstOnLine($types, $start, $exclude=false, $value=null)
    {
        if (is_array($types) === false) {
            $types = array($types);
        }

        $foundToken = false;

        for ($i = $start; $i >= 0; $i--) {
            if ($this->_tokens[$i]['line'] < $this->_tokens[$start]['line']) {
                break;
            }

            $found = $exclude;
            foreach ($types as $type) {
                if ($exclude === false) {
                    if ($this->_tokens[$i]['code'] === $type) {
                        $found = true;
                        break;
                    }
                } else {
                    if ($this->_tokens[$i]['code'] === $type) {
                        $found = false;
                        break;
                    }
                }
            }

            if ($found === true) {
                if ($value === null) {
                    $foundToken = $i;
                } else if ($this->_tokens[$i]['content'] === $value) {
                    $foundToken = $i;
                }
            }
        }//end for

        return $foundToken;

    }//end findFirstOnLine()


    /**
     * Determine if the passed token has a condition of one of the passed types.
     *
     * @param int       $stackPtr The position of the token we are checking.
     * @param int|array $types    The type(s) of tokens to search for.
     *
     * @return boolean
     */
    public function hasCondition($stackPtr, $types)
    {
        // Check for the existence of the token.
        if (isset($this->_tokens[$stackPtr]) === false) {
            return false;
        }

        // Make sure the token has conditions.
        if (isset($this->_tokens[$stackPtr]['conditions']) === false) {
            return false;
        }

        $types      = (array) $types;
        $conditions = $this->_tokens[$stackPtr]['conditions'];

        foreach ($types as $type) {
            if (in_array($type, $conditions) === true) {
                // We found a token with the required type.
                return true;
            }
        }

        return false;

    }//end hasCondition()


    /**
     * Return the position of the condition for the passed token.
     *
     * Returns FALSE if the token does not have the condition.
     *
     * @param int $stackPtr The position of the token we are checking.
     * @param int $type     The type of token to search for.
     *
     * @return int
     */
    public function getCondition($stackPtr, $type)
    {
        // Check for the existence of the token.
        if (isset($this->_tokens[$stackPtr]) === false) {
            return false;
        }

        // Make sure the token has conditions.
        if (isset($this->_tokens[$stackPtr]['conditions']) === false) {
            return false;
        }

        $conditions = $this->_tokens[$stackPtr]['conditions'];
        foreach ($conditions as $token => $condition) {
            if ($condition === $type) {
                return $token;
            }
        }

        return false;

    }//end getCondition()


    /**
     * Returns the name of the class that the specified class extends.
     *
     * Returns FALSE on error or if there is no extended class name.
     *
     * @param int $stackPtr The stack position of the class.
     *
     * @return string
     */
    public function findExtendedClassName($stackPtr)
    {
        // Check for the existence of the token.
        if (isset($this->_tokens[$stackPtr]) === false) {
            return false;
        }

        if ($this->_tokens[$stackPtr]['code'] !== T_CLASS) {
            return false;
        }

        if (isset($this->_tokens[$stackPtr]['scope_closer']) === false) {
            return false;
        }

        $classCloserIndex = $this->_tokens[$stackPtr]['scope_closer'];
        $extendsIndex     = $this->findNext(T_EXTENDS, $stackPtr, $classCloserIndex);
        if (false === $extendsIndex) {
            return false;
        }

        $find = array(
                 T_NS_SEPARATOR,
                 T_STRING,
                 T_WHITESPACE,
                );

        $end  = $this->findNext($find, ($extendsIndex + 1), $classCloserIndex, true);
        $name = $this->getTokensAsString(($extendsIndex + 1), ($end - $extendsIndex - 1));
        $name = trim($name);

        if ($name === '') {
            return false;
        }

        return $name;

    }//end findExtendedClassName()


}//end class<|MERGE_RESOLUTION|>--- conflicted
+++ resolved
@@ -1627,14 +1627,9 @@
             if (isset($tokenizer->scopeOpeners[$tokens[$i]['code']]) === true) {
                 if (PHP_CODESNIFFER_VERBOSITY > 1) {
                     $type    = $tokens[$i]['type'];
-<<<<<<< HEAD
                     $content = str_replace($eolChar, "\033[30;1m\\n\033[0m", $tokens[$i]['content']);
                     $content = str_replace(' ', "\033[30;1m·\033[0m", $content);
-                    echo "\tStart scope map at $i: $type => $content".PHP_EOL;
-=======
-                    $content = str_replace($eolChar, '\n', $tokens[$i]['content']);
                     echo "\tStart scope map at $i:$type => $content".PHP_EOL;
->>>>>>> 5f445dfe
                 }
 
                 $i = self::_recurseScopeMap(
