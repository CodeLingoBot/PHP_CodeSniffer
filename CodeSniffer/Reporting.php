--- conflicted
+++ resolved
@@ -151,12 +151,8 @@
         $errorsShown = false;
 
         foreach ($cliValues['reports'] as $report => $output) {
-<<<<<<< HEAD
-            $reportClass = self::factory($report);
+            $reportClass = $this->factory($report);
             $report      = get_class($reportClass);
-=======
-            $reportClass = $this->factory($report);
->>>>>>> f42b7e63
 
             ob_start();
             $result = $reportClass->generateFileReport($reportData, $phpcsFile, $cliValues['showSources'], $cliValues['reportWidth']);
@@ -220,12 +216,8 @@
         $reportFile='',
         $reportWidth=80
     ) {
-<<<<<<< HEAD
-        $reportClass = self::factory($report);
+        $reportClass = $this->factory($report);
         $report      = get_class($reportClass);
-=======
-        $reportClass = $this->factory($report);
->>>>>>> f42b7e63
 
         if ($reportFile !== null) {
             $filename = $reportFile;
