<?php
/**
 * A class to process command line phpcs scripts.
 *
 * PHP version 5
 *
 * @category  PHP
 * @package   PHP_CodeSniffer
 * @author    Greg Sherwood <gsherwood@squiz.net>
 * @copyright 2006-2014 Squiz Pty Ltd (ABN 77 084 670 600)
 * @license   https://github.com/squizlabs/PHP_CodeSniffer/blob/master/licence.txt BSD Licence
 * @link      http://pear.php.net/package/PHP_CodeSniffer
 */

if (is_file(dirname(__FILE__).'/../CodeSniffer.php') === true) {
    include_once dirname(__FILE__).'/../CodeSniffer.php';
} else {
    include_once 'PHP/CodeSniffer.php';
}

/**
 * A class to process command line phpcs scripts.
 *
 * @category  PHP
 * @package   PHP_CodeSniffer
 * @author    Greg Sherwood <gsherwood@squiz.net>
 * @copyright 2006-2014 Squiz Pty Ltd (ABN 77 084 670 600)
 * @license   https://github.com/squizlabs/PHP_CodeSniffer/blob/master/licence.txt BSD Licence
 * @version   Release: @package_version@
 * @link      http://pear.php.net/package/PHP_CodeSniffer
 */
class PHP_CodeSniffer_CLI
{

    /**
     * An array of all values specified on the command line.
     *
     * @var array
     */
    protected $values = array();

    /**
     * The minimum severity level errors must have to be displayed.
     *
     * @var bool
     */
    public $errorSeverity = 0;

    /**
     * The minimum severity level warnings must have to be displayed.
     *
     * @var bool
     */
    public $warningSeverity = 0;

    /**
     * Whether or not to kill the process when an unknown command line arg is found.
     *
     * If FALSE, arguments that are not command line options or file/directory paths
     * will be ignored and execution will continue.
     *
     * @var bool
     */
    public $dieOnUnknownArg = true;

    /**
     * An array of the current command line arguments we are processing.
     *
     * @var array
     */
    private $_cliArgs = array();


    /**
     * Exits if the minimum requirements of PHP_CodSniffer are not met.
     *
     * @return array
     */
    public function checkRequirements()
    {
        // Check the PHP version.
        if (version_compare(PHP_VERSION, '5.1.2') === -1) {
            echo 'ERROR: PHP_CodeSniffer requires PHP version 5.1.2 or greater.'.PHP_EOL;
            exit(2);
        }

        if (extension_loaded('tokenizer') === false) {
            echo 'ERROR: PHP_CodeSniffer requires the tokenizer extension to be enabled.'.PHP_EOL;
            exit(2);
        }

    }//end checkRequirements()


    /**
     * Get a list of default values for all possible command line arguments.
     *
     * @return array
     */
    public function getDefaults()
    {
        // The default values for config settings.
        $defaults['files']           = array();
        $defaults['standard']        = null;
        $defaults['verbosity']       = 0;
        $defaults['interactive']     = false;
        $defaults['explain']         = false;
        $defaults['local']           = false;
        $defaults['showSources']     = false;
        $defaults['extensions']      = array();
        $defaults['sniffs']          = array();
        $defaults['ignored']         = array();
        $defaults['reportFile']      = null;
        $defaults['generator']       = '';
        $defaults['reports']         = array();
        $defaults['errorSeverity']   = null;
        $defaults['warningSeverity'] = null;

        $reportFormat = PHP_CodeSniffer::getConfigData('report_format');
        if ($reportFormat !== null) {
            $defaults['reports'][$reportFormat] = null;
        }

        $tabWidth = PHP_CodeSniffer::getConfigData('tab_width');
        if ($tabWidth === null) {
            $defaults['tabWidth'] = 0;
        } else {
            $defaults['tabWidth'] = (int) $tabWidth;
        }

        $encoding = PHP_CodeSniffer::getConfigData('encoding');
        if ($encoding === null) {
            $defaults['encoding'] = 'iso-8859-1';
        } else {
            $defaults['encoding'] = strtolower($encoding);
        }

        $severity = PHP_CodeSniffer::getConfigData('severity');
        if ($severity !== null) {
            $defaults['errorSeverity']   = (int) $severity;
            $defaults['warningSeverity'] = (int) $severity;
        }

        $severity = PHP_CodeSniffer::getConfigData('error_severity');
        if ($severity !== null) {
            $defaults['errorSeverity'] = (int) $severity;
        }

        $severity = PHP_CodeSniffer::getConfigData('warning_severity');
        if ($severity !== null) {
            $defaults['warningSeverity'] = (int) $severity;
        }

        $showWarnings = PHP_CodeSniffer::getConfigData('show_warnings');
        if ($showWarnings !== null) {
            $showWarnings = (bool) $showWarnings;
            if ($showWarnings === false) {
                $defaults['warningSeverity'] = 0;
            }
        }

        $reportWidth = PHP_CodeSniffer::getConfigData('report_width');
        if ($reportWidth === null) {
            $defaults['reportWidth'] = 80;
        } else {
            $defaults['reportWidth'] = (int) $reportWidth;
        }

        $showProgress = PHP_CodeSniffer::getConfigData('show_progress');
        if ($showProgress === null) {
            $defaults['showProgress'] = false;
        } else {
            $defaults['showProgress'] = (bool) $showProgress;
        }

        if (PHP_CodeSniffer::isPharFile(dirname(dirname(__FILE__))) === true) {
            // If this is a phar file, check for the standard in the config.
            $standard = PHP_CodeSniffer::getConfigData('standard');
            if ($standard !== null) {
                $defaults['standard'] = $standard;
            }
        }

        return $defaults;

    }//end getDefaults()


    /**
     * Gets the processed command line values.
     *
     * If the values have not yet been set, the values will be sourced
     * from the command line arguments.
     *
     * @return array
     */
    public function getCommandLineValues()
    {
        if (defined('PHP_CODESNIFFER_IN_TESTS') === true) {
            return array();
        }

        if (empty($this->values) === false) {
            return $this->values;
        }

        $values = $this->getDefaults();

        $args = $_SERVER['argv'];
        array_shift($args);

        $this->setCommandLineValues($args);
        return $this->values;

    }//end getCommandLineValues()


    /**
     * Set the command line values.
     *
     * @param array $args An array of command line arguments to process.
     *
     * @return void
     */
    public function setCommandLineValues($args)
    {
        if (empty($this->values) === true) {
            $this->values = $this->getDefaults();
        }

        $this->_cliArgs = $args;
        $numArgs        = count($args);

        for ($i = 0; $i < $numArgs; $i++) {
            $arg = $this->_cliArgs[$i];
            if ($arg === '') {
                continue;
            }

            if ($arg{0} === '-') {
                if ($arg === '-' || $arg === '--') {
                    // Empty argument, ignore it.
                    continue;
                }

                if ($arg{1} === '-') {
                    $this->processLongArgument(substr($arg, 2), $i);
                } else {
                    $switches = str_split($arg);
                    foreach ($switches as $switch) {
                        if ($switch === '-') {
                            continue;
                        }

                        $this->processShortArgument($switch, $i);
                    }
                }
            } else {
                $this->processUnknownArgument($arg, $i);
            }//end if
        }//end for

    }//end setCommandLineValues()


    /**
     * Processes a short (-e) command line argument.
     *
     * @param string $arg The command line argument.
     * @param int    $pos The position of the argument on the command line.
     *
     * @return void
     */
    public function processShortArgument($arg, $pos)
    {
        switch ($arg) {
        case 'h':
        case '?':
            $this->printUsage();
            exit(0);
            break;
        case 'i' :
            $this->printInstalledStandards();
            exit(0);
            break;
        case 'v' :
            $this->values['verbosity']++;
            break;
        case 'l' :
            $this->values['local'] = true;
            break;
        case 's' :
            $this->values['showSources'] = true;
            break;
        case 'a' :
            $this->values['interactive'] = true;
            break;
        case 'e':
            $this->values['explain'] = true;
            break;
        case 'p' :
            $this->values['showProgress'] = true;
            break;
        case 'd' :
            $ini = explode('=', $this->_cliArgs[($pos + 1)]);
            $this->_cliArgs[($pos + 1)] = '';
            if (isset($ini[1]) === true) {
                ini_set($ini[0], $ini[1]);
            } else {
                ini_set($ini[0], true);
            }

            break;
        case 'n' :
            $this->values['warningSeverity'] = 0;
            break;
        case 'w' :
            $this->values['warningSeverity'] = null;
            break;
        default:
            if ($this->dieOnUnknownArg === false) {
                $this->values[$arg] = $arg;
            } else {
                echo 'ERROR: option "'.$arg.'" not known.'.PHP_EOL.PHP_EOL;
                $this->printUsage();
                exit(2);
            }
        }//end switch

    }//end processShortArgument()


    /**
     * Processes a long (--example) command line argument.
     *
     * @param string $arg The command line argument.
     * @param int    $pos The position of the argument on the command line.
     *
     * @return void
     */
    public function processLongArgument($arg, $pos)
    {
        switch ($arg) {
        case 'help':
            $this->printUsage();
            exit(0);
        case 'version':
            echo 'PHP_CodeSniffer version '.PHP_CodeSniffer::VERSION.' ('.PHP_CodeSniffer::STABILITY.') ';
            echo 'by Squiz (http://www.squiz.net)'.PHP_EOL;
            exit(0);
        case 'config-set':
            $key   = $this->_cliArgs[($pos + 1)];
            $value = $this->_cliArgs[($pos + 2)];
            PHP_CodeSniffer::setConfigData($key, $value);
            exit(0);
        case 'config-delete':
            $key = $this->_cliArgs[($pos + 1)];
            PHP_CodeSniffer::setConfigData($key, null);
            exit(0);
        case 'config-show':
            $data = PHP_CodeSniffer::getAllConfigData();
            print_r($data);
            exit(0);
        case 'runtime-set':
            $key   = $this->_cliArgs[($pos + 1)];
            $value = $this->_cliArgs[($pos + 2)];
            $this->_cliArgs[($pos + 1)] = '';
            $this->_cliArgs[($pos + 2)] = '';
            PHP_CodeSniffer::setConfigData($key, $value, true);
            break;
        default:
            if (substr($arg, 0, 7) === 'sniffs=') {
                $sniffs = substr($arg, 7);
                $this->values['sniffs'] = explode(',', $sniffs);
            } else if (substr($arg, 0, 12) === 'report-file=') {
<<<<<<< HEAD
                $values['reportFile'] = PHP_CodeSniffer::realpath(substr($arg, 12));
=======
                $this->values['reportFile'] = realpath(substr($arg, 12));
>>>>>>> 2eb8400d

                // It may not exist and return false instead.
                if ($this->values['reportFile'] === false) {
                    $this->values['reportFile'] = substr($arg, 12);
                }

                if (is_dir($this->values['reportFile']) === true) {
                    echo 'ERROR: The specified report file path "'.$this->values['reportFile'].'" is a directory.'.PHP_EOL.PHP_EOL;
                    $this->printUsage();
                    exit(2);
                }

                $dir = dirname($this->values['reportFile']);
                if (is_dir($dir) === false) {
                    echo 'ERROR: The specified report file path "'.$this->values['reportFile'].'" points to a non-existent directory.'.PHP_EOL.PHP_EOL;
                    $this->printUsage();
                    exit(2);
                }

                if ($dir === '.') {
                    // Passed report file is a filename in the current directory.
                    $this->values['reportFile'] = getcwd().'/'.basename($this->values['reportFile']);
                } else {
                    $dir = PHP_CodeSniffer::realpath(getcwd().'/'.$dir);
                    if ($dir !== false) {
                        // Report file path is relative.
                        $this->values['reportFile'] = $dir.'/'.basename($this->values['reportFile']);
                    }
                }
            } else if (substr($arg, 0, 13) === 'report-width=') {
                $this->values['reportWidth'] = (int) substr($arg, 13);
            } else if (substr($arg, 0, 7) === 'report='
                || substr($arg, 0, 7) === 'report-'
            ) {
                if ($arg[6] === '-') {
                    // This is a report with file output.
                    $split = strpos($arg, '=');
                    if ($split === false) {
                        $report = substr($arg, 7);
                        $output = null;
                    } else {
                        $report = substr($arg, 7, ($split - 7));
                        $output = substr($arg, ($split + 1));
                        if ($output === false) {
                            $output = null;
                        } else {
                            $dir = dirname($output);
                            if ($dir === '.') {
                                // Passed report file is a filename in the current directory.
                                $output = getcwd().'/'.basename($output);
                            } else {
                                $dir = PHP_CodeSniffer::realpath(getcwd().'/'.$dir);
                                if ($dir !== false) {
                                    // Report file path is relative.
                                    $output = $dir.'/'.basename($output);
                                }
                            }
                        }//end if
                    }//end if
                } else {
                    // This is a single report.
                    $report = substr($arg, 7);
                    $output = null;
                }//end if

                $this->values['reports'][$report] = $output;
            } else if (substr($arg, 0, 9) === 'standard=') {
                $standards = trim(substr($arg, 9));
                if ($standards !== '') {
                    $this->values['standard'] = explode(',', $standards);
                }
            } else if (substr($arg, 0, 11) === 'extensions=') {
                $this->values['extensions'] = explode(',', substr($arg, 11));
            } else if (substr($arg, 0, 9) === 'severity=') {
                $this->values['errorSeverity']   = (int) substr($arg, 9);
                $this->values['warningSeverity'] = $this->values['errorSeverity'];
            } else if (substr($arg, 0, 15) === 'error-severity=') {
                $this->values['errorSeverity'] = (int) substr($arg, 15);
            } else if (substr($arg, 0, 17) === 'warning-severity=') {
                $this->values['warningSeverity'] = (int) substr($arg, 17);
            } else if (substr($arg, 0, 7) === 'ignore=') {
                // Split the ignore string on commas, unless the comma is escaped
                // using 1 or 3 slashes (\, or \\\,).
                $ignored = preg_split(
                    '/(?<=(?<!\\\\)\\\\\\\\),|(?<!\\\\),/',
                    substr($arg, 7)
                );
                foreach ($ignored as $pattern) {
                    $pattern = trim($pattern);
                    if ($pattern == '') {
                        continue;
                    }

                    $this->values['ignored'][$pattern] = 'absolute';
                }
            } else if (substr($arg, 0, 10) === 'generator=') {
                $this->values['generator'] = substr($arg, 10);
            } else if (substr($arg, 0, 9) === 'encoding=') {
                $this->values['encoding'] = strtolower(substr($arg, 9));
            } else if (substr($arg, 0, 10) === 'tab-width=') {
                $this->values['tabWidth'] = (int) substr($arg, 10);
            } else {
                if ($this->dieOnUnknownArg === false) {
                    $eqPos = strpos($arg, '=');
                    if ($eqPos === false) {
                        $this->values[$arg] = $arg;
                    } else {
                        $value = substr($arg, ($eqPos + 1));
                        $arg   = substr($arg, 0, $eqPos);
                        $this->values[$arg] = $value;
                    }
                } else {
                    echo 'ERROR: option "'.$arg.'" not known.'.PHP_EOL.PHP_EOL;
                    $this->printUsage();
                    exit(2);
                }
            }//end if

            break;
        }//end switch

    }//end processLongArgument()


    /**
     * Processes an unknown command line argument.
     *
     * Assumes all unknown arguments are files and folders to check.
     *
     * @param string $arg The command line argument.
     * @param int    $pos The position of the argument on the command line.
     *
     * @return void
     */
    public function processUnknownArgument($arg, $pos)
    {
        $file = PHP_CodeSniffer::realpath($arg);
        if (file_exists($file) === false) {
            if ($this->dieOnUnknownArg === false) {
                return;
            }

            echo 'ERROR: The file "'.$arg.'" does not exist.'.PHP_EOL.PHP_EOL;
            $this->printUsage();
            exit(2);
        } else {
            $this->values['files'][] = $file;
        }

    }//end processUnknownArgument()


    /**
     * Runs PHP_CodeSniffer over files and directories.
     *
     * @param array $values An array of values determined from CLI args.
     *
     * @return int The number of error and warning messages shown.
     * @see    getCommandLineValues()
     */
    public function process($values=array())
    {
        if (empty($values) === true) {
            $values = $this->getCommandLineValues();
        } else {
            $values       = array_merge($this->getDefaults(), $values);
            $this->values = $values;
        }

        if ($values['generator'] !== '') {
            $phpcs = new PHP_CodeSniffer($values['verbosity']);
            foreach ($values['standard'] as $standard) {
                $phpcs->generateDocs(
                    $standard,
                    $values['sniffs'],
                    $values['generator']
                );
            }

            exit(0);
        }

        // If no standard is supplied, get the default.
        $values['standard'] = $this->validateStandard($values['standard']);
        foreach ($values['standard'] as $standard) {
            if (PHP_CodeSniffer::isInstalledStandard($standard) === false) {
                // They didn't select a valid coding standard, so help them
                // out by letting them know which standards are installed.
                echo 'ERROR: the "'.$standard.'" coding standard is not installed. ';
                $this->printInstalledStandards();
                exit(2);
            }
        }

        if ($values['explain'] === true) {
            foreach ($values['standard'] as $standard) {
                $this->explainStandard($standard);
            }

            exit(0);
        }

        $fileContents = '';
        if (empty($values['files']) === true) {
            // Check if they are passing in the file contents.
            $handle       = fopen('php://stdin', 'r');
            $fileContents = stream_get_contents($handle);
            fclose($handle);

            if ($fileContents === '') {
                // No files and no content passed in.
                echo 'ERROR: You must supply at least one file or directory to process.'.PHP_EOL.PHP_EOL;
                $this->printUsage();
                exit(2);
            }
        }

        $phpcs = new PHP_CodeSniffer($values['verbosity'], null, null, null);
        $phpcs->setCli($this);
        $phpcs->initStandard($values['standard'], $values['sniffs']);
        $values = $this->values;

        $phpcs->setTabWidth($values['tabWidth']);
        $phpcs->setEncoding($values['encoding']);
        $phpcs->setInteractive($values['interactive']);

        // Set file extensions if they were specified. Otherwise,
        // let PHP_CodeSniffer decide on the defaults.
        if (empty($values['extensions']) === false) {
            $phpcs->setAllowedFileExtensions($values['extensions']);
        }

        // Set ignore patterns if they were specified.
        if (empty($values['ignored']) === false) {
            $phpcs->setIgnorePatterns($values['ignored']);
        }

        // Set some convenience member vars.
        if ($values['errorSeverity'] === null) {
            $this->errorSeverity = PHPCS_DEFAULT_ERROR_SEV;
        } else {
            $this->errorSeverity = $values['errorSeverity'];
        }

        if ($values['warningSeverity'] === null) {
            $this->warningSeverity = PHPCS_DEFAULT_WARN_SEV;
        } else {
            $this->warningSeverity = $values['warningSeverity'];
        }

        if (empty($values['reports']) === true) {
            $values['reports']['full'] = $values['reportFile'];
            $this->values['reports']   = $values['reports'];
        }

        $phpcs->processFiles($values['files'], $values['local']);

        if ($fileContents !== '') {
            $phpcs->processFile('STDIN', $fileContents);
        }

        // Interactive runs don't require a final report and it doesn't really
        // matter what the retun value is because we know it isn't being read
        // by a script.
        if ($values['interactive'] === true) {
            return 0;
        }

        return $this->printErrorReport(
            $phpcs,
            $values['reports'],
            $values['showSources'],
            $values['reportFile'],
            $values['reportWidth']
        );

    }//end process()


    /**
     * Prints the error report for the run.
     *
     * Note that this function may actually print multiple reports
     * as the user may have specified a number of output formats.
     *
     * @param PHP_CodeSniffer $phpcs       The PHP_CodeSniffer object containing
     *                                     the errors.
     * @param array           $reports     A list of reports to print.
     * @param bool            $showSources TRUE if report should show error sources
     *                                     (not used by all reports).
     * @param string          $reportFile  A default file to log report output to.
     * @param int             $reportWidth How wide the screen reports should be.
     *
     * @return int The number of error and warning messages shown.
     */
    public function printErrorReport(
        PHP_CodeSniffer $phpcs,
        $reports,
        $showSources,
        $reportFile,
        $reportWidth
    ) {
        if (empty($reports) === true) {
            $reports['full'] = $reportFile;
        }

        $errors   = 0;
        $toScreen = false;

        foreach ($reports as $report => $output) {
            if ($output === null) {
                $output = $reportFile;
            }

            if ($reportFile === null) {
                $toScreen = true;
            }

            // We don't add errors here because the number of
            // errors reported by each report type will always be the
            // same, so we really just need 1 number.
            $errors = $phpcs->reporting->printReport(
                $report,
                $showSources,
                $output,
                $reportWidth
            );
        }

        // Only print PHP_Timer output if no reports were
        // printed to the screen so we don't put additional output
        // in something like an XML report. If we are printing to screen,
        // the report types would have already worked out who should
        // print the timer info.
        if ($toScreen === false
            && PHP_CODESNIFFER_INTERACTIVE === false
            && class_exists('PHP_Timer', false) === true
        ) {
            echo PHP_Timer::resourceUsage().PHP_EOL.PHP_EOL;
        }

        // They should all return the same value, so it
        // doesn't matter which return value we end up using.
        return $errors;

    }//end printErrorReport()


    /**
     * Convert the passed standards into valid standards.
     *
     * Checks things like default values and case.
     *
     * @param array $standards The standards to validate.
     *
     * @return array
     */
    public function validateStandard($standards)
    {
        if ($standards === null) {
            // They did not supply a standard to use.
            // Try to get the default from the config system.
            $standard = PHP_CodeSniffer::getConfigData('default_standard');
            if ($standard === null) {
                // Product default standard.
                $standard = 'PEAR';
            }

            return array($standard);
        }

        $cleaned = array();
        if (is_array($standards) === false) {
            $standards = array($standards);
        }

        // Check if the standard name is valid, or if the case is invalid.
        $installedStandards = PHP_CodeSniffer::getInstalledStandards();
        foreach ($standards as $standard) {
            foreach ($installedStandards as $validStandard) {
                if (strtolower($standard) === strtolower($validStandard)) {
                    $standard = $validStandard;
                    break;
                }
            }

            $cleaned[] = $standard;
        }

        return $cleaned;

    }//end validateStandard()


    /**
     * Prints a report showing the sniffs contained in a standard.
     *
     * @param string $standard The standard to validate.
     *
     * @return void
     */
    public function explainStandard($standard)
    {
        $phpcs = new PHP_CodeSniffer();
        $phpcs->process(array(), $standard);
        $sniffs = $phpcs->getSniffs();
        $sniffs = array_keys($sniffs);
        sort($sniffs);

        ob_start();

        $lastStandard = '';
        $lastCount    = '';
        $sniffCount   = count($sniffs);
        $sniffs[]     = '___';

        echo PHP_EOL."The $standard standard contains $sniffCount sniffs".PHP_EOL;

        ob_start();

        foreach ($sniffs as $sniff) {
            $parts = explode('_', str_replace('\\', '_', $sniff));
            if ($lastStandard === '') {
                $lastStandard = $parts[0];
            }

            if ($parts[0] !== $lastStandard) {
                $sniffList = ob_get_contents();
                ob_end_clean();

                echo PHP_EOL.$lastStandard.' ('.$lastCount.' sniffs)'.PHP_EOL;
                echo str_repeat('-', strlen($lastStandard.$lastCount) + 10);
                echo PHP_EOL;
                echo $sniffList;

                $lastStandard = $parts[0];
                $lastCount    = 0;

                ob_start();
            }

            echo '  '.$parts[0].'.'.$parts[2].'.'.substr($parts[3], 0, -5).PHP_EOL;
            $lastCount++;
        }//end foreach

        ob_end_clean();

    }//end explainStandard()


    /**
     * Prints out the usage information for the current script.
     *
     * @return void
     */
    public function printUsage()
    {
        if (defined('PHP_CODESNIFFER_CBF') === true && PHP_CODESNIFFER_CBF === true) {
            $this->printPHPCBFUsage();
        } else {
            $this->printPHPCSUsage();
        }

    }//end printUsage()


    /**
     * Prints out the usage information for PHPCS.
     *
     * @return void
     */
    public function printPHPCSUsage()
    {
        echo 'Usage: phpcs [-nwlsaepvi] [-d key[=value]]'.PHP_EOL;
        echo '    [--report=<report>] [--report-file=<reportFile>] [--report-<report>=<reportFile>] ...'.PHP_EOL;
        echo '    [--report-width=<reportWidth>] [--generator=<generator>] [--tab-width=<tabWidth>]'.PHP_EOL;
        echo '    [--severity=<severity>] [--error-severity=<severity>] [--warning-severity=<severity>]'.PHP_EOL;
        echo '    [--runtime-set key value] [--config-set key value] [--config-delete key] [--config-show]'.PHP_EOL;
        echo '    [--standard=<standard>] [--sniffs=<sniffs>] [--encoding=<encoding>]'.PHP_EOL;
        echo '    [--extensions=<extensions>] [--ignore=<patterns>] <file> ...'.PHP_EOL;
        echo '                      Set runtime value (see --config-set) '.PHP_EOL;
        echo '        -n            Do not print warnings (shortcut for --warning-severity=0)'.PHP_EOL;
        echo '        -w            Print both warnings and errors (on by default)'.PHP_EOL;
        echo '        -l            Local directory only, no recursion'.PHP_EOL;
        echo '        -s            Show sniff codes in all reports'.PHP_EOL;
        echo '        -a            Run interactively'.PHP_EOL;
        echo '        -e            Explain a standard by showing the sniffs it includes'.PHP_EOL;
        echo '        -p            Show progress of the run'.PHP_EOL;
        echo '        -v[v][v]      Print verbose output'.PHP_EOL;
        echo '        -i            Show a list of installed coding standards'.PHP_EOL;
        echo '        -d            Set the [key] php.ini value to [value] or [true] if value is omitted'.PHP_EOL;
        echo '        --help        Print this help message'.PHP_EOL;
        echo '        --version     Print version information'.PHP_EOL;
        echo '        <file>        One or more files and/or directories to check'.PHP_EOL;
        echo '        <encoding>    The encoding of the files being checked (default is iso-8859-1)'.PHP_EOL;
        echo '        <extensions>  A comma separated list of file extensions to check'.PHP_EOL;
        echo '                      (only valid if checking a directory)'.PHP_EOL;
        echo '        <generator>   The name of a doc generator to use'.PHP_EOL;
        echo '                      (forces doc generation instead of checking)'.PHP_EOL;
        echo '        <patterns>    A comma separated list of patterns to ignore files and directories'.PHP_EOL;
        echo '        <report>      Print either the "full", "xml", "checkstyle", "csv"'.PHP_EOL;
        echo '                      "json", "emacs", "source", "summary", "diff"'.PHP_EOL;
        echo '                      "svnblame", "gitblame", "hgblame" or "notifysend" report'.PHP_EOL;
        echo '                      (the "full" report is printed by default)'.PHP_EOL;
        echo '        <reportFile>  Write the report to the specified file path'.PHP_EOL;
        echo '        <reportWidth> How many columns wide screen reports should be printed'.PHP_EOL;
        echo '        <sniffs>      A comma separated list of sniff codes to limit the check to'.PHP_EOL;
        echo '                      (all sniffs must be part of the specified standard)'.PHP_EOL;
        echo '        <severity>    The minimum severity required to display an error or warning'.PHP_EOL;
        echo '        <standard>    The name or path of the coding standard to use'.PHP_EOL;
        echo '        <tabWidth>    The number of spaces each tab represents'.PHP_EOL;

    }//end printPHPCSUsage()


    /**
     * Prints out the usage information for PHPCBF.
     *
     * @return void
     */
    public function printPHPCBFUsage()
    {
        echo 'Usage: phpcbf [-nwlpvi] [-d key[=value]]'.PHP_EOL;
        echo '    [--standard=<standard>] [--sniffs=<sniffs>] [--suffix=<suffix>]'.PHP_EOL;
        echo '    [--severity=<severity>] [--error-severity=<severity>] [--warning-severity=<severity>]'.PHP_EOL;
        echo '    [--tab-width=<tabWidth>] [--encoding=<encoding>]'.PHP_EOL;
        echo '    [--extensions=<extensions>] [--ignore=<patterns>] <file> ...'.PHP_EOL;
        echo '        -n            Do not fix warnings (shortcut for --warning-severity=0)'.PHP_EOL;
        echo '        -w            Fix both warnings and errors (on by default)'.PHP_EOL;
        echo '        -l            Local directory only, no recursion'.PHP_EOL;
        echo '        -p            Show progress of the run'.PHP_EOL;
        echo '        -v[v][v]      Print verbose output'.PHP_EOL;
        echo '        -i            Show a list of installed coding standards'.PHP_EOL;
        echo '        -d            Set the [key] php.ini value to [value] or [true] if value is omitted'.PHP_EOL;
        echo '        --help        Print this help message'.PHP_EOL;
        echo '        --version     Print version information'.PHP_EOL;
        echo '        --no-patch    Do not make use of the "diff" or "patch" programs'.PHP_EOL;
        echo '        <file>        One or more files and/or directories to fix'.PHP_EOL;
        echo '        <encoding>    The encoding of the files being fixed (default is iso-8859-1)'.PHP_EOL;
        echo '        <extensions>  A comma separated list of file extensions to fix'.PHP_EOL;
        echo '                      The type of the file can be specified using: ext/type'.PHP_EOL;
        echo '                      e.g., module/php,es/js'.PHP_EOL;
        echo '        <patterns>    A comma separated list of patterns to ignore files and directories'.PHP_EOL;
        echo '        <sniffs>      A comma separated list of sniff codes to limit the fixes to'.PHP_EOL;
        echo '                      (all sniffs must be part of the specified standard)'.PHP_EOL;
        echo '        <severity>    The minimum severity required to fix an error or warning'.PHP_EOL;
        echo '        <standard>    The name or path of the coding standard to use'.PHP_EOL;
        echo '        <suffix>      Write modified files to a filename using this suffix'.PHP_EOL;
        echo '                      ("diff" and "patch" are not used in this mode)'.PHP_EOL;
        echo '        <tabWidth>    The number of spaces each tab represents'.PHP_EOL;

    }//end printPHPCBFUsage()


    /**
     * Prints out a list of installed coding standards.
     *
     * @return void
     */
    public function printInstalledStandards()
    {
        $installedStandards = PHP_CodeSniffer::getInstalledStandards();
        $numStandards       = count($installedStandards);

        if ($numStandards === 0) {
            echo 'No coding standards are installed.'.PHP_EOL;
        } else {
            $lastStandard = array_pop($installedStandards);
            if ($numStandards === 1) {
                echo "The only coding standard installed is $lastStandard".PHP_EOL;
            } else {
                $standardList  = implode(', ', $installedStandards);
                $standardList .= ' and '.$lastStandard;
                echo 'The installed coding standards are '.$standardList.PHP_EOL;
            }
        }

    }//end printInstalledStandards()


}//end class<|MERGE_RESOLUTION|>--- conflicted
+++ resolved
@@ -373,11 +373,7 @@
                 $sniffs = substr($arg, 7);
                 $this->values['sniffs'] = explode(',', $sniffs);
             } else if (substr($arg, 0, 12) === 'report-file=') {
-<<<<<<< HEAD
-                $values['reportFile'] = PHP_CodeSniffer::realpath(substr($arg, 12));
-=======
-                $this->values['reportFile'] = realpath(substr($arg, 12));
->>>>>>> 2eb8400d
+                $this->values['reportFile'] = PHP_CodeSniffer::realpath(substr($arg, 12));
 
                 // It may not exist and return false instead.
                 if ($this->values['reportFile'] === false) {
